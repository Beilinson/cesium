/*eslint-env node*/
"use strict";

const fs = require("fs");
const { readFile } = require("fs/promises");
const path = require("path");
const os = require("os");
const child_process = require("child_process");
const crypto = require("crypto");
const zlib = require("zlib");
const readline = require("readline");
const request = require("request");

const globby = require("globby");
const gulpTap = require("gulp-tap");
const open = require("open");
const rimraf = require("rimraf");
const mkdirp = require("mkdirp");
const mergeStream = require("merge-stream");
const streamToPromise = require("stream-to-promise");
const gulp = require("gulp");
const gulpZip = require("gulp-zip");
const gulpRename = require("gulp-rename");
const gulpReplace = require("gulp-replace");
const Promise = require("bluebird");
const Karma = require("karma");
const yargs = require("yargs");
const AWS = require("aws-sdk");
const mime = require("mime");
const typescript = require("typescript");
const esbuild = require("esbuild");
const istanbul = require("istanbul-lib-instrument");

const {
  createCesiumJs,
  copyAssets,
  buildCesiumJs,
  buildWorkers,
  glslToJavaScript,
  createSpecList,
  buildSpecs,
  createGalleryList,
  createJsHintOptions,
  esbuildBaseConfig,
} = require("./build.cjs");
const packageJson = require("./package.json");
let version = packageJson.version;
if (/\.0$/.test(version)) {
  version = version.substring(0, version.length - 2);
}

const karmaConfigFile = path.join(__dirname, "Specs/karma.conf.cjs");
const travisDeployUrl =
  "http://cesium-dev.s3-website-us-east-1.amazonaws.com/cesium/";

//Gulp doesn't seem to have a way to get the currently running tasks for setting
//per-task variables.  We use the command line argument here to detect which task is being run.
const taskName = process.argv[2];
const noDevelopmentGallery =
  taskName === "release" || taskName === "makeZipFile";
const verbose = yargs.argv.verbose;

let concurrency = yargs.argv.concurrency;
if (!concurrency) {
  concurrency = os.cpus().length;
}
const sourceFiles = [
  "Source/**/*.js",
  "!Source/*.js",
  "!Source/Workers/**",
  "!Source/WorkersES6/**",
  "Source/WorkersES6/createTaskProcessorWorker.js",
  "!Source/ThirdParty/Workers/**",
  "!Source/ThirdParty/google-earth-dbroot-parser.js",
  "!Source/ThirdParty/_*",
];

const filesToClean = [
  "Source/Cesium.js",
  "Source/Shaders/**/*.js",
  "Source/Workers/**",
  "!Source/Workers/cesiumWorkerBootstrapper.js",
  "!Source/Workers/transferTypedArrayTest.js",
  "Source/ThirdParty/Shaders/*.js",
  "Source/**/*.d.ts",
  "Specs/SpecList.js",
  "Specs/jasmine/**",
  "Apps/Sandcastle/jsHintOptions.js",
  "Apps/Sandcastle/gallery/gallery-index.js",
  "Apps/Sandcastle/templates/bucket.css",
  "Cesium-*.zip",
  "cesium-*.tgz",
];

const workerSourceFiles = ["Source/WorkersES6/**"];
const watchedSpecFiles = [
  "Specs/**/*Spec.js",
  "Specs/*.js",
  "!Specs/SpecList.js",
  "Specs/TestWorkers/*.js",
];
const shaderFiles = [
  "Source/Shaders/**/*.glsl",
  "Source/ThirdParty/Shaders/*.glsl",
];

<<<<<<< HEAD
=======
let copyrightHeader = fs.readFileSync(
  path.join("Source", "copyrightHeader.js"),
  "utf8"
);
copyrightHeader = copyrightHeader.replace("${version}", version);

function escapeCharacters(token) {
  return token.replace(/[\-\[\]\/\{\}\(\)\*\+\?\.\\\^\$\|]/g, "\\$&");
}

function constructRegex(pragma, exclusive) {
  const prefix = exclusive ? "exclude" : "include";
  pragma = escapeCharacters(pragma);

  const s =
    `[\\t ]*\\/\\/>>\\s?${prefix}Start\\s?\\(\\s?(["'])${pragma}\\1\\s?,\\s?pragmas\\.${pragma}\\s?\\)\\s?;?` +
    // multiline code block
    `[\\s\\S]*?` +
    // end comment
    `[\\t ]*\\/\\/>>\\s?${prefix}End\\s?\\(\\s?(["'])${pragma}\\2\\s?\\)\\s?;?\\s?[\\t ]*\\n?`;

  return new RegExp(s, "gm");
}

const pragmas = {
  debug: false,
};
const stripPragmaPlugin = {
  name: "strip-pragmas",
  setup: (build) => {
    build.onLoad({ filter: /\.js$/ }, async (args) => {
      let source = await readFile(args.path, "utf8");

      try {
        for (const key in pragmas) {
          if (pragmas.hasOwnProperty(key)) {
            source = source.replace(constructRegex(key, pragmas[key]), "");
          }
        }

        return { contents: source };
      } catch (e) {
        return {
          errors: {
            text: e.message,
          },
        };
      }
    });
  },
};

>>>>>>> 6d7f3d3e
// Print an esbuild warning
function printBuildWarning({ location, text }) {
  const { column, file, line, lineText, suggestion } = location;

  let message = `\n
  > ${file}:${line}:${column}: warning: ${text}
  ${lineText}
  `;

  if (suggestion && suggestion !== "") {
    message += `\n${suggestion}`;
  }

  console.log(message);
}

// Ignore `eval` warnings in third-party code we don't have control over
function handleBuildWarnings(result) {
  for (const warning of result.warnings) {
    if (
      !warning.location.file.includes("protobufjs.js") &&
      !warning.location.file.includes("Build/Cesium")
    ) {
      printBuildWarning(warning);
    }
  }
}

<<<<<<< HEAD
function build(options) {
=======
const esbuildBaseConfig = () => {
  return {
    target: "es2020",
    legalComments: "inline",
    banner: {
      js: copyrightHeader,
    },
  };
};

async function buildCesiumJs(options) {
  const css = globby.sync(cssFiles);

  const buildConfig = esbuildBaseConfig();
  buildConfig.entryPoints = ["Source/Cesium.js"];
  buildConfig.bundle = true;
  buildConfig.minify = options.minify;
  buildConfig.sourcemap = options.sourcemap;
  buildConfig.external = ["https", "http", "url", "zlib"];
  buildConfig.plugins = options.removePragmas ? [stripPragmaPlugin] : undefined;
  buildConfig.incremental = options.incremental;
  buildConfig.logLevel = "error"; // print errors immediately, and collect warnings so we can filter out known ones

  // Build ESM
  const result = await esbuild.build({
    ...buildConfig,
    format: "esm",
    outfile: path.join(options.path, "index.js"),
  });

  handleBuildWarnings(result);

  const results = [result];

  // Copy and minify CSS and third party
  const config = esbuildBaseConfig();
  config.entryPoints = [
    "Source/ThirdParty/google-earth-dbroot-parser.js",
    ...css, // Load and optionally minify css
  ];
  config.loader = {
    ".gif": "text",
    ".png": "text",
  };
  config.minify = options.minify;
  config.sourcemap = options.sourcemap;
  config.outdir = options.path;
  await esbuild.build(config);

  // Build IIFE
  if (options.iife) {
    const result = await esbuild.build({
      ...buildConfig,
      format: "iife",
      globalName: "Cesium",
      outfile: path.join(options.path, "Cesium.js"),
    });

    handleBuildWarnings(result);

    results.push(result);
  }

  if (options.node) {
    const result = await esbuild.build({
      ...buildConfig,
      format: "cjs",
      platform: "node",
      sourcemap: false,
      define: {
        // TransformStream is a browser-only implementation depended on by zip.js
        TransformStream: "null",
      },
      outfile: path.join(options.path, "index.cjs"),
    });

    handleBuildWarnings(result);
    results.push(result);
  }

  return results;
}

function rollupWarning(message) {
  // Ignore eval warnings in third-party code we don't have control over
  if (message.code === "EVAL" && /protobufjs/.test(message.loc.file)) {
    return;
  }

  console.log(message);
}

/**
 * Bundles the workers and outputs the result to the specified directory
 * @param {Object} options
 * @param {boolean} [options.minify=false] true if the worker output should be minified
 * @param {boolean} [options.removePragmas=false] true if debug pragma should be removed
 * @param {boolean} [options.sourcemap=false] true if an external sourcemap should be generated
 * @param {String} options.path output directory
 */
async function buildWorkers(options) {
  // Copy existing workers
  const workers = globby.sync([
    "Source/Workers/**",
    "Source/ThirdParty/Workers/**",
  ]);

  const config = esbuildBaseConfig();
  config.entryPoints = workers;
  config.outdir = options.path;
  config.outbase = "Source"; // Maintain existing file paths
  config.minify = options.minify;
  await esbuild.build(config);

  // Use rollup to build the workers:
  // 1) They can be built as AMD style modules
  // 2) They can be built using code-splitting, resulting in smaller modules
  return globby(["Source/WorkersES6/*.js"]).then(function (files) {
    const plugins = [rollupResolve(), rollupCommonjs()];

    if (options.removePragmas) {
      plugins.push(
        rollupPluginStripPragma({
          pragmas: ["debug"],
        })
      );
    }

    if (options.minify) {
      plugins.push(rollupPluginTerser.terser());
    }

    return rollup
      .rollup({
        input: files,
        plugins: plugins,
        onwarn: rollupWarning,
      })
      .then(function (bundle) {
        return bundle.write({
          dir: path.join(options.path, "Workers"),
          format: "amd",
          // Rollup cannot generate a sourcemap when pragmas are removed
          sourcemap: options.sourcemap && !options.removePragmas,
          banner: copyrightHeader,
        });
      });
  });
}

const externalResolvePlugin = {
  name: "external-cesium",
  setup: (build) => {
    build.onResolve({ filter: new RegExp(`Cesium\.js$`) }, () => {
      return {
        path: "Cesium",
        namespace: "external-cesium",
      };
    });

    build.onLoad(
      {
        filter: new RegExp(`^Cesium$`),
        namespace: "external-cesium",
      },
      () => {
        const contents = `module.exports = Cesium`;
        return {
          contents,
        };
      }
    );
  },
};

async function buildSpecs(options) {
  options = options || {};

  const results = await esbuild.build({
    entryPoints: [
      "Specs/spec-main.js",
      "Specs/SpecList.js",
      "Specs/karma-main.js",
    ],
    bundle: true,
    format: "esm",
    sourcemap: true,
    target: "es2020",
    outdir: path.join("Build", "Specs"),
    plugins: [externalResolvePlugin],
    incremental: options.incremental,
  });

  return results;
}

async function build(options) {
>>>>>>> 6d7f3d3e
  options = options || {};
  mkdirp.sync("Build");

  const outputDirectory = path.join(
    "Build",
    `Cesium${!options.minify ? "Unminified" : ""}`
  );
  rimraf.sync(outputDirectory);

  fs.writeFileSync(
    "Build/package.json",
    JSON.stringify({
      type: "commonjs",
    }),
    "utf8"
  );

  glslToJavaScript(options.minify, "Build/minifyShaders.state");
  createCesiumJs();
  createSpecList();
  createJsHintOptions();
  return Promise.all(
    buildCesiumJs({
      minify: options.minify,
      iife: true,
      sourcemap: options.sourcemap,
      removePragmas: options.removePragmas,
      path: outputDirectory,
      node: options.node,
    }),
    buildWorkers({
      minify: options.minify,
      sourcemap: options.sourcemap,
      path: outputDirectory,
      removePragmas: options.removePragmas,
    }),
    createGalleryList(noDevelopmentGallery),
    buildSpecs()
  ).then(() => {
    return copyAssets(outputDirectory);
  });
}

gulp.task("build", function () {
  const argv = yargs.argv;
  const minify = argv.minify ? argv.minify : false;
  const removePragmas = argv.pragmas ? argv.pragmas : false;
  const sourcemap = argv.sourcemap ? argv.sourcemap : true;
  const node = argv.node ? argv.node : true;

  return build({
    minify: minify,
    removePragmas: removePragmas,
    sourcemap: sourcemap,
    node: node,
  });
});

gulp.task(
  "build-watch",
  gulp.series("build", async function () {
    const argv = yargs.argv;
    const minify = argv.minify ? argv.minify : false;
    const removePragmas = argv.pragmas ? argv.pragmas : false;
    const sourcemap = argv.sourcemap ? argv.sourcemap : true;

    const outputDirectory = path.join(
      "Build",
      `Cesium${!minify ? "Unminified" : ""}`
    );

    let [esmResult, iifeResult, cjsResult] = await buildCesiumJs({
      minify: minify,
      path: outputDirectory,
      removePragmas: removePragmas,
      sourcemap: sourcemap,
      incremental: true,
    });

    let specResult = await buildSpecs({
      incremental: true,
    });

    await buildWorkers({
      minify: minify,
      path: outputDirectory,
      removePragmas: removePragmas,
      sourcemap: sourcemap,
    });

    gulp.watch(shaderFiles, async () => {
      glslToJavaScript(minify, "Build/minifyShaders.state");
      esmResult = await esmResult.rebuild();

      if (iifeResult) {
        iifeResult = await iifeResult.rebuild();
      }

      if (cjsResult) {
        cjsResult = await cjsResult.rebuild();
      }
    });

    gulp.watch(
      [
        ...sourceFiles,
        // Shader results are generated in the previous watch task; no need to rebuild twice
        "!Source/Shaders/**",
      ],
      async () => {
        createJsHintOptions();
        esmResult = await esmResult.rebuild();

        if (iifeResult) {
          iifeResult = await iifeResult.rebuild();
        }

        if (cjsResult) {
          cjsResult = await cjsResult.rebuild();
        }
      }
    );

    gulp.watch(
      watchedSpecFiles,
      {
        events: ["add", "unlink"],
      },
      async () => {
        createSpecList();
        specResult = await specResult.rebuild();
      }
    );

    gulp.watch(
      watchedSpecFiles,
      {
        events: ["change"],
      },
      async () => {
        specResult = await specResult.rebuild();
      }
    );

    gulp.watch(workerSourceFiles, () => {
      return buildWorkers({
        minify: minify,
        path: outputDirectory,
        removePragmas: removePragmas,
        sourcemap: sourcemap,
      });
    });

    process.on("SIGINT", () => {
      // Free up resources
      esmResult.rebuild.dispose();

      if (iifeResult) {
        iifeResult.rebuild.dispose();
      }

      if (cjsResult) {
        cjsResult.rebuild.dispose();
      }

      specResult.rebuild.dispose();
      process.exit(0);
    });
  })
);

gulp.task("build-ts", function () {
  createTypeScriptDefinitions();
  return Promise.resolve();
});

gulp.task("buildApps", function () {
  return Promise.join(buildCesiumViewer(), buildSandcastle());
});

gulp.task("build-third-party", function () {
  return generateThirdParty();
});

gulp.task("clean", function (done) {
  rimraf.sync("Build");
  globby.sync(filesToClean).forEach(function (file) {
    rimraf.sync(file);
  });
  done();
});

function cloc() {
  let cmdLine;

  //Run cloc on primary Source files only
  const source = new Promise(function (resolve, reject) {
    cmdLine =
      "npx cloc" +
      " --quiet --progress-rate=0" +
      " Source/ --exclude-dir=Assets,ThirdParty,Workers --not-match-f=copyrightHeader.js";

    child_process.exec(cmdLine, function (error, stdout, stderr) {
      if (error) {
        console.log(stderr);
        return reject(error);
      }
      console.log("Source:");
      console.log(stdout);
      resolve();
    });
  });

  //If running cloc on source succeeded, also run it on the tests.
  return source.then(function () {
    return new Promise(function (resolve, reject) {
      cmdLine =
        "npx cloc" +
        " --quiet --progress-rate=0" +
        " Specs/ --exclude-dir=Data";
      child_process.exec(cmdLine, function (error, stdout, stderr) {
        if (error) {
          console.log(stderr);
          return reject(error);
        }
        console.log("Specs:");
        console.log(stdout);
        resolve();
      });
    });
  });
}

gulp.task("cloc", gulp.series("clean", cloc));

gulp.task("default", gulp.series("build"));

gulp.task("prepare", function () {
  // Copy Draco3D files from node_modules into Source
  fs.copyFileSync(
    "node_modules/draco3d/draco_decoder_nodejs.js",
    "Source/ThirdParty/Workers/draco_decoder_nodejs.js"
  );
  fs.copyFileSync(
    "node_modules/draco3d/draco_decoder.wasm",
    "Source/ThirdParty/draco_decoder.wasm"
  );

  // Copy pako and zip.js worker files to Source/ThirdParty
  fs.copyFileSync(
    "node_modules/pako/dist/pako_inflate.min.js",
    "Source/ThirdParty/Workers/pako_inflate.min.js"
  );
  fs.copyFileSync(
    "node_modules/pako/dist/pako_deflate.min.js",
    "Source/ThirdParty/Workers/pako_deflate.min.js"
  );
  fs.copyFileSync(
    "node_modules/@zip.js/zip.js/dist/z-worker-pako.js",
    "Source/ThirdParty/Workers/z-worker-pako.js"
  );

  // Copy prism.js and prism.css files into Tools
  fs.copyFileSync(
    "node_modules/prismjs/prism.js",
    "Tools/jsdoc/cesium_template/static/javascript/prism.js"
  );
  fs.copyFileSync(
    "node_modules/prismjs/themes/prism.min.css",
    "Tools/jsdoc/cesium_template/static/styles/prism.css"
  );

  // Copy jasmine runner files into Specs
  return globby([
    "node_modules/jasmine-core/lib/jasmine-core",
    "!node_modules/jasmine-core/lib/jasmine-core/example",
  ]).then(function (files) {
    const stream = gulp.src(files).pipe(gulp.dest("Specs/jasmine"));
    return streamToPromise(stream);
  });
});

//Builds the documentation
function generateDocumentation() {
  const argv = yargs.argv;
  const generatePrivateDocumentation = argv.private ? "--private" : "";

  child_process.execSync(
    `npx jsdoc --configure Tools/jsdoc/conf.json --pedantic ${generatePrivateDocumentation}`,
    {
      stdio: "inherit",
      env: Object.assign({}, process.env, { CESIUM_VERSION: version }),
    }
  );

  const stream = gulp
    .src("Documentation/Images/**")
    .pipe(gulp.dest("Build/Documentation/Images"));

  return streamToPromise(stream);
}
gulp.task("generateDocumentation", generateDocumentation);

gulp.task("generateDocumentation-watch", function () {
  return generateDocumentation().then(function () {
    console.log("Listening for changes in documentation...");
    return gulp.watch(sourceFiles, gulp.series("generateDocumentation"));
  });
});

gulp.task(
  "release",
  gulp.series(
    function () {
      return build({
        minify: false,
        removePragmas: false,
        node: true,
      });
    },
    function () {
      return build({
        minify: true,
        removePragmas: true,
        node: true,
      });
    },
    "build-ts",
    generateDocumentation
  )
);

gulp.task(
  "makeZipFile",
  gulp.series("release", function () {
    //For now we regenerate the JS glsl to force it to be unminified in the release zip
    //See https://github.com/CesiumGS/cesium/pull/3106#discussion_r42793558 for discussion.
    glslToJavaScript(false, "Build/minifyShaders.state");

    // Remove prepare step from package.json to avoid running "prepare" an extra time.
    delete packageJson.scripts.prepare;

    // Remove build and transform tasks since they do not function as intended from within the release zip
    delete packageJson.scripts.build;
    delete packageJson.scripts["build-watch"];
    delete packageJson.scripts["build-ts"];
    delete packageJson.scripts["build-third-party"];
    delete packageJson.scripts["buildApps"];
    delete packageJson.scripts.clean;
    delete packageJson.scripts.cloc;
    delete packageJson.scripts["generateDocumentation"];
    delete packageJson.scripts["generateDocumentation-watch"];
    delete packageJson.scripts["makeZipFile"];
    delete packageJson.scripts.release;
    delete packageJson.scripts.prettier;

    // Remove deploy tasks
    delete packageJson.scripts["deploy-s3"];
    delete packageJson.scripts["deploy-status"];
    delete packageJson.scripts["deploy-set-version"];

    fs.writeFileSync(
      "./Build/package.noprepare.json",
      JSON.stringify(packageJson, null, 2)
    );

    const packageJsonSrc = gulp
      .src("Build/package.noprepare.json")
      .pipe(gulpRename("package.json"));

    const builtSrc = gulp.src(
      [
        "Build/Cesium/**",
        "Build/CesiumUnminified/**",
        "Build/Documentation/**",
        "Build/package.json",
        // TODO: Include built specs? Shouldn't be too big
      ],
      {
        base: ".",
      }
    );

    const staticSrc = gulp.src(
      [
        "Apps/**",
        "Apps/**/.eslintrc.json",
        "!Apps/Sandcastle/gallery/development/**",
        "Source/**",
        "Source/**/.eslintrc.json",
        "Specs/**",
        "Specs/**/.eslintrc.json",
        "ThirdParty/**",
        "favicon.ico",
        ".eslintignore",
        ".eslintrc.json",
        ".gulp.json",
        ".prettierignore",
        "gulpfile.cjs",
        "server.cjs",
        "index.cjs",
        "LICENSE.md",
        "CHANGES.md",
        "README.md",
        "web.config",
      ],
      {
        base: ".",
      }
    );

    const indexSrc = gulp
      .src("index.release.html")
      .pipe(gulpRename("index.html"));

    return mergeStream(packageJsonSrc, builtSrc, staticSrc, indexSrc)
      .pipe(
        gulpTap(function (file) {
          // Work around an issue with gulp-zip where archives generated on Windows do
          // not properly have their directory executable mode set.
          // see https://github.com/sindresorhus/gulp-zip/issues/64#issuecomment-205324031
          if (file.isDirectory()) {
            file.stat.mode = parseInt("40777", 8);
          }
        })
      )
      .pipe(gulpZip(`Cesium-${version}.zip`))
      .pipe(gulp.dest("."))
      .on("finish", function () {
        rimraf.sync("./Build/package.noprepare.json");
      });
  })
);

function isTravisPullRequest() {
  return (
    process.env.TRAVIS_PULL_REQUEST !== undefined &&
    process.env.TRAVIS_PULL_REQUEST !== "false"
  );
}

gulp.task("deploy-s3", function (done) {
  if (isTravisPullRequest()) {
    console.log("Skipping deployment for non-pull request.");
    done();
    return;
  }

  const argv = yargs
    .usage("Usage: deploy-s3 -b [Bucket Name] -d [Upload Directory]")
    .demand(["b", "d"]).argv;

  const uploadDirectory = argv.d;
  const bucketName = argv.b;
  const cacheControl = argv.c ? argv.c : "max-age=3600";

  if (argv.confirm) {
    // skip prompt for travis
    deployCesium(bucketName, uploadDirectory, cacheControl, done);
    return;
  }

  const iface = readline.createInterface({
    input: process.stdin,
    output: process.stdout,
  });

  // prompt for confirmation
  iface.question(
    `Files from your computer will be published to the ${bucketName} bucket. Continue? [y/n] `,
    function (answer) {
      iface.close();
      if (answer === "y") {
        deployCesium(bucketName, uploadDirectory, cacheControl, done);
      } else {
        console.log("Deploy aborted by user.");
        done();
      }
    }
  );
});

// Deploy cesium to s3
function deployCesium(bucketName, uploadDirectory, cacheControl, done) {
  const readFile = Promise.promisify(fs.readFile);
  const gzip = Promise.promisify(zlib.gzip);
  const concurrencyLimit = 2000;

  const s3 = new AWS.S3({
    maxRetries: 10,
    retryDelayOptions: {
      base: 500,
    },
  });

  const existingBlobs = [];
  let totalFiles = 0;
  let uploaded = 0;
  let skipped = 0;
  const errors = [];

  const prefix = `${uploadDirectory}/`;
  return listAll(s3, bucketName, prefix, existingBlobs)
    .then(function () {
      return globby(
        [
          "Apps/**",
          "Build/**",
          "Source/**",
          "Specs/**",
          "ThirdParty/**",
          "*.md",
          "favicon.ico",
          "gulpfile.cjs",
          "index.html",
          "package.json",
          "server.cjs",
          "web.config",
          "*.zip",
          "*.tgz",
        ],
        {
          dot: true, // include hidden files
        }
      );
    })
    .then(function (files) {
      return Promise.map(
        files,
        function (file) {
          const blobName = `${uploadDirectory}/${file}`;
          const mimeLookup = getMimeType(blobName);
          const contentType = mimeLookup.type;
          const compress = mimeLookup.compress;
          const contentEncoding = compress ? "gzip" : undefined;
          let etag;

          totalFiles++;

          return readFile(file)
            .then(function (content) {
              if (!compress) {
                return content;
              }

              const alreadyCompressed =
                content[0] === 0x1f && content[1] === 0x8b;
              if (alreadyCompressed) {
                console.log(
                  `Skipping compressing already compressed file: ${file}`
                );
                return content;
              }

              return gzip(content);
            })
            .then(function (content) {
              // compute hash and etag
              const hash = crypto
                .createHash("md5")
                .update(content)
                .digest("hex");
              etag = crypto.createHash("md5").update(content).digest("base64");

              const index = existingBlobs.indexOf(blobName);
              if (index <= -1) {
                return content;
              }

              // remove files as we find them on disk
              existingBlobs.splice(index, 1);

              // get file info
              return s3
                .headObject({
                  Bucket: bucketName,
                  Key: blobName,
                })
                .promise()
                .then(function (data) {
                  if (
                    data.ETag !== `"${hash}"` ||
                    data.CacheControl !== cacheControl ||
                    data.ContentType !== contentType ||
                    data.ContentEncoding !== contentEncoding
                  ) {
                    return content;
                  }

                  // We don't need to upload this file again
                  skipped++;
                  return undefined;
                })
                .catch(function (error) {
                  errors.push(error);
                });
            })
            .then(function (content) {
              if (!content) {
                return;
              }

              if (verbose) {
                console.log(`Uploading ${blobName}...`);
              }
              const params = {
                Bucket: bucketName,
                Key: blobName,
                Body: content,
                ContentMD5: etag,
                ContentType: contentType,
                ContentEncoding: contentEncoding,
                CacheControl: cacheControl,
              };

              return s3
                .putObject(params)
                .promise()
                .then(function () {
                  uploaded++;
                })
                .catch(function (error) {
                  errors.push(error);
                });
            });
        },
        { concurrency: concurrencyLimit }
      );
    })
    .then(function () {
      console.log(
        `Skipped ${skipped} files and successfully uploaded ${uploaded} files of ${
          totalFiles - skipped
        } files.`
      );
      if (existingBlobs.length === 0) {
        return;
      }

      const objectsToDelete = [];
      existingBlobs.forEach(function (file) {
        //Don't delete generate zip files.
        if (!/\.(zip|tgz)$/.test(file)) {
          objectsToDelete.push({ Key: file });
        }
      });

      if (objectsToDelete.length > 0) {
        console.log(`Cleaning ${objectsToDelete.length} files...`);

        // If more than 1000 files, we must issue multiple requests
        const batches = [];
        while (objectsToDelete.length > 1000) {
          batches.push(objectsToDelete.splice(0, 1000));
        }
        batches.push(objectsToDelete);

        return Promise.map(
          batches,
          function (objects) {
            return s3
              .deleteObjects({
                Bucket: bucketName,
                Delete: {
                  Objects: objects,
                },
              })
              .promise()
              .then(function () {
                if (verbose) {
                  console.log(`Cleaned ${objects.length} files.`);
                }
              });
          },
          { concurrency: concurrency }
        );
      }
    })
    .catch(function (error) {
      errors.push(error);
    })
    .then(function () {
      if (errors.length === 0) {
        done();
        return;
      }

      console.log("Errors: ");
      errors.map(function (e) {
        console.log(e);
      });
      done(1);
    });
}

function getMimeType(filename) {
  const mimeType = mime.getType(filename);
  if (mimeType) {
    //Compress everything except zipfiles, binary images, and video
    let compress = !/^(image\/|video\/|application\/zip|application\/gzip)/i.test(
      mimeType
    );
    if (mimeType === "image/svg+xml") {
      compress = true;
    }
    return { type: mimeType, compress: compress };
  }

  //Non-standard mime types not handled by mime
  if (/\.(glsl|LICENSE|config|state)$/i.test(filename)) {
    return { type: "text/plain", compress: true };
  } else if (/\.(czml|topojson)$/i.test(filename)) {
    return { type: "application/json", compress: true };
  } else if (/\.tgz$/i.test(filename)) {
    return { type: "application/octet-stream", compress: false };
  }

  // Handle dotfiles, such as .jshintrc
  const baseName = path.basename(filename);
  if (baseName[0] === "." || baseName.indexOf(".") === -1) {
    return { type: "text/plain", compress: true };
  }

  // Everything else can be octet-stream compressed but print a warning
  // if we introduce a type we aren't specifically handling.
  if (!/\.(terrain|b3dm|geom|pnts|vctr|cmpt|i3dm|metadata)$/i.test(filename)) {
    console.log(`Unknown mime type for ${filename}`);
  }

  return { type: "application/octet-stream", compress: true };
}

// get all files currently in bucket asynchronously
function listAll(s3, bucketName, prefix, files, marker) {
  return s3
    .listObjects({
      Bucket: bucketName,
      MaxKeys: 1000,
      Prefix: prefix,
      Marker: marker,
    })
    .promise()
    .then(function (data) {
      const items = data.Contents;
      for (let i = 0; i < items.length; i++) {
        files.push(items[i].Key);
      }

      if (data.IsTruncated) {
        // get next page of results
        return listAll(s3, bucketName, prefix, files, files[files.length - 1]);
      }
    });
}

gulp.task("deploy-set-version", function (done) {
  const buildVersion = yargs.argv.buildVersion;
  if (buildVersion) {
    // NPM versions can only contain alphanumeric and hyphen characters
    packageJson.version += `-${buildVersion.replace(/[^[0-9A-Za-z-]/g, "")}`;
    fs.writeFileSync("package.json", JSON.stringify(packageJson, undefined, 2));
  }
  done();
});

gulp.task("deploy-status", function () {
  if (isTravisPullRequest()) {
    console.log("Skipping deployment status for non-pull request.");
    return Promise.resolve();
  }

  const status = yargs.argv.status;
  const message = yargs.argv.message;

  const deployUrl = `${travisDeployUrl + process.env.TRAVIS_BRANCH}/`;
  const zipUrl = `${deployUrl}Cesium-${packageJson.version}.zip`;
  const npmUrl = `${deployUrl}cesium-${packageJson.version}.tgz`;
  const coverageUrl = `${
    travisDeployUrl + process.env.TRAVIS_BRANCH
  }/Build/Coverage/index.html`;

  return Promise.join(
    setStatus(status, deployUrl, message, "deployment"),
    setStatus(status, zipUrl, message, "zip file"),
    setStatus(status, npmUrl, message, "npm package"),
    setStatus(status, coverageUrl, message, "coverage results")
  );
});

function setStatus(state, targetUrl, description, context) {
  // skip if the environment does not have the token
  if (!process.env.TOKEN) {
    return;
  }

  const requestPost = Promise.promisify(request.post);
  return requestPost({
    url: `https://api.github.com/repos/${process.env.TRAVIS_REPO_SLUG}/statuses/${process.env.TRAVIS_COMMIT}`,
    json: true,
    headers: {
      Authorization: `token ${process.env.TOKEN}`,
      "User-Agent": "Cesium",
    },
    body: {
      state: state,
      target_url: targetUrl,
      description: description,
      context: context,
    },
  });
}

gulp.task("coverage", async function () {
  const argv = yargs.argv;
  const webglStub = argv.webglStub ? argv.webglStub : false;
  const suppressPassed = argv.suppressPassed ? argv.suppressPassed : false;
  const failTaskOnError = argv.failTaskOnError ? argv.failTaskOnError : false;

  const folders = [];
  let browsers = ["Chrome"];
  if (argv.browsers) {
    browsers = argv.browsers.split(",");
  }

  const instrumenter = new istanbul.createInstrumenter({
    esModules: true,
  });

  const instrumentPlugin = {
    name: "instrument",
    setup: (build) => {
      const readFile = Promise.promisify(fs.readFile);
      build.onLoad(
        {
          filter: /Source\/(Core|DataSources|Renderer|Scene|Widgets)(\/\w+)+\.js$/,
        },
        async (args) => {
          const source = await readFile(args.path, "utf8");

          try {
            const generatedCode = instrumenter.instrumentSync(
              source,
              args.path
            );

            return { contents: generatedCode };
          } catch (e) {
            return {
              errors: {
                text: e.message,
              },
            };
          }
        }
      );
    },
  };

  const outputDirectory = path.join("Build", "Instrumented");

  const result = await esbuild.build({
    entryPoints: ["Source/Cesium.js"],
    bundle: true,
    sourcemap: true,
    format: "iife",
    globalName: "Cesium",
    target: "es2020",
    external: ["https", "http", "url", "zlib"],
    outfile: path.join(outputDirectory, "Cesium.js"),
    plugins: [instrumentPlugin],
    logLevel: "error", // print errors immediately, and collect warnings so we can filter out known ones
  });

  handleBuildWarnings(result);

  return new Promise((resolve, reject) => {
    const karma = new Karma.Server(
      {
        configFile: karmaConfigFile,
        browsers: browsers,
        specReporter: {
          suppressErrorSummary: false,
          suppressFailed: false,
          suppressPassed: suppressPassed,
          suppressSkipped: true,
        },
        files: [
          { pattern: "Specs/Data/**", included: false },
          { pattern: "Specs/TestWorkers/**/*.wasm", included: false },
          { pattern: "Build/Instrumented/Cesium.js", included: true },
          { pattern: "Build/Instrumented/Cesium.js.map", included: false },
          { pattern: "Build/CesiumUnminified/**", included: false },
          {
            pattern: "Build/Specs/karma-main.js",
            included: true,
            type: "module",
          },
          {
            pattern: "Build/Specs/SpecList.js",
            included: true,
            type: "module",
          },
          { pattern: "Specs/TestWorkers/**", included: false },
        ],
        reporters: ["spec", "coverage"],
        coverageReporter: {
          dir: "Build/Coverage",
          subdir: function (browserName) {
            folders.push(browserName);
            return browserName;
          },
          includeAllSources: true,
        },
        client: {
          captureConsole: false,
          args: [
            undefined,
            undefined,
            undefined,
            undefined,
            undefined,
            webglStub,
            undefined,
          ],
        },
      },
      function (e) {
        let html = "<!doctype html><html><body><ul>";
        folders.forEach(function (folder) {
          html += `<li><a href="${encodeURIComponent(
            folder
          )}/index.html">${folder}</a></li>`;
        });
        html += "</ul></body></html>";
        fs.writeFileSync("Build/Coverage/index.html", html);

        if (!process.env.TRAVIS) {
          folders.forEach(function (dir) {
            open(`Build/Coverage/${dir}/index.html`);
          });
        }

        if (failTaskOnError && e) {
          reject(e);
          return;
        }

        resolve();
      }
    );
    karma.start();
  });
});

gulp.task("test", function (done) {
  const argv = yargs.argv;

  const enableAllBrowsers = argv.all ? true : false;
  const includeCategory = argv.include ? argv.include : "";
  const excludeCategory = argv.exclude ? argv.exclude : "";
  const webglValidation = argv.webglValidation ? argv.webglValidation : false;
  const webglStub = argv.webglStub ? argv.webglStub : false;
  const release = argv.release ? argv.release : false;
  const failTaskOnError = argv.failTaskOnError ? argv.failTaskOnError : false;
  const suppressPassed = argv.suppressPassed ? argv.suppressPassed : false;
  const debug = argv.debug ? false : true;
  const includeName = argv.includeName ? argv.includeName : "";

  let browsers = ["Chrome"];
  if (argv.browsers) {
    browsers = argv.browsers.split(",");
  }

  let files = [
    { pattern: "Specs/Data/**", included: false },
    { pattern: "Specs/TestWorkers/**/*.wasm", included: false },
    { pattern: "Build/CesiumUnminified/Cesium.js", included: true },
    { pattern: "Build/CesiumUnminified/Cesium.js.map", included: false },
    { pattern: "Build/CesiumUnminified/**", included: false },
    { pattern: "Build/Specs/karma-main.js", included: true, type: "module" },
    { pattern: "Build/Specs/SpecList.js", included: true, type: "module" },
    { pattern: "Specs/TestWorkers/**", included: false },
  ];

  if (release) {
    files = [
      { pattern: "Specs/Data/**", included: false },
      { pattern: "Specs/TestWorkers/**/*.wasm", included: false },
      { pattern: "Specs/ThirdParty/**", included: false, type: "module" },
      { pattern: "Build/Cesium/Cesium.js", included: true },
      { pattern: "Build/Cesium/Cesium.js.map", included: false },
      { pattern: "Build/Cesium/**", included: false },
      { pattern: "Build/Specs/karma-main.js", included: true },
      { pattern: "Build/Specs/SpecList.js", included: true, type: "module" },
      { pattern: "Specs/TestWorkers/**", included: false },
    ];
  }

  const karmaConfig = Karma.config.parseConfig(karmaConfigFile, {
    port: 9876,
    singleRun: debug,
    browsers: browsers,
    specReporter: {
      suppressErrorSummary: false,
      suppressFailed: false,
      suppressPassed: suppressPassed,
      suppressSkipped: true,
    },
    detectBrowsers: {
      enabled: enableAllBrowsers,
    },
    logLevel: verbose ? Karma.constants.LOG_INFO : Karma.constants.LOG_ERROR,
    files: files,
    client: {
      captureConsole: verbose,
      args: [
        includeCategory,
        excludeCategory,
        "--grep",
        includeName,
        webglValidation,
        webglStub,
        release,
      ],
    },
  });
  const karma = new Karma.Server(karmaConfig, function doneCallback(exitCode) {
    return done(failTaskOnError ? exitCode : undefined);
  });
  karma.start();
});

function createTypeScriptDefinitions() {
  // Run jsdoc with tsd-jsdoc to generate an initial Cesium.d.ts file.
  child_process.execSync("npx jsdoc --configure Tools/jsdoc/ts-conf.json", {
    stdio: "inherit",
  });

  let source = fs.readFileSync("Source/Cesium.d.ts").toString();

  // All of our enum assignments that alias to WebGLConstants, such as PixelDatatype.js
  // end up as enum strings instead of actually mapping values to WebGLConstants.
  // We fix this with a simple regex replace later on, but it means the
  // WebGLConstants constants enum needs to be defined in the file before it can
  // be used.  This block of code reads in the TS file, finds the WebGLConstants
  // declaration, and then writes the file back out (in memory to source) with
  // WebGLConstants being the first module.
  const node = typescript.createSourceFile(
    "Source/Cesium.d.ts",
    source,
    typescript.ScriptTarget.Latest
  );
  let firstNode;
  node.forEachChild((child) => {
    if (
      typescript.SyntaxKind[child.kind] === "EnumDeclaration" &&
      child.name.escapedText === "WebGLConstants"
    ) {
      firstNode = child;
    }
  });

  const printer = typescript.createPrinter({
    removeComments: false,
    newLine: typescript.NewLineKind.LineFeed,
  });

  let newSource = "";
  newSource += printer.printNode(
    typescript.EmitHint.Unspecified,
    firstNode,
    node
  );
  newSource += "\n\n";
  node.forEachChild((child) => {
    if (
      typescript.SyntaxKind[child.kind] !== "EnumDeclaration" ||
      child.name.escapedText !== "WebGLConstants"
    ) {
      newSource += printer.printNode(
        typescript.EmitHint.Unspecified,
        child,
        node
      );
      newSource += "\n\n";
    }
  });
  source = newSource;

  // The next step is to find the list of Cesium modules exported by the Cesium API
  // So that we can map these modules with a link back to their original source file.

  const regex = /^declare (function|class|namespace|enum) (.+)/gm;
  let matches;
  const publicModules = new Set();
  //eslint-disable-next-line no-cond-assign
  while ((matches = regex.exec(source))) {
    const moduleName = matches[2].match(/([^<\s|\(]+)/);
    publicModules.add(moduleName[1]);
  }

  // Math shows up as "Math" because of it's aliasing from CesiumMath and namespace collision with actual Math
  // It fails the above regex so just add it directly here.
  publicModules.add("Math");

  // Fix up the output to match what we need
  // declare => export since we are wrapping everything in a namespace
  // CesiumMath => Math (because no CesiumJS build step would be complete without special logic for the Math class)
  // Fix up the WebGLConstants aliasing we mentioned above by simply unquoting the strings.
  source = source
    .replace(/^declare /gm, "export ")
    .replace(/module "Math"/gm, "namespace Math")
    .replace(/CesiumMath/gm, "Math")
    .replace(/Number\[]/gm, "number[]") // Workaround https://github.com/englercj/tsd-jsdoc/issues/117
    .replace(/String\[]/gm, "string[]")
    .replace(/Boolean\[]/gm, "boolean[]")
    .replace(/Object\[]/gm, "object[]")
    .replace(/<Number>/gm, "<number>")
    .replace(/<String>/gm, "<string>")
    .replace(/<Boolean>/gm, "<boolean>")
    .replace(/<Object>/gm, "<object>")
    .replace(
      /= "WebGLConstants\.(.+)"/gm,
      // eslint-disable-next-line no-unused-vars
      (match, p1) => `= WebGLConstants.${p1}`
    )
    // Strip const enums which can cause errors - https://www.typescriptlang.org/docs/handbook/enums.html#const-enum-pitfalls
    .replace(/^(\s*)(export )?const enum (\S+) {(\s*)$/gm, "$1$2enum $3 {$4");

  // Wrap the source to actually be inside of a declared cesium module
  // and add any workaround and private utility types.
  source = `declare module "cesium" {
${source}
}

`;

  // Map individual modules back to their source file so that TS still works
  // when importing individual files instead of the entire cesium module.
  globby.sync(sourceFiles).forEach(function (file) {
    file = path.relative("Source", file);

    let moduleId = file;
    moduleId = filePathToModuleId(moduleId);

    const assignmentName = path.basename(file, path.extname(file));
    if (publicModules.has(assignmentName)) {
      publicModules.delete(assignmentName);
      source += `declare module "cesium/Source/${moduleId}" { import { ${assignmentName} } from 'cesium'; export default ${assignmentName}; }\n`;
    }
  });

  // Write the final source file back out
  fs.writeFileSync("Source/Cesium.d.ts", source);

  // Use tsc to compile it and make sure it is valid
  child_process.execSync("npx tsc -p Tools/jsdoc/tsconfig.json", {
    stdio: "inherit",
  });

  // Also compile our smokescreen to make sure interfaces work as expected.
  child_process.execSync("npx tsc -p Specs/TypeScript/tsconfig.json", {
    stdio: "inherit",
  });

  // Below is a sanity check to make sure we didn't leave anything out that
  // we don't already know about

  // Intentionally ignored nested items
  publicModules.delete("KmlFeatureData");
  publicModules.delete("MaterialAppearance");

  if (publicModules.size !== 0) {
    throw new Error(
      `Unexpected unexposed modules: ${Array.from(publicModules.values()).join(
        ", "
      )}`
    );
  }
}

/**
 * Reads `ThirdParty.extra.json` file
 * @param path {string} Path to `ThirdParty.extra.json`
 * @param discoveredDependencies {Array<string>} List of previously discovered modules
 * @returns {Promise<Array<Object>>} A promise to an array of objects with 'name`, `license`, and `url` strings
 */
function getLicenseDataFromThirdPartyExtra(path, discoveredDependencies) {
  if (!fs.existsSync(path)) {
    return Promise.reject(`${path} does not exist`);
  }

  const fsReadFile = Promise.promisify(fs.readFile);

  return fsReadFile(path).then(function (contents) {
    const thirdPartyExtra = JSON.parse(contents);
    return Promise.map(thirdPartyExtra, function (module) {
      if (!discoveredDependencies.includes(module.name)) {
        // If this is not a npm module, return existing info
        if (!packageJson.devDependencies[module.name]) {
          discoveredDependencies.push(module.name);
          return Promise.resolve(module);
        }

        return getLicenseDataFromPackage(
          module.name,
          discoveredDependencies,
          module.license,
          module.notes
        );
      }
    });
  });
}

/**
 * Extracts name, license, and url from `package.json` file.
 *
 * @param packageName {string} Name of package
 * @param discoveredDependencies {Array<string>} List of previously discovered modules
 * @param licenseOverride {Array<string>} If specified, override info fetched from package.json. Useful in the case where there are multiple licenses and we might chose a single one.
 * @returns {Promise<Object>} A promise to an object with 'name`, `license`, and `url` strings
 */
function getLicenseDataFromPackage(
  packageName,
  discoveredDependencies,
  licenseOverride,
  notes
) {
  if (discoveredDependencies.includes(packageName)) {
    return Promise.resolve([]);
  }
  discoveredDependencies.push(packageName);

  let promise;
  const packagePath = path.join("node_modules", packageName, "package.json");
  const fsReadFile = Promise.promisify(fs.readFile);

  if (fs.existsSync(packagePath)) {
    // Package exists at top-level, so use it.
    promise = fsReadFile(packagePath);
  } else {
    return Promise.reject(
      new Error(`Unable to find ${packageName} license information`)
    );
  }

  return promise.then(function (contents) {
    const packageJson = JSON.parse(contents);

    // Check for license
    let licenseField = licenseOverride;

    if (!licenseField) {
      licenseField = [packageJson.license];
    }

    if (!licenseField && packageJson.licenses) {
      licenseField = packageJson.licenses;
    }

    if (!licenseField) {
      console.log(`No license found for ${packageName}`);
      licenseField = ["NONE"];
    }

    let version = packageJson.version;
    if (!packageJson.version) {
      console.log(`No version information found for ${packageName}`);
      version = "NONE";
    }

    return {
      name: packageName,
      license: licenseField,
      version: version,
      url: `https://www.npmjs.com/package/${packageName}`,
      notes: notes,
    };
  });
}

function generateThirdParty() {
  let licenseJson = [];
  const discoveredDependencies = [];
  const fsWriteFile = Promise.promisify(fs.writeFile);

  // Generate ThirdParty.json from ThirdParty.extra.json and package.json
  return getLicenseDataFromThirdPartyExtra(
    "ThirdParty.extra.json",
    discoveredDependencies
  )
    .then(function (licenseInfo) {
      licenseJson = licenseJson.concat(licenseInfo);
    })
    .then(function () {
      licenseJson.sort(function (a, b) {
        const nameA = a.name.toLowerCase();
        const nameB = b.name.toLowerCase();
        if (nameA < nameB) {
          return -1;
        }
        if (nameA > nameB) {
          return 1;
        }
        return 0;
      });

      return fsWriteFile(
        "ThirdParty.json",
        JSON.stringify(licenseJson, null, 2)
      );
    });
}

function buildSandcastle() {
  const appStream = gulp
    .src([
      "Apps/Sandcastle/**",
      "!Apps/Sandcastle/load-cesium-es6.js",
      "!Apps/Sandcastle/standalone.html",
      "!Apps/Sandcastle/images/**",
      "!Apps/Sandcastle/gallery/**.jpg",
    ])
    // Remove swap out ESM modules for the IIFE build
    .pipe(
      gulpReplace(
        '    <script type="module" src="../load-cesium-es6.js"></script>',
        '    <script src="../../../Build/CesiumUnminified/Cesium.js"></script>\n' +
          '    <script>window.CESIUM_BASE_URL = "../../../Build/CesiumUnminified/";</script>";'
      )
    )
    // Fix relative paths for new location
    .pipe(gulpReplace("../../../Build", "../../.."))
    .pipe(gulpReplace("../../Source", "../../../Source"))
    .pipe(gulpReplace("../../ThirdParty", "../../../ThirdParty"))
    .pipe(gulpReplace("../../SampleData", "../../../../Apps/SampleData"))
    .pipe(gulpReplace("Build/Documentation", "Documentation"))
    .pipe(gulp.dest("Build/Apps/Sandcastle"));

  const imageStream = gulp
    .src(["Apps/Sandcastle/gallery/**.jpg", "Apps/Sandcastle/images/**"], {
      base: "Apps/Sandcastle",
      buffer: false,
    })
    .pipe(gulp.dest("Build/Apps/Sandcastle"));

  const standaloneStream = gulp
    .src(["Apps/Sandcastle/standalone.html"])
    .pipe(
      gulpReplace(
        '    <script type="module" src="load-cesium-es6.js"></script>',
        '    <script src="../../Build/CesiumUnminified/Cesium.js"></script>\n' +
          '    <script>window.CESIUM_BASE_URL = "../../Build/CesiumUnminified/";</script>";'
      )
    )
    .pipe(gulpReplace("../../Build", "../.."))
    .pipe(gulp.dest("Build/Apps/Sandcastle"));

  return streamToPromise(mergeStream(appStream, imageStream, standaloneStream));
}

async function buildCesiumViewer() {
  const cesiumViewerOutputDirectory = "Build/Apps/CesiumViewer";
  mkdirp.sync(cesiumViewerOutputDirectory);

  const config = esbuildBaseConfig();
  config.entryPoints = [
    "Apps/CesiumViewer/CesiumViewer.js",
    "Apps/CesiumViewer/CesiumViewer.css",
  ];
  config.bundle = true; // Tree-shaking is enabled automatically
  config.minify = true;
  config.loader = {
    ".gif": "text",
    ".png": "text",
  };
  config.format = "iife";
  config.inject = ["Apps/CesiumViewer/index.js"];
  config.external = ["https", "http", "zlib"];
  config.outdir = cesiumViewerOutputDirectory;
  config.outbase = "Apps/CesiumViewer";
  config.logLevel = "error"; // print errors immediately, and collect warnings so we can filter out known ones
  const result = await esbuild.build(config);

  handleBuildWarnings(result);

  await esbuild.build({
    entryPoints: ["Source/Widgets/InfoBox/InfoBoxDescription.css"],
    minify: true,
    bundle: true,
    loader: {
      ".gif": "text",
      ".png": "text",
    },
    outdir: cesiumViewerOutputDirectory,
    outbase: "Source",
  });

  await buildWorkers({
    minify: true,
    removePragmas: true,
    path: cesiumViewerOutputDirectory,
  });

  const stream = mergeStream(
    gulp.src([
      "Apps/CesiumViewer/**",
      "!Apps/CesiumViewer/Images",
      "!Apps/CesiumViewer/**/*.js",
      "!Apps/CesiumViewer/**/*.css",
    ]),

    gulp.src(
      [
        "Build/Cesium/Assets/**",
        "Build/Cesium/Workers/**",
        "Build/Cesium/ThirdParty/**",
        "Build/Cesium/Widgets/**",
        "!Build/Cesium/Widgets/**/*.css",
      ],
      {
        base: "Build/Cesium",
        nodir: true,
      }
    ),

    gulp.src(["web.config"])
  );

  return streamToPromise(stream.pipe(gulp.dest(cesiumViewerOutputDirectory)));
}

function filePathToModuleId(moduleId) {
  return moduleId.substring(0, moduleId.lastIndexOf(".")).replace(/\\/g, "/");
}<|MERGE_RESOLUTION|>--- conflicted
+++ resolved
@@ -2,7 +2,6 @@
 "use strict";
 
 const fs = require("fs");
-const { readFile } = require("fs/promises");
 const path = require("path");
 const os = require("os");
 const child_process = require("child_process");
@@ -104,61 +103,6 @@
   "Source/ThirdParty/Shaders/*.glsl",
 ];
 
-<<<<<<< HEAD
-=======
-let copyrightHeader = fs.readFileSync(
-  path.join("Source", "copyrightHeader.js"),
-  "utf8"
-);
-copyrightHeader = copyrightHeader.replace("${version}", version);
-
-function escapeCharacters(token) {
-  return token.replace(/[\-\[\]\/\{\}\(\)\*\+\?\.\\\^\$\|]/g, "\\$&");
-}
-
-function constructRegex(pragma, exclusive) {
-  const prefix = exclusive ? "exclude" : "include";
-  pragma = escapeCharacters(pragma);
-
-  const s =
-    `[\\t ]*\\/\\/>>\\s?${prefix}Start\\s?\\(\\s?(["'])${pragma}\\1\\s?,\\s?pragmas\\.${pragma}\\s?\\)\\s?;?` +
-    // multiline code block
-    `[\\s\\S]*?` +
-    // end comment
-    `[\\t ]*\\/\\/>>\\s?${prefix}End\\s?\\(\\s?(["'])${pragma}\\2\\s?\\)\\s?;?\\s?[\\t ]*\\n?`;
-
-  return new RegExp(s, "gm");
-}
-
-const pragmas = {
-  debug: false,
-};
-const stripPragmaPlugin = {
-  name: "strip-pragmas",
-  setup: (build) => {
-    build.onLoad({ filter: /\.js$/ }, async (args) => {
-      let source = await readFile(args.path, "utf8");
-
-      try {
-        for (const key in pragmas) {
-          if (pragmas.hasOwnProperty(key)) {
-            source = source.replace(constructRegex(key, pragmas[key]), "");
-          }
-        }
-
-        return { contents: source };
-      } catch (e) {
-        return {
-          errors: {
-            text: e.message,
-          },
-        };
-      }
-    });
-  },
-};
-
->>>>>>> 6d7f3d3e
 // Print an esbuild warning
 function printBuildWarning({ location, text }) {
   const { column, file, line, lineText, suggestion } = location;
@@ -187,207 +131,7 @@
   }
 }
 
-<<<<<<< HEAD
 function build(options) {
-=======
-const esbuildBaseConfig = () => {
-  return {
-    target: "es2020",
-    legalComments: "inline",
-    banner: {
-      js: copyrightHeader,
-    },
-  };
-};
-
-async function buildCesiumJs(options) {
-  const css = globby.sync(cssFiles);
-
-  const buildConfig = esbuildBaseConfig();
-  buildConfig.entryPoints = ["Source/Cesium.js"];
-  buildConfig.bundle = true;
-  buildConfig.minify = options.minify;
-  buildConfig.sourcemap = options.sourcemap;
-  buildConfig.external = ["https", "http", "url", "zlib"];
-  buildConfig.plugins = options.removePragmas ? [stripPragmaPlugin] : undefined;
-  buildConfig.incremental = options.incremental;
-  buildConfig.logLevel = "error"; // print errors immediately, and collect warnings so we can filter out known ones
-
-  // Build ESM
-  const result = await esbuild.build({
-    ...buildConfig,
-    format: "esm",
-    outfile: path.join(options.path, "index.js"),
-  });
-
-  handleBuildWarnings(result);
-
-  const results = [result];
-
-  // Copy and minify CSS and third party
-  const config = esbuildBaseConfig();
-  config.entryPoints = [
-    "Source/ThirdParty/google-earth-dbroot-parser.js",
-    ...css, // Load and optionally minify css
-  ];
-  config.loader = {
-    ".gif": "text",
-    ".png": "text",
-  };
-  config.minify = options.minify;
-  config.sourcemap = options.sourcemap;
-  config.outdir = options.path;
-  await esbuild.build(config);
-
-  // Build IIFE
-  if (options.iife) {
-    const result = await esbuild.build({
-      ...buildConfig,
-      format: "iife",
-      globalName: "Cesium",
-      outfile: path.join(options.path, "Cesium.js"),
-    });
-
-    handleBuildWarnings(result);
-
-    results.push(result);
-  }
-
-  if (options.node) {
-    const result = await esbuild.build({
-      ...buildConfig,
-      format: "cjs",
-      platform: "node",
-      sourcemap: false,
-      define: {
-        // TransformStream is a browser-only implementation depended on by zip.js
-        TransformStream: "null",
-      },
-      outfile: path.join(options.path, "index.cjs"),
-    });
-
-    handleBuildWarnings(result);
-    results.push(result);
-  }
-
-  return results;
-}
-
-function rollupWarning(message) {
-  // Ignore eval warnings in third-party code we don't have control over
-  if (message.code === "EVAL" && /protobufjs/.test(message.loc.file)) {
-    return;
-  }
-
-  console.log(message);
-}
-
-/**
- * Bundles the workers and outputs the result to the specified directory
- * @param {Object} options
- * @param {boolean} [options.minify=false] true if the worker output should be minified
- * @param {boolean} [options.removePragmas=false] true if debug pragma should be removed
- * @param {boolean} [options.sourcemap=false] true if an external sourcemap should be generated
- * @param {String} options.path output directory
- */
-async function buildWorkers(options) {
-  // Copy existing workers
-  const workers = globby.sync([
-    "Source/Workers/**",
-    "Source/ThirdParty/Workers/**",
-  ]);
-
-  const config = esbuildBaseConfig();
-  config.entryPoints = workers;
-  config.outdir = options.path;
-  config.outbase = "Source"; // Maintain existing file paths
-  config.minify = options.minify;
-  await esbuild.build(config);
-
-  // Use rollup to build the workers:
-  // 1) They can be built as AMD style modules
-  // 2) They can be built using code-splitting, resulting in smaller modules
-  return globby(["Source/WorkersES6/*.js"]).then(function (files) {
-    const plugins = [rollupResolve(), rollupCommonjs()];
-
-    if (options.removePragmas) {
-      plugins.push(
-        rollupPluginStripPragma({
-          pragmas: ["debug"],
-        })
-      );
-    }
-
-    if (options.minify) {
-      plugins.push(rollupPluginTerser.terser());
-    }
-
-    return rollup
-      .rollup({
-        input: files,
-        plugins: plugins,
-        onwarn: rollupWarning,
-      })
-      .then(function (bundle) {
-        return bundle.write({
-          dir: path.join(options.path, "Workers"),
-          format: "amd",
-          // Rollup cannot generate a sourcemap when pragmas are removed
-          sourcemap: options.sourcemap && !options.removePragmas,
-          banner: copyrightHeader,
-        });
-      });
-  });
-}
-
-const externalResolvePlugin = {
-  name: "external-cesium",
-  setup: (build) => {
-    build.onResolve({ filter: new RegExp(`Cesium\.js$`) }, () => {
-      return {
-        path: "Cesium",
-        namespace: "external-cesium",
-      };
-    });
-
-    build.onLoad(
-      {
-        filter: new RegExp(`^Cesium$`),
-        namespace: "external-cesium",
-      },
-      () => {
-        const contents = `module.exports = Cesium`;
-        return {
-          contents,
-        };
-      }
-    );
-  },
-};
-
-async function buildSpecs(options) {
-  options = options || {};
-
-  const results = await esbuild.build({
-    entryPoints: [
-      "Specs/spec-main.js",
-      "Specs/SpecList.js",
-      "Specs/karma-main.js",
-    ],
-    bundle: true,
-    format: "esm",
-    sourcemap: true,
-    target: "es2020",
-    outdir: path.join("Build", "Specs"),
-    plugins: [externalResolvePlugin],
-    incremental: options.incremental,
-  });
-
-  return results;
-}
-
-async function build(options) {
->>>>>>> 6d7f3d3e
   options = options || {};
   mkdirp.sync("Build");
 
@@ -764,7 +508,6 @@
         "Build/CesiumUnminified/**",
         "Build/Documentation/**",
         "Build/package.json",
-        // TODO: Include built specs? Shouldn't be too big
       ],
       {
         base: ".",
