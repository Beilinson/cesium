{
  "name": "cesium",
  "version": "1.107.2",
  "description": "CesiumJS is a JavaScript library for creating 3D globes and 2D maps in a web browser without a plugin.",
  "homepage": "http://cesium.com/cesiumjs/",
  "license": "Apache-2.0",
  "author": {
    "name": "Cesium GS, Inc.",
    "url": "https://cesium.com"
  },
  "contributors": [
    {
      "name": "CesiumJS community",
      "url": "https://github.com/CesiumGS/cesium/blob/main/CONTRIBUTORS.md"
    }
  ],
  "keywords": [
    "3D",
    "webgl",
    "geospatial",
    "map",
    "globe"
  ],
  "repository": {
    "type": "git",
    "url": "https://github.com/CesiumGS/cesium.git"
  },
  "bugs": {
    "url": "https://github.com/CesiumGS/cesium/issues",
    "email": "cesium-dev@googlegroups.com"
  },
  "main": "index.cjs",
  "module": "./Source/Cesium.js",
  "types": "./Source/Cesium.d.ts",
  "exports": {
    "./package.json": "./package.json",
    "./Source/*": "./Source/*",
    "./Source/*.js": null,
    "./Build/*": "./Build/*",
    "./Build/*.js": null,
    ".": {
      "require": "./index.cjs",
      "import": "./Source/Cesium.js"
    }
  },
  "type": "module",
  "sideEffects": [
    "./Source/ThirdParty/**/*",
    "./Source/Widgets/**/*.css",
    "./Source/Workers/*",
    "./Specs/**/*"
  ],
  "dependencies": {
    "@cesium/engine": "^3.0.1",
    "@cesium/widgets": "^3.0.1"
  },
  "devDependencies": {
    "@aws-sdk/client-s3": "^3.342.0",
    "@aws-sdk/lib-storage": "^3.342.0",
<<<<<<< HEAD
=======
    "@playwright/test": "^1.34.3",
    "@rollup/plugin-commonjs": "^25.0.0",
    "@rollup/plugin-node-resolve": "^15.1.0",
    "@rollup/plugin-terser": "^0.4.0",
>>>>>>> eea2fa69
    "chokidar": "^3.5.3",
    "cloc": "^2.8.0",
    "compression": "^1.7.4",
    "decompress": "^4.2.1",
    "download": "^8.0.0",
    "esbuild": "^0.18.11",
    "eslint": "^8.41.0",
    "eslint-config-cesium": "^9.0.1",
    "eslint-config-prettier": "^8.3.0",
    "eslint-plugin-es": "^4.1.0",
    "eslint-plugin-html": "^7.1.0",
    "eslint-plugin-node": "^11.1.0",
    "express": "^4.17.1",
    "globby": "^13.1.3",
    "glsl-strip-comments": "^1.0.0",
    "gulp": "^4.0.2",
    "gulp-clean-css": "^4.3.0",
    "gulp-insert": "^0.5.0",
    "gulp-rename": "^2.0.0",
    "gulp-replace": "^1.1.3",
    "gulp-tap": "^2.0.0",
    "gulp-zip": "^5.1.0",
    "husky": "^8.0.2",
    "istanbul-lib-instrument": "^5.2.0",
    "jasmine-core": "^5.0.1",
    "jsdoc": "^3.6.7",
    "karma": "^6.3.20",
    "karma-chrome-launcher": "^3.1.0",
    "karma-coverage": "^2.0.3",
    "karma-detect-browsers": "^2.3.3",
    "karma-edge-launcher": "^0.4.2",
    "karma-firefox-launcher": "^2.1.1",
    "karma-ie-launcher": "^1.0.0",
    "karma-jasmine": "^5.1.0",
    "karma-longest-reporter": "^1.1.0",
    "karma-safari-launcher": "^1.0.0",
    "karma-sourcemap-loader": "^0.4.0",
    "karma-spec-reporter": "^0.0.36",
    "markdownlint-cli": "^0.35.0",
    "merge-stream": "^2.0.0",
    "mime": "^3.0.0",
    "mkdirp": "^3.0.1",
    "node-fetch": "^3.2.10",
    "open": "^9.1.0",
    "p-limit": "^4.0.0",
    "prettier": "2.1.2",
    "prismjs": "^1.28.0",
    "request": "^2.79.0",
    "rimraf": "^5.0.0",
<<<<<<< HEAD
=======
    "rollup": "^3.23.0",
    "rollup-plugin-strip-pragma": "^1.0.0",
    "sinon": "^15.1.0",
>>>>>>> eea2fa69
    "stream-to-promise": "^3.0.0",
    "tsd-jsdoc": "^2.5.0",
    "typescript": "^5.0.2",
    "yargs": "^17.0.1"
  },
  "scripts": {
    "prepare": "gulp prepare && husky install && playwright install --with-deps",
    "start": "node server.js",
    "start-public": "node server.js --public",
    "build": "gulp build",
    "build-release": "gulp buildRelease",
    "build-watch": "gulp buildWatch",
    "build-ts": "gulp buildTs",
    "build-third-party": "gulp buildThirdParty",
    "build-apps": "gulp buildApps",
    "clean": "gulp clean",
    "cloc": "gulp cloc",
    "coverage": "gulp coverage",
    "build-docs": "gulp buildDocs",
    "build-docs-watch": "gulp buildDocsWatch",
    "eslint": "eslint \"./**/*.js\" \"./**/*.cjs\" \"./**/*.html\" --cache --quiet",
    "make-zip": "gulp makeZip",
    "markdownlint": "markdownlint \"*.md\" \"Documentation/**/*.md\" \"packages/**/*.md\" --ignore CHANGES.md --ignore \"./**/LICENSE.md\"",
    "release": "gulp release",
    "website-release": "gulp websiteRelease",
    "test": "gulp test",
    "test-all": "gulp test --all",
    "test-webgl": "gulp test --include WebGL",
    "test-non-webgl": "gulp test --exclude WebGL",
    "test-webgl-validation": "gulp test --webglValidation",
    "test-webgl-stub": "gulp test --webglStub",
    "test-release": "gulp test --release",
    "test-e2e": "playwright test -c Specs/e2e/playwright.config.js --project=chromium",
    "test-e2e-all": "playwright test -c Specs/e2e/playwright.config.js",
    "test-e2e-release": "release=true playwright test -c Specs/e2e/playwright.config.js --project=chromium",
    "test-e2e-release-all": "release=true playwright test -c Specs/e2e/playwright.config.js",
    "test-e2e-report": "playwright show-report Build/Specs/e2e/report",
    "test-e2e-update": "playwright test -c Specs/e2e/playwright.config.js --project=chromium -u",
    "deploy-s3": "gulp deployS3",
    "deploy-status": "gulp deployStatus",
    "deploy-set-version": "gulp deploySetVersion",
    "prettier": "prettier --write --no-config \"**/*\"",
    "prettier-check": "prettier --check --no-config \"**/*\""
  },
  "engines": {
    "node": ">=14.0.0"
  },
  "lint-staged": {
    "*.{js,cjs,html}": [
      "eslint --cache --quiet",
      "prettier --write --no-config"
    ],
    "*.md": [
      "markdownlint --ignore CHANGES.md --ignore \"./**/LICENSE.md\"",
      "prettier --write --no-config"
    ]
  },
  "workspaces": [
    "packages/engine",
    "packages/widgets"
  ]
}<|MERGE_RESOLUTION|>--- conflicted
+++ resolved
@@ -57,13 +57,7 @@
   "devDependencies": {
     "@aws-sdk/client-s3": "^3.342.0",
     "@aws-sdk/lib-storage": "^3.342.0",
-<<<<<<< HEAD
-=======
     "@playwright/test": "^1.34.3",
-    "@rollup/plugin-commonjs": "^25.0.0",
-    "@rollup/plugin-node-resolve": "^15.1.0",
-    "@rollup/plugin-terser": "^0.4.0",
->>>>>>> eea2fa69
     "chokidar": "^3.5.3",
     "cloc": "^2.8.0",
     "compression": "^1.7.4",
@@ -113,12 +107,7 @@
     "prismjs": "^1.28.0",
     "request": "^2.79.0",
     "rimraf": "^5.0.0",
-<<<<<<< HEAD
-=======
-    "rollup": "^3.23.0",
-    "rollup-plugin-strip-pragma": "^1.0.0",
     "sinon": "^15.1.0",
->>>>>>> eea2fa69
     "stream-to-promise": "^3.0.0",
     "tsd-jsdoc": "^2.5.0",
     "typescript": "^5.0.2",
