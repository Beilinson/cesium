void pointStage()
{
    gl_PointSize = 4.0;
}

<<<<<<< HEAD
vec3 geometryStage(vec3 position) 
{  
    position = a_position;
    v_position = position;
    v_positionEC = (czm_modelView * vec4(position, 1.0)).xyz;
=======
void geometryStage(inout ProcessedAttributes attributes) 
{
    // Compute positions in different coordinate systems
    vec3 positionMC = attributes.positionMC;
    v_positionMC = positionMC;
    v_positionEC = (czm_modelView * vec4(positionMC, 1.0)).xyz;
    gl_Position = czm_modelViewProjection * vec4(positionMC, 1.0);
>>>>>>> 1dfe2bd3

    // Sometimes the fragment shader needs this (e.g. custom shaders)
    #ifdef COMPUTE_POSITION_WC
    // Note that this is a 32-bit position which may result in jitter on small
    // scales.
    v_positionWC = (czm_model * vec4(positionMC, 1.0)).xyz;
    #endif

    #ifdef HAS_NORMALS
    v_normal = czm_normal * attributes.normal;
    #endif

    #ifdef HAS_TANGENTS
    v_tangent = attributes.tangent;    
    #endif

    #ifdef HAS_BITANGENTS
    v_bitangent = attributes.bitangent;
    #endif

    // All other varyings need to be dynamically generated in
    // GeometryPipelineStage
    setDynamicVaryings(attributes);
}<|MERGE_RESOLUTION|>--- conflicted
+++ resolved
@@ -3,13 +3,6 @@
     gl_PointSize = 4.0;
 }
 
-<<<<<<< HEAD
-vec3 geometryStage(vec3 position) 
-{  
-    position = a_position;
-    v_position = position;
-    v_positionEC = (czm_modelView * vec4(position, 1.0)).xyz;
-=======
 void geometryStage(inout ProcessedAttributes attributes) 
 {
     // Compute positions in different coordinate systems
@@ -17,7 +10,6 @@
     v_positionMC = positionMC;
     v_positionEC = (czm_modelView * vec4(positionMC, 1.0)).xyz;
     gl_Position = czm_modelViewProjection * vec4(positionMC, 1.0);
->>>>>>> 1dfe2bd3
 
     // Sometimes the fragment shader needs this (e.g. custom shaders)
     #ifdef COMPUTE_POSITION_WC
