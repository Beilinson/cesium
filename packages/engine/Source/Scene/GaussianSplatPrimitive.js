--- conflicted
+++ resolved
@@ -147,20 +147,9 @@
   const toGlobal = Transforms.eastNorthUpToFixedFrame(center);
   const toLocal = Matrix4.inverse(toGlobal, new Matrix4());
 
-<<<<<<< HEAD
-  let rootWorldTransform = Matrix4.IDENTITY;
-
-  if (tile.tileset.root.content instanceof GaussianSplat3DTilesContent) {
-    rootWorldTransform = tile.tileset.root.content.worldTransform;
-  }
-  rootComputed = Matrix4.multiplyTransformation(
-    rootComputed,
-    rootWorldTransform,
-=======
   const transform = Matrix4.multiplyTransformation(
     toLocal,
     computedModelMatrix,
->>>>>>> 79768ded
     new Matrix4(),
   );
 
