--- conflicted
+++ resolved
@@ -9,13 +9,10 @@
 - By default, the screen space camera controller will no longer go inside or under instances of `Cesium3DTileset`. [#11581](https://github.com/CesiumGS/cesium/pull/11581)
   - This behavior can be disabled by setting `Cesium3DTileset.disableCollision` to true.
   - This feature is enabled by default only for WebGL 2 and above, but can be enabled for WebGL 1 by setting the `enablePick` option to true when creating the `Cesium3DTileset`.
-<<<<<<< HEAD
 - Clamping to ground, `HeightReference.CLAMP_TO_GROUND`, and `HeightReference.RELATIVE_TO_GROUND` now take into account 3D Tilesets. These opions will clamp to either 3D Tilesets or Terrain, whichever has a greater height. [#11604](https://github.com/CesiumGS/cesium/pull/11604)
   - To restore previous behavior where an entity is clamped only to terrain or relative only to terrain, set `heightReference` to `HeightReference.CLAMP_TO_TERRAIN` or `HeightReference.RELATIVE_TO_TERRAIN` respectively.
-=======
 - Remove the need for node internal packages `http`, `https`, `url` and `zlib` in the `Resource` class. This means they do not need to be marked external by build tools anymore. [#11773](https://github.com/CesiumGS/cesium/pull/11773)
   - This slightly changed the contents of the `RequestErrorEvent` error that is thrown in node environments when a request fails. The `response` property is now a [`Response`](https://developer.mozilla.org/en-US/docs/Web/API/Response) object instead of an [`http.IncomingMessage`](https://nodejs.org/docs/latest-v20.x/api/http.html#class-httpincomingmessage)
->>>>>>> 50373e66
 
 ##### Additions :tada:
 
