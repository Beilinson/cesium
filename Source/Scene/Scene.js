--- conflicted
+++ resolved
@@ -781,7 +781,18 @@
         }
     }
 
-<<<<<<< HEAD
+    function updatePrimitives(scene) {
+        var context = scene._context;
+        var frameState = scene._frameState;
+        var commandList = scene._commandList;
+
+        scene._primitives.update(context, frameState, commandList);
+
+        if (defined(scene.moon)) {
+            scene.moon.update(context, frameState, commandList);
+        }
+    }
+
     function executeEvents(frameState) {
         // Events are queued up during primitive update and executed here in case
         // the callback modifies scene state that should remain constant over the frame.
@@ -789,17 +800,6 @@
         var length = events.length;
         for (var i = 0; i < length; ++i) {
             events[i].raiseEvent();
-=======
-    function updatePrimitives(scene) {
-        var context = scene._context;
-        var frameState = scene._frameState;
-        var commandList = scene._commandList;
-
-        scene._primitives.update(context, frameState, commandList);
-
-        if (defined(scene.moon)) {
-            scene.moon.update(context, frameState, commandList);
->>>>>>> 4632b77b
         }
     }
 
