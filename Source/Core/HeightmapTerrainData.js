--- conflicted
+++ resolved
@@ -128,15 +128,11 @@
         this._structure = structure;
         this._createdByUpsampling = defaultValue(options.createdByUpsampling, false);
         this._waterMask = options.waterMask;
-<<<<<<< HEAD
 
         this._skirtHeight = undefined;
         this._bufferType = this._buffer.constructor;
         this._mesh = undefined;
-    };
-=======
     }
->>>>>>> 85264ad9
 
     defineProperties(HeightmapTerrainData.prototype, {
         /**
