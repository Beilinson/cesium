--- conflicted
+++ resolved
@@ -18,13 +18,9 @@
         '../Animation/Animation',
         '../Animation/AnimationViewModel',
         '../Fullscreen/FullscreenWidget',
-<<<<<<< HEAD
-        '../SceneMode/SceneModeWidget',
+        '../SceneModePicker/SceneModePicker',
         '../BaseLayerPicker/BaseLayerPicker',
         '../BaseLayerPicker/ImageryProviderViewModel',
-=======
-        '../SceneModePicker/SceneModePicker',
->>>>>>> 1031b873
         '../ClockViewModel',
         '../../Core/defaultValue',
         '../../Core/loadJson',
@@ -87,13 +83,9 @@
         Animation,
         AnimationViewModel,
         FullscreenWidget,
-<<<<<<< HEAD
-        SceneModeWidget,
+        SceneModePicker,
         BaseLayerPicker,
         ImageryProviderViewModel,
-=======
-        SceneModePicker,
->>>>>>> 1031b873
         ClockViewModel,
         defaultValue,
         loadJson,
