import BoundingRectangle from "../Core/BoundingRectangle.js";
import Color from "../Core/Color.js";
import defined from "../Core/defined.js";
import destroyObject from "../Core/destroyObject.js";
import PixelFormat from "../Core/PixelFormat.js";
import WebGLConstants from "../Core/WebGLConstants.js";
import ClearCommand from "../Renderer/ClearCommand.js";
import DrawCommand from "../Renderer/DrawCommand.js";
import FramebufferManager from "../Renderer/FramebufferManager.js";
import PixelDatatype from "../Renderer/PixelDatatype.js";
import RenderState from "../Renderer/RenderState.js";
import ShaderSource from "../Renderer/ShaderSource.js";
import Texture from "../Renderer/Texture.js";
import AdjustTranslucentFS from "../Shaders/AdjustTranslucentFS.js";
import CompositeOITFS from "../Shaders/CompositeOITFS.js";
import BlendEquation from "./BlendEquation.js";
import BlendFunction from "./BlendFunction.js";

/**
 * @private
 * @constructor
 * @param {Context} context
 */
function OIT(context) {
  this._numSamples = 1;
  // We support multipass for the Chrome D3D9 backend and ES 2.0 on mobile.
  this._translucentMultipassSupport = false;
  this._translucentMRTSupport = false;

  const extensionsSupported =
    context.colorBufferFloat && context.depthTexture && context.floatBlend;
  this._translucentMRTSupport = context.drawBuffers && extensionsSupported;
  this._translucentMultipassSupport =
    !this._translucentMRTSupport && extensionsSupported;

  this._opaqueFBO = undefined;
  this._opaqueTexture = undefined;
  this._depthStencilTexture = undefined;

  this._accumulationTexture = undefined;

  this._translucentFBO = new FramebufferManager({
    colorAttachmentsLength: this._translucentMRTSupport ? 2 : 1,
    createColorAttachments: false,
    createDepthAttachments: false,
    depth: true,
  });
  this._alphaFBO = new FramebufferManager({
    createColorAttachments: false,
    createDepthAttachments: false,
    depth: true,
  });

  this._adjustTranslucentFBO = new FramebufferManager({
    colorAttachmentsLength: this._translucentMRTSupport ? 2 : 1,
    createColorAttachments: false,
  });
  this._adjustAlphaFBO = new FramebufferManager({
    createColorAttachments: false,
  });

  this._opaqueClearCommand = new ClearCommand({
    color: new Color(0.0, 0.0, 0.0, 0.0),
    owner: this,
  });
  this._translucentMRTClearCommand = new ClearCommand({
    color: new Color(0.0, 0.0, 0.0, 1.0),
    owner: this,
  });
  this._translucentMultipassClearCommand = new ClearCommand({
    color: new Color(0.0, 0.0, 0.0, 0.0),
    owner: this,
  });
  this._alphaClearCommand = new ClearCommand({
    color: new Color(1.0, 1.0, 1.0, 1.0),
    owner: this,
  });

  this._translucentRenderStateCache = {};
  this._alphaRenderStateCache = {};

  this._compositeCommand = undefined;
  this._adjustTranslucentCommand = undefined;
  this._adjustAlphaCommand = undefined;

  this._viewport = new BoundingRectangle();
  this._rs = undefined;

  this._useScissorTest = false;
  this._scissorRectangle = undefined;

  this._useHDR = false;
}

/**
 * @private
 * @param {OIT} oit
 */
function destroyTextures(oit) {
  oit._accumulationTexture =
    oit._accumulationTexture &&
    !oit._accumulationTexture.isDestroyed() &&
    oit._accumulationTexture.destroy();
  oit._revealageTexture =
    oit._revealageTexture &&
    !oit._revealageTexture.isDestroyed() &&
    oit._revealageTexture.destroy();
}

/**
 * @private
 * @param {OIT} oit
 */
function destroyFramebuffers(oit) {
  oit._translucentFBO.destroy();
  oit._alphaFBO.destroy();
  oit._adjustTranslucentFBO.destroy();
  oit._adjustAlphaFBO.destroy();
}

/**
 * @private
 * @param {OIT} oit
 */
function destroyResources(oit) {
  destroyTextures(oit);
  destroyFramebuffers(oit);
}

/**
 * @private
 * @param {OIT} oit
 * @param {Context} context
 * @param {number} width
 * @param {number} height
 */
function updateTextures(oit, context, width, height) {
  destroyTextures(oit);

  oit._accumulationTexture = new Texture({
    context: context,
    width: width,
    height: height,
    pixelFormat: PixelFormat.RGBA,
    pixelDatatype: PixelDatatype.FLOAT,
  });

  oit._revealageTexture = new Texture({
    context: context,
    pixelFormat: PixelFormat.RGBA,
    pixelDatatype: PixelDatatype.FLOAT,
    width: width,
    height: height,
    flipY: false,
  });
}

/**
 * @private
 * @param {OIT} oit
 * @param {Context} context
 * @returns {boolean}
 */
function updateFramebuffers(oit, context) {
  destroyFramebuffers(oit);

  const completeFBO = WebGLConstants.FRAMEBUFFER_COMPLETE;
  let supported = true;

  const { width, height } = oit._accumulationTexture;

  // if MRT is supported, attempt to make an FBO with multiple color attachments
  if (oit._translucentMRTSupport) {
    oit._translucentFBO.setColorTexture(oit._accumulationTexture, 0);
    oit._translucentFBO.setColorTexture(oit._revealageTexture, 1);
    oit._translucentFBO.setDepthStencilTexture(oit._depthStencilTexture);
    oit._translucentFBO.update(context, width, height);

    oit._adjustTranslucentFBO.setColorTexture(oit._accumulationTexture, 0);
    oit._adjustTranslucentFBO.setColorTexture(oit._revealageTexture, 1);
    oit._adjustTranslucentFBO.update(context, width, height);

    if (
      oit._translucentFBO.status !== completeFBO ||
      oit._adjustTranslucentFBO.status !== completeFBO
    ) {
      destroyFramebuffers(oit);
      oit._translucentMRTSupport = false;
    }
  }

  // either MRT isn't supported or FBO creation failed, attempt multipass
  if (!oit._translucentMRTSupport) {
    oit._translucentFBO.setColorTexture(oit._accumulationTexture);
    oit._translucentFBO.setDepthStencilTexture(oit._depthStencilTexture);
    oit._translucentFBO.update(context, width, height);

    oit._alphaFBO.setColorTexture(oit._revealageTexture);
    oit._alphaFBO.setDepthStencilTexture(oit._depthStencilTexture);
    oit._alphaFBO.update(context, width, height);

    oit._adjustTranslucentFBO.setColorTexture(oit._accumulationTexture);
    oit._adjustTranslucentFBO.update(context, width, height);

    oit._adjustAlphaFBO.setColorTexture(oit._revealageTexture);
    oit._adjustAlphaFBO.update(context, width, height);

    const translucentComplete = oit._translucentFBO.status === completeFBO;
    const alphaComplete = oit._alphaFBO.status === completeFBO;
    const adjustTranslucentComplete =
      oit._adjustTranslucentFBO.status === completeFBO;
    const adjustAlphaComplete = oit._adjustAlphaFBO.status === completeFBO;
    if (
      !translucentComplete ||
      !alphaComplete ||
      !adjustTranslucentComplete ||
      !adjustAlphaComplete
    ) {
      destroyResources(oit);
      oit._translucentMultipassSupport = false;
      supported = false;
    }
  }

  return supported;
}

/**
 * @private
 * @param {Context} context
 * @param {PassState} passState
 * @param {Framebuffer} framebuffer
 * @param {boolean} useHDR
 * @param {number} numSamples
 */
OIT.prototype.update = function (
  context,
  passState,
  framebuffer,
  useHDR,
  numSamples,
) {
  if (!this.isSupported()) {
    return;
  }

  this._opaqueFBO = framebuffer;
  this._opaqueTexture = framebuffer.getColorTexture(0);
  this._depthStencilTexture = framebuffer.getDepthStencilTexture();

  const { width, height } = this._opaqueTexture;

  const accumulationTexture = this._accumulationTexture;
  const textureChanged =
    !defined(accumulationTexture) ||
    accumulationTexture.width !== width ||
    accumulationTexture.height !== height ||
    useHDR !== this._useHDR;
  const samplesChanged = this._numSamples !== numSamples;

  if (textureChanged || samplesChanged) {
    this._numSamples = numSamples;
    updateTextures(this, context, width, height);
  }

  if (
    !defined(this._translucentFBO.framebuffer) ||
    textureChanged ||
    samplesChanged
  ) {
    if (!updateFramebuffers(this, context)) {
      // framebuffer creation failed
      return;
    }
  }

  this._useHDR = useHDR;

  const that = this;
  let fs;
  let uniformMap;

  if (!defined(this._compositeCommand)) {
    fs = new ShaderSource({
      sources: [CompositeOITFS],
    });
    if (this._translucentMRTSupport) {
      fs.defines.push("MRT");
    }

    uniformMap = {
      u_opaque: function () {
        return that._opaqueTexture;
      },
      u_accumulation: function () {
        return that._accumulationTexture;
      },
      u_revealage: function () {
        return that._revealageTexture;
      },
    };
    this._compositeCommand = context.createViewportQuadCommand(fs, {
      uniformMap: uniformMap,
      owner: this,
    });
  }

  if (!defined(this._adjustTranslucentCommand)) {
    if (this._translucentMRTSupport) {
      fs = new ShaderSource({
        defines: ["MRT"],
        sources: [AdjustTranslucentFS],
      });

      uniformMap = {
        u_bgColor: function () {
          return that._translucentMRTClearCommand.color;
        },
        u_depthTexture: function () {
          return that._depthStencilTexture;
        },
      };

      this._adjustTranslucentCommand = context.createViewportQuadCommand(fs, {
        uniformMap: uniformMap,
        owner: this,
      });
    } else if (this._translucentMultipassSupport) {
      fs = new ShaderSource({
        sources: [AdjustTranslucentFS],
      });

      uniformMap = {
        u_bgColor: function () {
          return that._translucentMultipassClearCommand.color;
        },
        u_depthTexture: function () {
          return that._depthStencilTexture;
        },
      };

      this._adjustTranslucentCommand = context.createViewportQuadCommand(fs, {
        uniformMap: uniformMap,
        owner: this,
      });

      uniformMap = {
        u_bgColor: function () {
          return that._alphaClearCommand.color;
        },
        u_depthTexture: function () {
          return that._depthStencilTexture;
        },
      };

      this._adjustAlphaCommand = context.createViewportQuadCommand(fs, {
        uniformMap: uniformMap,
        owner: this,
      });
    }
  }

  this._viewport.width = width;
  this._viewport.height = height;

  const useScissorTest = !BoundingRectangle.equals(
    this._viewport,
    passState.viewport,
  );
  let updateScissor = useScissorTest !== this._useScissorTest;
  this._useScissorTest = useScissorTest;

  if (!BoundingRectangle.equals(this._scissorRectangle, passState.viewport)) {
    this._scissorRectangle = BoundingRectangle.clone(
      passState.viewport,
      this._scissorRectangle,
    );
    updateScissor = true;
  }

  if (
    !defined(this._rs) ||
    !BoundingRectangle.equals(this._viewport, this._rs.viewport) ||
    updateScissor
  ) {
    this._rs = RenderState.fromCache({
      viewport: this._viewport,
      scissorTest: {
        enabled: this._useScissorTest,
        rectangle: this._scissorRectangle,
      },
    });
  }

  if (defined(this._compositeCommand)) {
    this._compositeCommand.renderState = this._rs;
  }

  if (this._adjustTranslucentCommand) {
    this._adjustTranslucentCommand.renderState = this._rs;
  }

  if (defined(this._adjustAlphaCommand)) {
    this._adjustAlphaCommand.renderState = this._rs;
  }
};

const translucentMRTBlend = {
  enabled: true,
  color: new Color(0.0, 0.0, 0.0, 0.0),
  equationRgb: BlendEquation.ADD,
  equationAlpha: BlendEquation.ADD,
  functionSourceRgb: BlendFunction.ONE,
  functionDestinationRgb: BlendFunction.ONE,
  functionSourceAlpha: BlendFunction.ZERO,
  functionDestinationAlpha: BlendFunction.ONE_MINUS_SOURCE_ALPHA,
};

const translucentColorBlend = {
  enabled: true,
  color: new Color(0.0, 0.0, 0.0, 0.0),
  equationRgb: BlendEquation.ADD,
  equationAlpha: BlendEquation.ADD,
  functionSourceRgb: BlendFunction.ONE,
  functionDestinationRgb: BlendFunction.ONE,
  functionSourceAlpha: BlendFunction.ONE,
  functionDestinationAlpha: BlendFunction.ONE,
};

const translucentAlphaBlend = {
  enabled: true,
  color: new Color(0.0, 0.0, 0.0, 0.0),
  equationRgb: BlendEquation.ADD,
  equationAlpha: BlendEquation.ADD,
  functionSourceRgb: BlendFunction.ZERO,
  functionDestinationRgb: BlendFunction.ONE_MINUS_SOURCE_ALPHA,
  functionSourceAlpha: BlendFunction.ZERO,
  functionDestinationAlpha: BlendFunction.ONE_MINUS_SOURCE_ALPHA,
};

function getTranslucentRenderState(
  context,
  translucentBlending,
  cache,
  renderState,
) {
  let translucentState = cache[renderState.id];
  if (!defined(translucentState)) {
    const rs = RenderState.getState(renderState);
    rs.depthMask = false;
    rs.blending = translucentBlending;

    translucentState = RenderState.fromCache(rs);
    cache[renderState.id] = translucentState;
  }

  return translucentState;
}

function getTranslucentMRTRenderState(oit, context, renderState) {
  return getTranslucentRenderState(
    context,
    translucentMRTBlend,
    oit._translucentRenderStateCache,
    renderState,
  );
}

function getTranslucentColorRenderState(oit, context, renderState) {
  return getTranslucentRenderState(
    context,
    translucentColorBlend,
    oit._translucentRenderStateCache,
    renderState,
  );
}

function getTranslucentAlphaRenderState(oit, context, renderState) {
  return getTranslucentRenderState(
    context,
    translucentAlphaBlend,
    oit._alphaRenderStateCache,
    renderState,
  );
}

const mrtShaderSource =
  "    vec3 Ci = czm_out_FragColor.rgb * czm_out_FragColor.a;\n" +
  "    float ai = czm_out_FragColor.a;\n" +
  "    float wzi = czm_alphaWeight(ai);\n" +
  "    out_FragData_0 = vec4(Ci * wzi, ai);\n" +
  "    out_FragData_1 = vec4(ai * wzi);\n";

const colorShaderSource =
  "    vec3 Ci = czm_out_FragColor.rgb * czm_out_FragColor.a;\n" +
  "    float ai = czm_out_FragColor.a;\n" +
  "    float wzi = czm_alphaWeight(ai);\n" +
  "    out_FragColor = vec4(Ci, ai) * wzi;\n";

const alphaShaderSource =
  "    float ai = czm_out_FragColor.a;\n" + "    out_FragColor = vec4(ai);\n";

/**
 * @private
 * @param {Context} context
 * @param {ShaderProgram} shaderProgram
 * @param {string} keyword
 * @param {string} source
 * @returns {ShaderProgram}
 */
function getTranslucentShaderProgram(context, shaderProgram, keyword, source) {
  const { shaderCache } = context;
  const shader = shaderCache.getDerivedShaderProgram(shaderProgram, keyword);
  if (defined(shader)) {
    return shader;
  }

  const attributeLocations = shaderProgram._attributeLocations;
  const fs = shaderProgram.fragmentShaderSource.clone();

  fs.sources = fs.sources.map(function (fsSource) {
    return ShaderSource.replaceMain(fsSource, "czm_translucent_main")
      .replace(/out_FragColor/g, "czm_out_FragColor")
      .replace(
        /layout\s*\(location\s*=\s*0\)\s*out\s+vec4\s+out_FragColor;/g,
        "",
      )
      .replace(/\bdiscard\b/g, "czm_discard = true")
      .replace(/czm_phong/g, "czm_translucentPhong");
  });

  // Discarding the fragment in main is a workaround for ANGLE D3D9
  // shader compilation errors.
  fs.sources.splice(
    0,
    0,
    `vec4 czm_out_FragColor;\n` + `bool czm_discard = false;\n`,
  );

  const fragDataMatches = [...source.matchAll(/out_FragData_(\d+)/g)];
  let fragDataDeclarations = ``;
  for (let i = 0; i < fragDataMatches.length; i++) {
    const fragDataMatch = fragDataMatches[i];
    fragDataDeclarations = `layout (location = ${fragDataMatch[1]}) out vec4 ${fragDataMatch[0]};\n${fragDataDeclarations}`;
  }
  fs.sources.push(fragDataDeclarations);

  fs.sources.push(
    `${
      "void main()\n" +
      "{\n" +
      "    czm_translucent_main();\n" +
      "    if (czm_discard)\n" +
      "    {\n" +
      "        discard;\n" +
      "    }\n"
    }${source}}\n`,
  );

  return shaderCache.createDerivedShaderProgram(shaderProgram, keyword, {
    vertexShaderSource: shaderProgram.vertexShaderSource,
    fragmentShaderSource: fs,
    attributeLocations: attributeLocations,
  });
}

function getTranslucentMRTShaderProgram(context, shaderProgram) {
  return getTranslucentShaderProgram(
    context,
    shaderProgram,
    "translucentMRT",
    mrtShaderSource,
  );
}

function getTranslucentColorShaderProgram(context, shaderProgram) {
  return getTranslucentShaderProgram(
    context,
    shaderProgram,
    "translucentMultipass",
    colorShaderSource,
  );
}

function getTranslucentAlphaShaderProgram(context, shaderProgram) {
  return getTranslucentShaderProgram(
    context,
    shaderProgram,
    "alphaMultipass",
    alphaShaderSource,
  );
}

/**
 * @private
 * @param {DrawCommand} command
 * @param {Context} context
 * @param {*} result
 * @returns {*}
 */
OIT.prototype.createDerivedCommands = function (command, context, result) {
  if (!defined(result)) {
    result = {};
  }

  if (this._translucentMRTSupport) {
    let translucentShader;
    let translucentRenderState;
    if (defined(result.translucentCommand)) {
      translucentShader = result.translucentCommand.shaderProgram;
      translucentRenderState = result.translucentCommand.renderState;
    }

    result.translucentCommand = DrawCommand.shallowClone(
      command,
      result.translucentCommand,
    );

    if (
      !defined(translucentShader) ||
      result.shaderProgramId !== command.shaderProgram.id
    ) {
      result.translucentCommand.shaderProgram = getTranslucentMRTShaderProgram(
        context,
        command.shaderProgram,
      );
      result.translucentCommand.renderState = getTranslucentMRTRenderState(
        this,
        context,
        command.renderState,
      );
      result.shaderProgramId = command.shaderProgram.id;
    } else {
      result.translucentCommand.shaderProgram = translucentShader;
      result.translucentCommand.renderState = translucentRenderState;
    }
    return result;
  }

  let colorShader;
  let colorRenderState;
  let alphaShader;
  let alphaRenderState;
  if (defined(result.translucentCommand)) {
    colorShader = result.translucentCommand.shaderProgram;
    colorRenderState = result.translucentCommand.renderState;
    alphaShader = result.alphaCommand.shaderProgram;
    alphaRenderState = result.alphaCommand.renderState;
  }

  result.translucentCommand = DrawCommand.shallowClone(
    command,
    result.translucentCommand,
  );
  result.alphaCommand = DrawCommand.shallowClone(command, result.alphaCommand);

  if (
    !defined(colorShader) ||
    result.shaderProgramId !== command.shaderProgram.id
  ) {
    result.translucentCommand.shaderProgram = getTranslucentColorShaderProgram(
      context,
      command.shaderProgram,
    );
    result.translucentCommand.renderState = getTranslucentColorRenderState(
      this,
      context,
      command.renderState,
    );
    result.alphaCommand.shaderProgram = getTranslucentAlphaShaderProgram(
      context,
      command.shaderProgram,
    );
    result.alphaCommand.renderState = getTranslucentAlphaRenderState(
      this,
      context,
      command.renderState,
    );
    result.shaderProgramId = command.shaderProgram.id;
  } else {
    result.translucentCommand.shaderProgram = colorShader;
    result.translucentCommand.renderState = colorRenderState;
    result.alphaCommand.shaderProgram = alphaShader;
    result.alphaCommand.renderState = alphaRenderState;
  }

  return result;
};

/**
 * @private
 * @param {OIT} oit
 * @param {Scene} scene
 * @param {Function} executeFunction
 * @param {PassState} passState
 * @param {DrawCommand[]} commands
 * @param {InvertClassification} invertClassification
 */
function executeTranslucentCommandsSortedMultipass(
  oit,
  scene,
  executeFunction,
  passState,
  commands,
  invertClassification,
) {
  const { context, frameState } = scene;
  const { useLogDepth, shadowState } = frameState;
  const useHdr = scene._hdr;
  const framebuffer = passState.framebuffer;

  const lightShadowsEnabled = shadowState.lightShadowsEnabled;

  passState.framebuffer = oit._adjustTranslucentFBO.framebuffer;
  oit._adjustTranslucentCommand.execute(context, passState);
  passState.framebuffer = oit._adjustAlphaFBO.framebuffer;
  oit._adjustAlphaCommand.execute(context, passState);

  const debugFramebuffer = oit._opaqueFBO.framebuffer;
  passState.framebuffer = oit._translucentFBO.framebuffer;

  for (let j = 0; j < commands.length; ++j) {
    let command = commands[j];
    command = useLogDepth ? command.derivedCommands.logDepth.command : command;
    command = useHdr ? command.derivedCommands.hdr.command : command;
    const derivedCommand =
      lightShadowsEnabled && command.receiveShadows
        ? command.derivedCommands.oit.shadows.translucentCommand
        : command.derivedCommands.oit.translucentCommand;
<<<<<<< HEAD
    executeFunction(derivedCommand, scene, passState, debugFramebuffer);
=======
    executeFunction(
      derivedCommand,
      scene,
      context,
      passState,
      debugFramebuffer,
    );
>>>>>>> 09a719b8
  }

  if (defined(invertClassification)) {
    const command = invertClassification.unclassifiedCommand;
    const derivedCommand =
      lightShadowsEnabled && command.receiveShadows
        ? command.derivedCommands.oit.shadows.translucentCommand
        : command.derivedCommands.oit.translucentCommand;
<<<<<<< HEAD
    executeFunction(derivedCommand, scene, passState, debugFramebuffer);
=======
    executeFunction(
      derivedCommand,
      scene,
      context,
      passState,
      debugFramebuffer,
    );
>>>>>>> 09a719b8
  }

  passState.framebuffer = oit._alphaFBO.framebuffer;

  for (let j = 0; j < commands.length; ++j) {
    let command = commands[j];
    command = useLogDepth ? command.derivedCommands.logDepth.command : command;
    command = useHdr ? command.derivedCommands.hdr.command : command;
    const derivedCommand =
      lightShadowsEnabled && command.receiveShadows
        ? command.derivedCommands.oit.shadows.alphaCommand
        : command.derivedCommands.oit.alphaCommand;
<<<<<<< HEAD
    executeFunction(derivedCommand, scene, passState, debugFramebuffer);
=======
    executeFunction(
      derivedCommand,
      scene,
      context,
      passState,
      debugFramebuffer,
    );
>>>>>>> 09a719b8
  }

  if (defined(invertClassification)) {
    const command = invertClassification.unclassifiedCommand;
    const derivedCommand =
      lightShadowsEnabled && command.receiveShadows
        ? command.derivedCommands.oit.shadows.alphaCommand
        : command.derivedCommands.oit.alphaCommand;
<<<<<<< HEAD
    executeFunction(derivedCommand, scene, passState, debugFramebuffer);
=======
    executeFunction(
      derivedCommand,
      scene,
      context,
      passState,
      debugFramebuffer,
    );
>>>>>>> 09a719b8
  }

  passState.framebuffer = framebuffer;
}

/**
 * @private
 * @param {OIT} oit
 * @param {Scene} scene
 * @param {Function} executeFunction
 * @param {PassState} passState
 * @param {DrawCommand[]} commands
 * @param {InvertClassification} invertClassification
 */
function executeTranslucentCommandsSortedMRT(
  oit,
  scene,
  executeFunction,
  passState,
  commands,
  invertClassification,
) {
  const { context, frameState } = scene;
  const { useLogDepth, shadowState } = frameState;
  const useHdr = scene._hdr;
  const framebuffer = passState.framebuffer;

  const lightShadowsEnabled = shadowState.lightShadowsEnabled;

  passState.framebuffer = oit._adjustTranslucentFBO.framebuffer;
  oit._adjustTranslucentCommand.execute(context, passState);

  const debugFramebuffer = oit._opaqueFBO.framebuffer;
  passState.framebuffer = oit._translucentFBO.framebuffer;

  for (let j = 0; j < commands.length; ++j) {
    let command = commands[j];
    command = useLogDepth ? command.derivedCommands.logDepth.command : command;
    command = useHdr ? command.derivedCommands.hdr.command : command;
    const derivedCommand =
      lightShadowsEnabled && command.receiveShadows
        ? command.derivedCommands.oit.shadows.translucentCommand
        : command.derivedCommands.oit.translucentCommand;
<<<<<<< HEAD
    executeFunction(derivedCommand, scene, passState, debugFramebuffer);
=======
    executeFunction(
      derivedCommand,
      scene,
      context,
      passState,
      debugFramebuffer,
    );
>>>>>>> 09a719b8
  }

  if (defined(invertClassification)) {
    const command = invertClassification.unclassifiedCommand;
    const derivedCommand =
      lightShadowsEnabled && command.receiveShadows
        ? command.derivedCommands.oit.shadows.translucentCommand
        : command.derivedCommands.oit.translucentCommand;
<<<<<<< HEAD
    executeFunction(derivedCommand, scene, passState, debugFramebuffer);
=======
    executeFunction(
      derivedCommand,
      scene,
      context,
      passState,
      debugFramebuffer,
    );
>>>>>>> 09a719b8
  }

  passState.framebuffer = framebuffer;
}

/**
 * @private
 * @param {Scene} scene
 * @param {Function} executeFunction
 * @param {PassState} passState
 * @param {DrawCommand[]} commands
 * @param {InvertClassification} invertClassification
 */
OIT.prototype.executeCommands = function (
  scene,
  executeFunction,
  passState,
  commands,
  invertClassification,
) {
  if (this._translucentMRTSupport) {
    executeTranslucentCommandsSortedMRT(
      this,
      scene,
      executeFunction,
      passState,
      commands,
      invertClassification,
    );
    return;
  }

  executeTranslucentCommandsSortedMultipass(
    this,
    scene,
    executeFunction,
    passState,
    commands,
    invertClassification,
  );
};

/**
 * @private
 * @param {Context} context
 * @param {PassState} passState
 */
OIT.prototype.execute = function (context, passState) {
  this._compositeCommand.execute(context, passState);
};

/**
 * @private
 * @param {Context} context
 * @param {PassState} passState
 * @param {Color} clearColor
 */
OIT.prototype.clear = function (context, passState, clearColor) {
  const framebuffer = passState.framebuffer;

  passState.framebuffer = this._opaqueFBO.framebuffer;
  Color.clone(clearColor, this._opaqueClearCommand.color);
  this._opaqueClearCommand.execute(context, passState);

  passState.framebuffer = this._translucentFBO.framebuffer;
  const translucentClearCommand = this._translucentMRTSupport
    ? this._translucentMRTClearCommand
    : this._translucentMultipassClearCommand;
  translucentClearCommand.execute(context, passState);

  if (this._translucentMultipassSupport) {
    passState.framebuffer = this._alphaFBO.framebuffer;
    this._alphaClearCommand.execute(context, passState);
  }

  passState.framebuffer = framebuffer;
};

/**
 * @private
 * @returns {boolean}
 */
OIT.prototype.isSupported = function () {
  return this._translucentMRTSupport || this._translucentMultipassSupport;
};

/**
 * @private
 * @returns {boolean}
 */
OIT.prototype.isDestroyed = function () {
  return false;
};

/**
 * @private
 */
OIT.prototype.destroy = function () {
  destroyResources(this);

  if (defined(this._compositeCommand)) {
    this._compositeCommand.shaderProgram =
      this._compositeCommand.shaderProgram &&
      this._compositeCommand.shaderProgram.destroy();
  }

  if (defined(this._adjustTranslucentCommand)) {
    this._adjustTranslucentCommand.shaderProgram =
      this._adjustTranslucentCommand.shaderProgram &&
      this._adjustTranslucentCommand.shaderProgram.destroy();
  }

  if (defined(this._adjustAlphaCommand)) {
    this._adjustAlphaCommand.shaderProgram =
      this._adjustAlphaCommand.shaderProgram &&
      this._adjustAlphaCommand.shaderProgram.destroy();
  }

  return destroyObject(this);
};

export default OIT;<|MERGE_RESOLUTION|>--- conflicted
+++ resolved
@@ -727,17 +727,7 @@
       lightShadowsEnabled && command.receiveShadows
         ? command.derivedCommands.oit.shadows.translucentCommand
         : command.derivedCommands.oit.translucentCommand;
-<<<<<<< HEAD
     executeFunction(derivedCommand, scene, passState, debugFramebuffer);
-=======
-    executeFunction(
-      derivedCommand,
-      scene,
-      context,
-      passState,
-      debugFramebuffer,
-    );
->>>>>>> 09a719b8
   }
 
   if (defined(invertClassification)) {
@@ -746,17 +736,7 @@
       lightShadowsEnabled && command.receiveShadows
         ? command.derivedCommands.oit.shadows.translucentCommand
         : command.derivedCommands.oit.translucentCommand;
-<<<<<<< HEAD
     executeFunction(derivedCommand, scene, passState, debugFramebuffer);
-=======
-    executeFunction(
-      derivedCommand,
-      scene,
-      context,
-      passState,
-      debugFramebuffer,
-    );
->>>>>>> 09a719b8
   }
 
   passState.framebuffer = oit._alphaFBO.framebuffer;
@@ -769,17 +749,7 @@
       lightShadowsEnabled && command.receiveShadows
         ? command.derivedCommands.oit.shadows.alphaCommand
         : command.derivedCommands.oit.alphaCommand;
-<<<<<<< HEAD
     executeFunction(derivedCommand, scene, passState, debugFramebuffer);
-=======
-    executeFunction(
-      derivedCommand,
-      scene,
-      context,
-      passState,
-      debugFramebuffer,
-    );
->>>>>>> 09a719b8
   }
 
   if (defined(invertClassification)) {
@@ -788,17 +758,7 @@
       lightShadowsEnabled && command.receiveShadows
         ? command.derivedCommands.oit.shadows.alphaCommand
         : command.derivedCommands.oit.alphaCommand;
-<<<<<<< HEAD
     executeFunction(derivedCommand, scene, passState, debugFramebuffer);
-=======
-    executeFunction(
-      derivedCommand,
-      scene,
-      context,
-      passState,
-      debugFramebuffer,
-    );
->>>>>>> 09a719b8
   }
 
   passState.framebuffer = framebuffer;
@@ -842,17 +802,7 @@
       lightShadowsEnabled && command.receiveShadows
         ? command.derivedCommands.oit.shadows.translucentCommand
         : command.derivedCommands.oit.translucentCommand;
-<<<<<<< HEAD
     executeFunction(derivedCommand, scene, passState, debugFramebuffer);
-=======
-    executeFunction(
-      derivedCommand,
-      scene,
-      context,
-      passState,
-      debugFramebuffer,
-    );
->>>>>>> 09a719b8
   }
 
   if (defined(invertClassification)) {
@@ -861,17 +811,7 @@
       lightShadowsEnabled && command.receiveShadows
         ? command.derivedCommands.oit.shadows.translucentCommand
         : command.derivedCommands.oit.translucentCommand;
-<<<<<<< HEAD
     executeFunction(derivedCommand, scene, passState, debugFramebuffer);
-=======
-    executeFunction(
-      derivedCommand,
-      scene,
-      context,
-      passState,
-      debugFramebuffer,
-    );
->>>>>>> 09a719b8
   }
 
   passState.framebuffer = framebuffer;
