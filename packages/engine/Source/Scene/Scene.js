import BoundingRectangle from "../Core/BoundingRectangle.js";
import BoundingSphere from "../Core/BoundingSphere.js";
import BoxGeometry from "../Core/BoxGeometry.js";
import Cartesian3 from "../Core/Cartesian3.js";
import Cartographic from "../Core/Cartographic.js";
import Check from "../Core/Check.js";
import clone from "../Core/clone.js";
import Color from "../Core/Color.js";
import ColorGeometryInstanceAttribute from "../Core/ColorGeometryInstanceAttribute.js";
import createGuid from "../Core/createGuid.js";
import CullingVolume from "../Core/CullingVolume.js";
import defaultValue from "../Core/defaultValue.js";
import defined from "../Core/defined.js";
import destroyObject from "../Core/destroyObject.js";
import DeveloperError from "../Core/DeveloperError.js";
import EllipsoidGeometry from "../Core/EllipsoidGeometry.js";
import Event from "../Core/Event.js";
import GeographicProjection from "../Core/GeographicProjection.js";
import GeometryInstance from "../Core/GeometryInstance.js";
import GeometryPipeline from "../Core/GeometryPipeline.js";
import HeightReference from "./HeightReference.js";
import Intersect from "../Core/Intersect.js";
import JulianDate from "../Core/JulianDate.js";
import CesiumMath from "../Core/Math.js";
import Matrix4 from "../Core/Matrix4.js";
import mergeSort from "../Core/mergeSort.js";
import Occluder from "../Core/Occluder.js";
import OrthographicFrustum from "../Core/OrthographicFrustum.js";
import OrthographicOffCenterFrustum from "../Core/OrthographicOffCenterFrustum.js";
import PerspectiveFrustum from "../Core/PerspectiveFrustum.js";
import PerspectiveOffCenterFrustum from "../Core/PerspectiveOffCenterFrustum.js";
import RequestScheduler from "../Core/RequestScheduler.js";
import TaskProcessor from "../Core/TaskProcessor.js";
import Transforms from "../Core/Transforms.js";
import ClearCommand from "../Renderer/ClearCommand.js";
import ComputeEngine from "../Renderer/ComputeEngine.js";
import Context from "../Renderer/Context.js";
import ContextLimits from "../Renderer/ContextLimits.js";
import Pass from "../Renderer/Pass.js";
import RenderState from "../Renderer/RenderState.js";
import Atmosphere from "./Atmosphere.js";
import BrdfLutGenerator from "./BrdfLutGenerator.js";
import Camera from "./Camera.js";
import Cesium3DTilePass from "./Cesium3DTilePass.js";
import Cesium3DTilePassState from "./Cesium3DTilePassState.js";
import CreditDisplay from "./CreditDisplay.js";
import DebugCameraPrimitive from "./DebugCameraPrimitive.js";
import DepthPlane from "./DepthPlane.js";
import DerivedCommand from "./DerivedCommand.js";
import DeviceOrientationCameraController from "./DeviceOrientationCameraController.js";
import DynamicAtmosphereLightingType from "./DynamicAtmosphereLightingType.js";
import Fog from "./Fog.js";
import FrameState from "./FrameState.js";
import GlobeTranslucencyState from "./GlobeTranslucencyState.js";
import InvertClassification from "./InvertClassification.js";
import JobScheduler from "./JobScheduler.js";
import MapMode2D from "./MapMode2D.js";
import OctahedralProjectedCubeMap from "./OctahedralProjectedCubeMap.js";
import PerformanceDisplay from "./PerformanceDisplay.js";
import PerInstanceColorAppearance from "./PerInstanceColorAppearance.js";
import Picking from "./Picking.js";
import PostProcessStageCollection from "./PostProcessStageCollection.js";
import Primitive from "./Primitive.js";
import PrimitiveCollection from "./PrimitiveCollection.js";
import SceneMode from "./SceneMode.js";
import SceneTransforms from "./SceneTransforms.js";
import SceneTransitioner from "./SceneTransitioner.js";
import ScreenSpaceCameraController from "./ScreenSpaceCameraController.js";
import ShadowMap from "./ShadowMap.js";
import StencilConstants from "./StencilConstants.js";
import SunLight from "./SunLight.js";
import SunPostProcess from "./SunPostProcess.js";
import TweenCollection from "./TweenCollection.js";
import View from "./View.js";
import DebugInspector from "./DebugInspector.js";

const requestRenderAfterFrame = function (scene) {
  return function () {
    scene.frameState.afterRender.push(function () {
      scene.requestRender();
    });
  };
};

/**
 * The container for all 3D graphical objects and state in a Cesium virtual scene.  Generally,
 * a scene is not created directly; instead, it is implicitly created by {@link CesiumWidget}.
 *
 * @alias Scene
 * @constructor
 *
 * @param {object} options Object with the following properties:
 * @param {HTMLCanvasElement} options.canvas The HTML canvas element to create the scene for.
 * @param {ContextOptions} [options.contextOptions] Context and WebGL creation properties.
 * @param {Element} [options.creditContainer] The HTML element in which the credits will be displayed.
 * @param {Element} [options.creditViewport] The HTML element in which to display the credit popup.  If not specified, the viewport will be a added as a sibling of the canvas.
 * @param {MapProjection} [options.mapProjection=new GeographicProjection()] The map projection to use in 2D and Columbus View modes.
 * @param {boolean} [options.orderIndependentTranslucency=true] If true and the configuration supports it, use order independent translucency.
 * @param {boolean} [options.scene3DOnly=false] If true, optimizes memory use and performance for 3D mode but disables the ability to use 2D or Columbus View.
 * @param {boolean} [options.shadows=false] Determines if shadows are cast by light sources.
 * @param {MapMode2D} [options.mapMode2D=MapMode2D.INFINITE_SCROLL] Determines if the 2D map is rotatable or can be scrolled infinitely in the horizontal direction.
 * @param {boolean} [options.requestRenderMode=false] If true, rendering a frame will only occur when needed as determined by changes within the scene. Enabling improves performance of the application, but requires using {@link Scene#requestRender} to render a new frame explicitly in this mode. This will be necessary in many cases after making changes to the scene in other parts of the API. See {@link https://cesium.com/blog/2018/01/24/cesium-scene-rendering-performance/|Improving Performance with Explicit Rendering}.
 * @param {number} [options.maximumRenderTimeChange=0.0] If requestRenderMode is true, this value defines the maximum change in simulation time allowed before a render is requested. See {@link https://cesium.com/blog/2018/01/24/cesium-scene-rendering-performance/|Improving Performance with Explicit Rendering}.
 * @param {number} [options.depthPlaneEllipsoidOffset=0.0] Adjust the DepthPlane to address rendering artefacts below ellipsoid zero elevation.
 * @param {number} [options.msaaSamples=1] If provided, this value controls the rate of multisample antialiasing. Typical multisampling rates are 2, 4, and sometimes 8 samples per pixel. Higher sampling rates of MSAA may impact performance in exchange for improved visual quality. This value only applies to WebGL2 contexts that support multisample render targets.
 *
 * @see CesiumWidget
 * @see {@link http://www.khronos.org/registry/webgl/specs/latest/#5.2|WebGLContextAttributes}
 *
 * @exception {DeveloperError} options and options.canvas are required.
 *
 * @example
 * // Create scene without anisotropic texture filtering
 * const scene = new Cesium.Scene({
 *   canvas : canvas,
 *   contextOptions : {
 *     allowTextureFilterAnisotropic : false
 *   }
 * });
 */
function Scene(options) {
  options = defaultValue(options, defaultValue.EMPTY_OBJECT);
  const canvas = options.canvas;
  let creditContainer = options.creditContainer;
  let creditViewport = options.creditViewport;

  const contextOptions = clone(options.contextOptions);

  //>>includeStart('debug', pragmas.debug);
  if (!defined(canvas)) {
    throw new DeveloperError("options and options.canvas are required.");
  }
  //>>includeEnd('debug');
  const hasCreditContainer = defined(creditContainer);
  const context = new Context(canvas, contextOptions);
  if (!hasCreditContainer) {
    creditContainer = document.createElement("div");
    creditContainer.style.position = "absolute";
    creditContainer.style.bottom = "0";
    creditContainer.style["text-shadow"] = "0 0 2px #000000";
    creditContainer.style.color = "#ffffff";
    creditContainer.style["font-size"] = "10px";
    creditContainer.style["padding-right"] = "5px";
    canvas.parentNode.appendChild(creditContainer);
  }
  if (!defined(creditViewport)) {
    creditViewport = canvas.parentNode;
  }

  this._id = createGuid();
  this._jobScheduler = new JobScheduler();
  this._frameState = new FrameState(
    context,
    new CreditDisplay(creditContainer, " • ", creditViewport),
    this._jobScheduler
  );
  this._frameState.scene3DOnly = defaultValue(options.scene3DOnly, false);
  this._removeCreditContainer = !hasCreditContainer;
  this._creditContainer = creditContainer;

  this._canvas = canvas;
  this._context = context;
  this._computeEngine = new ComputeEngine(context);
  this._globe = undefined;
  this._globeTranslucencyState = new GlobeTranslucencyState();
  this._primitives = new PrimitiveCollection();
  this._groundPrimitives = new PrimitiveCollection();

  this._globeHeight = undefined;
  this._globeHeightDirty = undefined;
  this._cameraUnderground = false;

  this._logDepthBuffer = context.fragmentDepth;
  this._logDepthBufferDirty = true;

  this._tweens = new TweenCollection();

  this._shaderFrameCount = 0;

  this._sunPostProcess = undefined;

  this._computeCommandList = [];
  this._overlayCommandList = [];

  this._useOIT = defaultValue(options.orderIndependentTranslucency, true);
  this._executeOITFunction = undefined;

  this._depthPlane = new DepthPlane(options.depthPlaneEllipsoidOffset);

  this._clearColorCommand = new ClearCommand({
    color: new Color(),
    stencil: 0,
    owner: this,
  });
  this._depthClearCommand = new ClearCommand({
    depth: 1.0,
    owner: this,
  });
  this._stencilClearCommand = new ClearCommand({
    stencil: 0,
  });
  this._classificationStencilClearCommand = new ClearCommand({
    stencil: 0,
    renderState: RenderState.fromCache({
      stencilMask: StencilConstants.CLASSIFICATION_MASK,
    }),
  });

  this._depthOnlyRenderStateCache = {};

  this._transitioner = new SceneTransitioner(this);

  this._preUpdate = new Event();
  this._postUpdate = new Event();

  this._renderError = new Event();
  this._preRender = new Event();
  this._postRender = new Event();

  this._minimumDisableDepthTestDistance = 0.0;
  this._debugInspector = new DebugInspector();

  this._msaaSamples = defaultValue(options.msaaSamples, 1);

  /**
   * Exceptions occurring in <code>render</code> are always caught in order to raise the
   * <code>renderError</code> event.  If this property is true, the error is rethrown
   * after the event is raised.  If this property is false, the <code>render</code> function
   * returns normally after raising the event.
   *
   * @type {boolean}
   * @default false
   */
  this.rethrowRenderErrors = false;

  /**
   * Determines whether or not to instantly complete the
   * scene transition animation on user input.
   *
   * @type {boolean}
   * @default true
   */
  this.completeMorphOnUserInput = true;

  /**
   * The event fired at the beginning of a scene transition.
   * @type {Event}
   * @default Event()
   */
  this.morphStart = new Event();

  /**
   * The event fired at the completion of a scene transition.
   * @type {Event}
   * @default Event()
   */
  this.morphComplete = new Event();

  /**
   * The {@link SkyBox} used to draw the stars.
   *
   * @type {SkyBox}
   * @default undefined
   *
   * @see Scene#backgroundColor
   */
  this.skyBox = undefined;

  /**
   * The sky atmosphere drawn around the globe.
   *
   * @type {SkyAtmosphere}
   * @default undefined
   */
  this.skyAtmosphere = undefined;

  /**
   * The {@link Sun}.
   *
   * @type {Sun}
   * @default undefined
   */
  this.sun = undefined;

  /**
   * Uses a bloom filter on the sun when enabled.
   *
   * @type {boolean}
   * @default true
   */
  this.sunBloom = true;
  this._sunBloom = undefined;

  /**
   * The {@link Moon}
   *
   * @type Moon
   * @default undefined
   */
  this.moon = undefined;

  /**
   * The background color, which is only visible if there is no sky box, i.e., {@link Scene#skyBox} is undefined.
   *
   * @type {Color}
   * @default {@link Color.BLACK}
   *
   * @see Scene#skyBox
   */
  this.backgroundColor = Color.clone(Color.BLACK);

  this._mode = SceneMode.SCENE3D;

  this._mapProjection = defined(options.mapProjection)
    ? options.mapProjection
    : new GeographicProjection();

  /**
   * The current morph transition time between 2D/Columbus View and 3D,
   * with 0.0 being 2D or Columbus View and 1.0 being 3D.
   *
   * @type {number}
   * @default 1.0
   */
  this.morphTime = 1.0;

  /**
   * The far-to-near ratio of the multi-frustum when using a normal depth buffer.
   * <p>
   * This value is used to create the near and far values for each frustum of the multi-frustum. It is only used
   * when {@link Scene#logarithmicDepthBuffer} is <code>false</code>. When <code>logarithmicDepthBuffer</code> is
   * <code>true</code>, use {@link Scene#logarithmicDepthFarToNearRatio}.
   * </p>
   *
   * @type {number}
   * @default 1000.0
   */
  this.farToNearRatio = 1000.0;

  /**
   * The far-to-near ratio of the multi-frustum when using a logarithmic depth buffer.
   * <p>
   * This value is used to create the near and far values for each frustum of the multi-frustum. It is only used
   * when {@link Scene#logarithmicDepthBuffer} is <code>true</code>. When <code>logarithmicDepthBuffer</code> is
   * <code>false</code>, use {@link Scene#farToNearRatio}.
   * </p>
   *
   * @type {number}
   * @default 1e9
   */
  this.logarithmicDepthFarToNearRatio = 1e9;

  /**
   * Determines the uniform depth size in meters of each frustum of the multifrustum in 2D. If a primitive or model close
   * to the surface shows z-fighting, decreasing this will eliminate the artifact, but decrease performance. On the
   * other hand, increasing this will increase performance but may cause z-fighting among primitives close to the surface.
   *
   * @type {number}
   * @default 1.75e6
   */
  this.nearToFarDistance2D = 1.75e6;

  /**
   * The vertical exaggeration of the scene.
   * When set to 1.0, no exaggeration is applied.
   *
   * @type {number}
   * @default 1.0
   */
  this.verticalExaggeration = 1.0;

  /**
   * The reference height for vertical exaggeration of the scene.
   * When set to 0.0, the exaggeration is applied relative to the ellipsoid surface.
   *
   * @type {number}
   * @default 0.0
   */
  this.verticalExaggerationRelativeHeight = 0.0;

  /**
   * This property is for debugging only; it is not for production use.
   * <p>
   * A function that determines what commands are executed.  As shown in the examples below,
   * the function receives the command's <code>owner</code> as an argument, and returns a boolean indicating if the
   * command should be executed.
   * </p>
   * <p>
   * The default is <code>undefined</code>, indicating that all commands are executed.
   * </p>
   *
   * @type Function
   *
   * @default undefined
   *
   * @example
   * // Do not execute any commands.
   * scene.debugCommandFilter = function(command) {
   *     return false;
   * };
   *
   * // Execute only the billboard's commands.  That is, only draw the billboard.
   * const billboards = new Cesium.BillboardCollection();
   * scene.debugCommandFilter = function(command) {
   *     return command.owner === billboards;
   * };
   */
  this.debugCommandFilter = undefined;

  /**
   * This property is for debugging only; it is not for production use.
   * <p>
   * When <code>true</code>, commands are randomly shaded.  This is useful
   * for performance analysis to see what parts of a scene or model are
   * command-dense and could benefit from batching.
   * </p>
   *
   * @type {boolean}
   *
   * @default false
   */
  this.debugShowCommands = false;

  /**
   * This property is for debugging only; it is not for production use.
   * <p>
   * When <code>true</code>, commands are shaded based on the frustums they
   * overlap.  Commands in the closest frustum are tinted red, commands in
   * the next closest are green, and commands in the farthest frustum are
   * blue.  If a command overlaps more than one frustum, the color components
   * are combined, e.g., a command overlapping the first two frustums is tinted
   * yellow.
   * </p>
   *
   * @type {boolean}
   *
   * @default false
   */
  this.debugShowFrustums = false;

  /**
   * This property is for debugging only; it is not for production use.
   * <p>
   * Displays frames per second and time between frames.
   * </p>
   *
   * @type {boolean}
   *
   * @default false
   */
  this.debugShowFramesPerSecond = false;

  /**
   * This property is for debugging only; it is not for production use.
   * <p>
   * Indicates which frustum will have depth information displayed.
   * </p>
   *
   * @type {number}
   *
   * @default 1
   */
  this.debugShowDepthFrustum = 1;

  /**
   * This property is for debugging only; it is not for production use.
   * <p>
   * When <code>true</code>, draws outlines to show the boundaries of the camera frustums
   * </p>
   *
   * @type {boolean}
   *
   * @default false
   */
  this.debugShowFrustumPlanes = false;
  this._debugShowFrustumPlanes = false;
  this._debugFrustumPlanes = undefined;

  /**
   * When <code>true</code>, enables picking using the depth buffer.
   *
   * @type {boolean}
   * @default true
   */
  this.useDepthPicking = true;

  /**
   * When <code>true</code>, enables picking translucent geometry using the depth buffer. Note that {@link Scene#useDepthPicking} must also be true for enabling this to work.
   *
   * <p>
   * There is a decrease in performance when enabled. There are extra draw calls to write depth for
   * translucent geometry.
   * </p>
   *
   * @example
   * // picking the position of a translucent primitive
   * viewer.screenSpaceEventHandler.setInputAction(function onLeftClick(movement) {
   *      const pickedFeature = viewer.scene.pick(movement.position);
   *      if (!Cesium.defined(pickedFeature)) {
   *          // nothing picked
   *          return;
   *      }
   *      const worldPosition = viewer.scene.pickPosition(movement.position);
   * }, Cesium.ScreenSpaceEventType.LEFT_CLICK);
   *
   * @type {boolean}
   * @default false
   */
  this.pickTranslucentDepth = false;

  /**
   * The time in milliseconds to wait before checking if the camera has not moved and fire the cameraMoveEnd event.
   * @type {number}
   * @default 500.0
   * @private
   */
  this.cameraEventWaitTime = 500.0;

  /**
   * Settings for atmosphere lighting effects affecting 3D Tiles and model rendering. This is not to be confused with
   * {@link Scene#skyAtmosphere} which is responsible for rendering the sky.
   *
   * @type {Atmosphere}
   */
  this.atmosphere = new Atmosphere();

  /**
   * Blends the atmosphere to geometry far from the camera for horizon views. Allows for additional
   * performance improvements by rendering less geometry and dispatching less terrain requests.
   * @type {Fog}
   */
  this.fog = new Fog();

  this._shadowMapCamera = new Camera(this);

  /**
   * The shadow map for the scene's light source. When enabled, models, primitives, and the globe may cast and receive shadows.
   * @type {ShadowMap}
   */
  this.shadowMap = new ShadowMap({
    context: context,
    lightCamera: this._shadowMapCamera,
    enabled: defaultValue(options.shadows, false),
  });

  /**
   * When <code>false</code>, 3D Tiles will render normally. When <code>true</code>, classified 3D Tile geometry will render normally and
   * unclassified 3D Tile geometry will render with the color multiplied by {@link Scene#invertClassificationColor}.
   * @type {boolean}
   * @default false
   */
  this.invertClassification = false;

  /**
   * The highlight color of unclassified 3D Tile geometry when {@link Scene#invertClassification} is <code>true</code>.
   * <p>When the color's alpha is less than 1.0, the unclassified portions of the 3D Tiles will not blend correctly with the classified positions of the 3D Tiles.</p>
   * <p>Also, when the color's alpha is less than 1.0, the WEBGL_depth_texture and EXT_frag_depth WebGL extensions must be supported.</p>
   * @type {Color}
   * @default Color.WHITE
   */
  this.invertClassificationColor = Color.clone(Color.WHITE);

  this._actualInvertClassificationColor = Color.clone(
    this._invertClassificationColor
  );
  this._invertClassification = new InvertClassification();

  /**
   * The focal length for use when with cardboard or WebVR.
   * @type {number}
   */
  this.focalLength = undefined;

  /**
   * The eye separation distance in meters for use with cardboard or WebVR.
   * @type {number}
   */
  this.eyeSeparation = undefined;

  /**
   * Post processing effects applied to the final render.
   * @type {PostProcessStageCollection}
   */
  this.postProcessStages = new PostProcessStageCollection();

  this._brdfLutGenerator = new BrdfLutGenerator();

  this._performanceDisplay = undefined;
  this._debugVolume = undefined;

  this._screenSpaceCameraController = new ScreenSpaceCameraController(this);
  this._cameraUnderground = false;
  this._mapMode2D = defaultValue(options.mapMode2D, MapMode2D.INFINITE_SCROLL);

  // Keeps track of the state of a frame. FrameState is the state across
  // the primitives of the scene. This state is for internally keeping track
  // of celestial and environment effects that need to be updated/rendered in
  // a certain order as well as updating/tracking framebuffer usage.
  this._environmentState = {
    skyBoxCommand: undefined,
    skyAtmosphereCommand: undefined,
    sunDrawCommand: undefined,
    sunComputeCommand: undefined,
    moonCommand: undefined,

    isSunVisible: false,
    isMoonVisible: false,
    isReadyForAtmosphere: false,
    isSkyAtmosphereVisible: false,

    clearGlobeDepth: false,
    useDepthPlane: false,
    renderTranslucentDepthForPick: false,

    originalFramebuffer: undefined,
    useGlobeDepthFramebuffer: false,
    useOIT: false,
    useInvertClassification: false,
    usePostProcess: false,
    usePostProcessSelected: false,
    useWebVR: false,
  };

  this._useWebVR = false;
  this._cameraVR = undefined;
  this._aspectRatioVR = undefined;

  /**
   * When <code>true</code>, rendering a frame will only occur when needed as determined by changes within the scene.
   * Enabling improves performance of the application, but requires using {@link Scene#requestRender}
   * to render a new frame explicitly in this mode. This will be necessary in many cases after making changes
   * to the scene in other parts of the API.
   *
   * @see {@link https://cesium.com/blog/2018/01/24/cesium-scene-rendering-performance/|Improving Performance with Explicit Rendering}
   * @see Scene#maximumRenderTimeChange
   * @see Scene#requestRender
   *
   * @type {boolean}
   * @default false
   */
  this.requestRenderMode = defaultValue(options.requestRenderMode, false);
  this._renderRequested = true;

  /**
   * If {@link Scene#requestRenderMode} is <code>true</code>, this value defines the maximum change in
   * simulation time allowed before a render is requested. Lower values increase the number of frames rendered
   * and higher values decrease the number of frames rendered. If <code>undefined</code>, changes to
   * the simulation time will never request a render.
   * This value impacts the rate of rendering for changes in the scene like lighting, entity property updates,
   * and animations.
   *
   * @see {@link https://cesium.com/blog/2018/01/24/cesium-scene-rendering-performance/|Improving Performance with Explicit Rendering}
   * @see Scene#requestRenderMode
   *
   * @type {number}
   * @default 0.0
   */
  this.maximumRenderTimeChange = defaultValue(
    options.maximumRenderTimeChange,
    0.0
  );
  this._lastRenderTime = undefined;
  this._frameRateMonitor = undefined;

  this._removeRequestListenerCallback = RequestScheduler.requestCompletedEvent.addEventListener(
    requestRenderAfterFrame(this)
  );
  this._removeTaskProcessorListenerCallback = TaskProcessor.taskCompletedEvent.addEventListener(
    requestRenderAfterFrame(this)
  );
  this._removeGlobeCallbacks = [];
  this._removeTerrainProviderReadyListener = undefined;

  const viewport = new BoundingRectangle(
    0,
    0,
    context.drawingBufferWidth,
    context.drawingBufferHeight
  );
  const camera = new Camera(this);

  if (this._logDepthBuffer) {
    camera.frustum.near = 0.1;
    camera.frustum.far = 10000000000.0;
  }

  /**
   * The camera view for the scene camera flight destination. Used for preloading flight destination tiles.
   * @type {Camera}
   * @private
   */
  this.preloadFlightCamera = new Camera(this);

  /**
   * The culling volume for the scene camera flight destination. Used for preloading flight destination tiles.
   * @type {CullingVolume}
   * @private
   */
  this.preloadFlightCullingVolume = undefined;

  this._picking = new Picking(this);
  this._defaultView = new View(this, camera, viewport);
  this._view = this._defaultView;

  this._hdr = undefined;
  this._hdrDirty = undefined;
  this.highDynamicRange = false;
  this.gamma = 2.2;

  /**
   * The spherical harmonic coefficients for image-based lighting of PBR models.
   * @type {Cartesian3[]}
   */
  this.sphericalHarmonicCoefficients = undefined;

  /**
   * The url to the KTX2 file containing the specular environment map and convoluted mipmaps for image-based lighting of PBR models.
   * @type {string}
   */
  this.specularEnvironmentMaps = undefined;
  this._specularEnvironmentMapAtlas = undefined;

  /**
   * The light source for shading. Defaults to a directional light from the Sun.
   * @type {Light}
   */
  this.light = new SunLight();

  // Give frameState, camera, and screen space camera controller initial state before rendering
  updateFrameNumber(this, 0.0, JulianDate.now());
  this.updateFrameState();
  this.initializeFrame();
}

function updateGlobeListeners(scene, globe) {
  for (let i = 0; i < scene._removeGlobeCallbacks.length; ++i) {
    scene._removeGlobeCallbacks[i]();
  }
  scene._removeGlobeCallbacks.length = 0;

  const removeGlobeCallbacks = [];
  if (defined(globe)) {
    removeGlobeCallbacks.push(
      globe.imageryLayersUpdatedEvent.addEventListener(
        requestRenderAfterFrame(scene)
      )
    );
    removeGlobeCallbacks.push(
      globe.terrainProviderChanged.addEventListener(
        requestRenderAfterFrame(scene)
      )
    );
    removeGlobeCallbacks.push(
      globe.tileLoadProgressEvent.addEventListener(() => {
        scene._globeHeightDirty = true;
      })
    );
  }
  scene._removeGlobeCallbacks = removeGlobeCallbacks;
}

Object.defineProperties(Scene.prototype, {
  /**
   * Gets the canvas element to which this scene is bound.
   * @memberof Scene.prototype
   *
   * @type {HTMLCanvasElement}
   * @readonly
   */
  canvas: {
    get: function () {
      return this._canvas;
    },
  },

  /**
   * The drawingBufferHeight of the underlying GL context.
   * @memberof Scene.prototype
   *
   * @type {number}
   * @readonly
   *
   * @see {@link https://www.khronos.org/registry/webgl/specs/1.0/#DOM-WebGLRenderingContext-drawingBufferHeight|drawingBufferHeight}
   */
  drawingBufferHeight: {
    get: function () {
      return this._context.drawingBufferHeight;
    },
  },

  /**
   * The drawingBufferWidth of the underlying GL context.
   * @memberof Scene.prototype
   *
   * @type {number}
   * @readonly
   *
   * @see {@link https://www.khronos.org/registry/webgl/specs/1.0/#DOM-WebGLRenderingContext-drawingBufferWidth|drawingBufferWidth}
   */
  drawingBufferWidth: {
    get: function () {
      return this._context.drawingBufferWidth;
    },
  },

  /**
   * The maximum aliased line width, in pixels, supported by this WebGL implementation.  It will be at least one.
   * @memberof Scene.prototype
   *
   * @type {number}
   * @readonly
   *
   * @see {@link https://www.khronos.org/opengles/sdk/docs/man/xhtml/glGet.xml|glGet} with <code>ALIASED_LINE_WIDTH_RANGE</code>.
   */
  maximumAliasedLineWidth: {
    get: function () {
      return ContextLimits.maximumAliasedLineWidth;
    },
  },

  /**
   * The maximum length in pixels of one edge of a cube map, supported by this WebGL implementation.  It will be at least 16.
   * @memberof Scene.prototype
   *
   * @type {number}
   * @readonly
   *
   * @see {@link https://www.khronos.org/opengles/sdk/docs/man/xhtml/glGet.xml|glGet} with <code>GL_MAX_CUBE_MAP_TEXTURE_SIZE</code>.
   */
  maximumCubeMapSize: {
    get: function () {
      return ContextLimits.maximumCubeMapSize;
    },
  },

  /**
   * Returns <code>true</code> if the {@link Scene#pickPosition} function is supported.
   * @memberof Scene.prototype
   *
   * @type {boolean}
   * @readonly
   *
   * @see Scene#pickPosition
   */
  pickPositionSupported: {
    get: function () {
      return this._context.depthTexture;
    },
  },

  /**
   * Returns <code>true</code> if the {@link Scene#sampleHeight} and {@link Scene#sampleHeightMostDetailed} functions are supported.
   * @memberof Scene.prototype
   *
   * @type {boolean}
   * @readonly
   *
   * @see Scene#sampleHeight
   * @see Scene#sampleHeightMostDetailed
   */
  sampleHeightSupported: {
    get: function () {
      return this._context.depthTexture;
    },
  },

  /**
   * Returns <code>true</code> if the {@link Scene#clampToHeight} and {@link Scene#clampToHeightMostDetailed} functions are supported.
   * @memberof Scene.prototype
   *
   * @type {boolean}
   * @readonly
   *
   * @see Scene#clampToHeight
   * @see Scene#clampToHeightMostDetailed
   */
  clampToHeightSupported: {
    get: function () {
      return this._context.depthTexture;
    },
  },

  /**
   * Returns <code>true</code> if the {@link Scene#invertClassification} is supported.
   * @memberof Scene.prototype
   *
   * @type {boolean}
   * @readonly
   *
   * @see Scene#invertClassification
   */
  invertClassificationSupported: {
    get: function () {
      return this._context.depthTexture;
    },
  },

  /**
   * Returns <code>true</code> if specular environment maps are supported.
   * @memberof Scene.prototype
   *
   * @type {boolean}
   * @readonly
   *
   * @see Scene#specularEnvironmentMaps
   */
  specularEnvironmentMapsSupported: {
    get: function () {
      return OctahedralProjectedCubeMap.isSupported(this._context);
    },
  },

  /**
   * Gets or sets the depth-test ellipsoid.
   * @memberof Scene.prototype
   *
   * @type {Globe}
   */
  globe: {
    get: function () {
      return this._globe;
    },

    set: function (globe) {
      this._globe = this._globe && this._globe.destroy();
      this._globe = globe;

      updateGlobeListeners(this, globe);
    },
  },

  /**
   * Gets the collection of primitives.
   * @memberof Scene.prototype
   *
   * @type {PrimitiveCollection}
   * @readonly
   */
  primitives: {
    get: function () {
      return this._primitives;
    },
  },

  /**
   * Gets the collection of ground primitives.
   * @memberof Scene.prototype
   *
   * @type {PrimitiveCollection}
   * @readonly
   */
  groundPrimitives: {
    get: function () {
      return this._groundPrimitives;
    },
  },

  /**
   * Gets or sets the camera.
   * @memberof Scene.prototype
   *
   * @type {Camera}
   * @readonly
   */
  camera: {
    get: function () {
      return this._view.camera;
    },
    set: function (camera) {
      // For internal use only. Documentation is still @readonly.
      this._view.camera = camera;
    },
  },

  /**
   * Gets or sets the view.
   * @memberof Scene.prototype
   *
   * @type {View}
   * @readonly
   *
   * @private
   */
  view: {
    get: function () {
      return this._view;
    },
    set: function (view) {
      // For internal use only. Documentation is still @readonly.
      this._view = view;
    },
  },

  /**
   * Gets the default view.
   * @memberof Scene.prototype
   *
   * @type {View}
   * @readonly
   *
   * @private
   */
  defaultView: {
    get: function () {
      return this._defaultView;
    },
  },

  /**
   * Gets picking functions and state
   * @memberof Scene.prototype
   *
   * @type {Picking}
   * @readonly
   *
   * @private
   */
  picking: {
    get: function () {
      return this._picking;
    },
  },

  /**
   * Gets the controller for camera input handling.
   * @memberof Scene.prototype
   *
   * @type {ScreenSpaceCameraController}
   * @readonly
   */
  screenSpaceCameraController: {
    get: function () {
      return this._screenSpaceCameraController;
    },
  },

  /**
   * Get the map projection to use in 2D and Columbus View modes.
   * @memberof Scene.prototype
   *
   * @type {MapProjection}
   * @readonly
   *
   * @default new GeographicProjection()
   */
  mapProjection: {
    get: function () {
      return this._mapProjection;
    },
  },

  /**
   * Gets the job scheduler
   * @memberof Scene.prototype
   * @type {JobScheduler}
   * @readonly
   *
   * @private
   */
  jobScheduler: {
    get: function () {
      return this._jobScheduler;
    },
  },

  /**
   * Gets state information about the current scene. If called outside of a primitive's <code>update</code>
   * function, the previous frame's state is returned.
   * @memberof Scene.prototype
   *
   * @type {FrameState}
   * @readonly
   *
   * @private
   */
  frameState: {
    get: function () {
      return this._frameState;
    },
  },

  /**
   * Gets the environment state.
   * @memberof Scene.prototype
   *
   * @type {EnvironmentState}
   * @readonly
   *
   * @private
   */
  environmentState: {
    get: function () {
      return this._environmentState;
    },
  },

  /**
   * Gets the collection of tweens taking place in the scene.
   * @memberof Scene.prototype
   *
   * @type {TweenCollection}
   * @readonly
   *
   * @private
   */
  tweens: {
    get: function () {
      return this._tweens;
    },
  },

  /**
   * Gets the collection of image layers that will be rendered on the globe.
   * @memberof Scene.prototype
   *
   * @type {ImageryLayerCollection}
   * @readonly
   */
  imageryLayers: {
    get: function () {
      if (!defined(this.globe)) {
        return undefined;
      }

      return this.globe.imageryLayers;
    },
  },

  /**
   * The terrain provider providing surface geometry for the globe.
   * @memberof Scene.prototype
   *
   * @type {TerrainProvider}
   */
  terrainProvider: {
    get: function () {
      if (!defined(this.globe)) {
        return undefined;
      }

      return this.globe.terrainProvider;
    },
    set: function (terrainProvider) {
      // Cancel any in-progress terrain update
      this._removeTerrainProviderReadyListener =
        this._removeTerrainProviderReadyListener &&
        this._removeTerrainProviderReadyListener();

      if (defined(this.globe)) {
        this.globe.terrainProvider = terrainProvider;
      }
    },
  },

  /**
   * Gets an event that's raised when the terrain provider is changed
   * @memberof Scene.prototype
   *
   * @type {Event}
   * @readonly
   */
  terrainProviderChanged: {
    get: function () {
      if (!defined(this.globe)) {
        return undefined;
      }

      return this.globe.terrainProviderChanged;
    },
  },

  /**
   * Gets the event that will be raised before the scene is updated or rendered.  Subscribers to the event
   * receive the Scene instance as the first parameter and the current time as the second parameter.
   * @memberof Scene.prototype
   *
   * @see {@link https://cesium.com/blog/2018/01/24/cesium-scene-rendering-performance/|Improving Performance with Explicit Rendering}
   * @see Scene#postUpdate
   * @see Scene#preRender
   * @see Scene#postRender
   *
   * @type {Event}
   * @readonly
   */
  preUpdate: {
    get: function () {
      return this._preUpdate;
    },
  },

  /**
   * Gets the event that will be raised immediately after the scene is updated and before the scene is rendered.
   * Subscribers to the event receive the Scene instance as the first parameter and the current time as the second
   * parameter.
   * @memberof Scene.prototype
   *
   * @see {@link https://cesium.com/blog/2018/01/24/cesium-scene-rendering-performance/|Improving Performance with Explicit Rendering}
   * @see Scene#preUpdate
   * @see Scene#preRender
   * @see Scene#postRender
   *
   * @type {Event}
   * @readonly
   */
  postUpdate: {
    get: function () {
      return this._postUpdate;
    },
  },

  /**
   * Gets the event that will be raised when an error is thrown inside the <code>render</code> function.
   * The Scene instance and the thrown error are the only two parameters passed to the event handler.
   * By default, errors are not rethrown after this event is raised, but that can be changed by setting
   * the <code>rethrowRenderErrors</code> property.
   * @memberof Scene.prototype
   *
   * @type {Event}
   * @readonly
   */
  renderError: {
    get: function () {
      return this._renderError;
    },
  },

  /**
   * Gets the event that will be raised after the scene is updated and immediately before the scene is rendered.
   * Subscribers to the event receive the Scene instance as the first parameter and the current time as the second
   * parameter.
   * @memberof Scene.prototype
   *
   * @see {@link https://cesium.com/blog/2018/01/24/cesium-scene-rendering-performance/|Improving Performance with Explicit Rendering}
   * @see Scene#preUpdate
   * @see Scene#postUpdate
   * @see Scene#postRender
   *
   * @type {Event}
   * @readonly
   */
  preRender: {
    get: function () {
      return this._preRender;
    },
  },

  /**
   * Gets the event that will be raised immediately after the scene is rendered.  Subscribers to the event
   * receive the Scene instance as the first parameter and the current time as the second parameter.
   * @memberof Scene.prototype
   *
   * @see {@link https://cesium.com/blog/2018/01/24/cesium-scene-rendering-performance/|Improving Performance with Explicit Rendering}
   * @see Scene#preUpdate
   * @see Scene#postUpdate
   * @see Scene#postRender
   *
   * @type {Event}
   * @readonly
   */
  postRender: {
    get: function () {
      return this._postRender;
    },
  },

  /**
   * Gets the simulation time when the scene was last rendered. Returns undefined if the scene has not yet been
   * rendered.
   * @memberof Scene.prototype
   *
   * @type {JulianDate}
   * @readonly
   */
  lastRenderTime: {
    get: function () {
      return this._lastRenderTime;
    },
  },

  /**
   * @memberof Scene.prototype
   * @private
   * @readonly
   */
  context: {
    get: function () {
      return this._context;
    },
  },

  /**
   * This property is for debugging only; it is not for production use.
   * <p>
   * When {@link Scene.debugShowFrustums} is <code>true</code>, this contains
   * properties with statistics about the number of command execute per frustum.
   * <code>totalCommands</code> is the total number of commands executed, ignoring
   * overlap. <code>commandsInFrustums</code> is an array with the number of times
   * commands are executed redundantly, e.g., how many commands overlap two or
   * three frustums.
   * </p>
   *
   * @memberof Scene.prototype
   *
   * @type {object}
   * @readonly
   *
   * @default undefined
   */
  debugFrustumStatistics: {
    get: function () {
      return this._view.debugFrustumStatistics;
    },
  },

  /**
   * Gets whether or not the scene is optimized for 3D only viewing.
   * @memberof Scene.prototype
   * @type {boolean}
   * @readonly
   */
  scene3DOnly: {
    get: function () {
      return this._frameState.scene3DOnly;
    },
  },

  /**
   * Gets whether or not the scene has order independent translucency enabled.
   * Note that this only reflects the original construction option, and there are
   * other factors that could prevent OIT from functioning on a given system configuration.
   * @memberof Scene.prototype
   * @type {boolean}
   * @readonly
   */
  orderIndependentTranslucency: {
    get: function () {
      return this._useOIT;
    },
  },

  /**
   * Gets the unique identifier for this scene.
   * @memberof Scene.prototype
   * @type {string}
   * @readonly
   */
  id: {
    get: function () {
      return this._id;
    },
  },

  /**
   * Gets or sets the current mode of the scene.
   * @memberof Scene.prototype
   * @type {SceneMode}
   * @default {@link SceneMode.SCENE3D}
   */
  mode: {
    get: function () {
      return this._mode;
    },
    set: function (value) {
      //>>includeStart('debug', pragmas.debug);
      if (this.scene3DOnly && value !== SceneMode.SCENE3D) {
        throw new DeveloperError(
          "Only SceneMode.SCENE3D is valid when scene3DOnly is true."
        );
      }
      //>>includeEnd('debug');
      if (value === SceneMode.SCENE2D) {
        this.morphTo2D(0);
      } else if (value === SceneMode.SCENE3D) {
        this.morphTo3D(0);
      } else if (value === SceneMode.COLUMBUS_VIEW) {
        this.morphToColumbusView(0);
        //>>includeStart('debug', pragmas.debug);
      } else {
        throw new DeveloperError(
          "value must be a valid SceneMode enumeration."
        );
        //>>includeEnd('debug');
      }
      this._mode = value;
    },
  },

  /**
   * Gets the number of frustums used in the last frame.
   * @memberof Scene.prototype
   * @type {FrustumCommands[]}
   *
   * @private
   */
  frustumCommandsList: {
    get: function () {
      return this._view.frustumCommandsList;
    },
  },

  /**
   * Gets the number of frustums used in the last frame.
   * @memberof Scene.prototype
   * @type {number}
   *
   * @private
   */
  numberOfFrustums: {
    get: function () {
      return this._view.frustumCommandsList.length;
    },
  },

  /**
   * When <code>true</code>, splits the scene into two viewports with steroscopic views for the left and right eyes.
   * Used for cardboard and WebVR.
   * @memberof Scene.prototype
   * @type {boolean}
   * @default false
   */
  useWebVR: {
    get: function () {
      return this._useWebVR;
    },
    set: function (value) {
      //>>includeStart('debug', pragmas.debug);
      if (this.camera.frustum instanceof OrthographicFrustum) {
        throw new DeveloperError(
          "VR is unsupported with an orthographic projection."
        );
      }
      //>>includeEnd('debug');
      this._useWebVR = value;
      if (this._useWebVR) {
        this._frameState.creditDisplay.container.style.visibility = "hidden";
        this._cameraVR = new Camera(this);
        if (!defined(this._deviceOrientationCameraController)) {
          this._deviceOrientationCameraController = new DeviceOrientationCameraController(
            this
          );
        }

        this._aspectRatioVR = this.camera.frustum.aspectRatio;
      } else {
        this._frameState.creditDisplay.container.style.visibility = "visible";
        this._cameraVR = undefined;
        this._deviceOrientationCameraController =
          this._deviceOrientationCameraController &&
          !this._deviceOrientationCameraController.isDestroyed() &&
          this._deviceOrientationCameraController.destroy();

        this.camera.frustum.aspectRatio = this._aspectRatioVR;
        this.camera.frustum.xOffset = 0.0;
      }
    },
  },

  /**
   * Determines if the 2D map is rotatable or can be scrolled infinitely in the horizontal direction.
   * @memberof Scene.prototype
   * @type {MapMode2D}
   * @readonly
   */
  mapMode2D: {
    get: function () {
      return this._mapMode2D;
    },
  },

  /**
   * Gets or sets the position of the splitter within the viewport.  Valid values are between 0.0 and 1.0.
   * @memberof Scene.prototype
   *
   * @type {number}
   */
  splitPosition: {
    get: function () {
      return this._frameState.splitPosition;
    },
    set: function (value) {
      this._frameState.splitPosition = value;
    },
  },

  /**
   * The distance from the camera at which to disable the depth test of billboards, labels and points
   * to, for example, prevent clipping against terrain. When set to zero, the depth test should always
   * be applied. When less than zero, the depth test should never be applied. Setting the disableDepthTestDistance
   * property of a billboard, label or point will override this value.
   * @memberof Scene.prototype
   * @type {number}
   * @default 0.0
   */
  minimumDisableDepthTestDistance: {
    get: function () {
      return this._minimumDisableDepthTestDistance;
    },
    set: function (value) {
      //>>includeStart('debug', pragmas.debug);
      if (!defined(value) || value < 0.0) {
        throw new DeveloperError(
          "minimumDisableDepthTestDistance must be greater than or equal to 0.0."
        );
      }
      //>>includeEnd('debug');
      this._minimumDisableDepthTestDistance = value;
    },
  },

  /**
   * Whether or not to use a logarithmic depth buffer. Enabling this option will allow for less frustums in the multi-frustum,
   * increasing performance. This property relies on fragmentDepth being supported.
   * @memberof Scene.prototype
   * @type {boolean}
   */
  logarithmicDepthBuffer: {
    get: function () {
      return this._logDepthBuffer;
    },
    set: function (value) {
      value = this._context.fragmentDepth && value;
      if (this._logDepthBuffer !== value) {
        this._logDepthBuffer = value;
        this._logDepthBufferDirty = true;
      }
    },
  },

  /**
   * The value used for gamma correction. This is only used when rendering with high dynamic range.
   * @memberof Scene.prototype
   * @type {number}
   * @default 2.2
   */
  gamma: {
    get: function () {
      return this._context.uniformState.gamma;
    },
    set: function (value) {
      this._context.uniformState.gamma = value;
    },
  },

  /**
   * Whether or not to use high dynamic range rendering.
   * @memberof Scene.prototype
   * @type {boolean}
   * @default false
   */
  highDynamicRange: {
    get: function () {
      return this._hdr;
    },
    set: function (value) {
      const context = this._context;
      const hdr =
        value &&
        context.depthTexture &&
        (context.colorBufferFloat || context.colorBufferHalfFloat);
      this._hdrDirty = hdr !== this._hdr;
      this._hdr = hdr;
    },
  },

  /**
   * Whether or not high dynamic range rendering is supported.
   * @memberof Scene.prototype
   * @type {boolean}
   * @readonly
   * @default true
   */
  highDynamicRangeSupported: {
    get: function () {
      const context = this._context;
      return (
        context.depthTexture &&
        (context.colorBufferFloat || context.colorBufferHalfFloat)
      );
    },
  },

  /**
   * Whether or not the camera is underneath the globe.
   * @memberof Scene.prototype
   * @type {boolean}
   * @readonly
   * @default false
   */
  cameraUnderground: {
    get: function () {
      return this._cameraUnderground;
    },
  },

  /**
   * The sample rate of multisample antialiasing (values greater than 1 enable MSAA).
   * @memberof Scene.prototype
   * @type {number}
   * @default 1
   */
  msaaSamples: {
    get: function () {
      return this._msaaSamples;
    },
    set: function (value) {
      value = Math.min(value, ContextLimits.maximumSamples);
      this._msaaSamples = value;
    },
  },

  /**
   * Returns <code>true</code> if the Scene's context supports MSAA.
   * @memberof Scene.prototype
   * @type {boolean}
   * @readonly
   */
  msaaSupported: {
    get: function () {
      return this._context.msaa;
    },
  },

  /**
   * Ratio between a pixel and a density-independent pixel. Provides a standard unit of
   * measure for real pixel measurements appropriate to a particular device.
   *
   * @memberof Scene.prototype
   * @type {number}
   * @default 1.0
   * @private
   */
  pixelRatio: {
    get: function () {
      return this._frameState.pixelRatio;
    },
    set: function (value) {
      this._frameState.pixelRatio = value;
    },
  },

  /**
   * @private
   */
  opaqueFrustumNearOffset: {
    get: function () {
      return 0.9999;
    },
  },

  /**
   * @private
   */
  globeHeight: {
    get: function () {
      return this._globeHeight;
    },
  },
});

/**
 * Determines if a compressed texture format is supported.
 * @param {string} format The texture format. May be the name of the format or the WebGL extension name, e.g. s3tc or WEBGL_compressed_texture_s3tc.
 * @return {boolean} Whether or not the format is supported.
 */
Scene.prototype.getCompressedTextureFormatSupported = function (format) {
  const context = this.context;
  return (
    ((format === "WEBGL_compressed_texture_s3tc" || format === "s3tc") &&
      context.s3tc) ||
    ((format === "WEBGL_compressed_texture_pvrtc" || format === "pvrtc") &&
      context.pvrtc) ||
    ((format === "WEBGL_compressed_texture_etc" || format === "etc") &&
      context.etc) ||
    ((format === "WEBGL_compressed_texture_etc1" || format === "etc1") &&
      context.etc1) ||
    ((format === "WEBGL_compressed_texture_astc" || format === "astc") &&
      context.astc) ||
    ((format === "EXT_texture_compression_bptc" || format === "bc7") &&
      context.bc7)
  );
};

function updateDerivedCommands(scene, command, shadowsDirty) {
  const frameState = scene._frameState;
  const context = scene._context;
  const oit = scene._view.oit;
  const lightShadowMaps = frameState.shadowState.lightShadowMaps;
  const lightShadowsEnabled = frameState.shadowState.lightShadowsEnabled;

  let derivedCommands = command.derivedCommands;

  if (defined(command.pickId)) {
    derivedCommands.picking = DerivedCommand.createPickDerivedCommand(
      scene,
      command,
      context,
      derivedCommands.picking
    );
  }

  if (!command.pickOnly) {
    derivedCommands.depth = DerivedCommand.createDepthOnlyDerivedCommand(
      scene,
      command,
      context,
      derivedCommands.depth
    );
  }

  derivedCommands.originalCommand = command;

  if (scene._hdr) {
    derivedCommands.hdr = DerivedCommand.createHdrCommand(
      command,
      context,
      derivedCommands.hdr
    );
    command = derivedCommands.hdr.command;
    derivedCommands = command.derivedCommands;
  }

  if (lightShadowsEnabled && command.receiveShadows) {
    derivedCommands.shadows = ShadowMap.createReceiveDerivedCommand(
      lightShadowMaps,
      command,
      shadowsDirty,
      context,
      derivedCommands.shadows
    );
  }

  if (command.pass === Pass.TRANSLUCENT && defined(oit) && oit.isSupported()) {
    if (lightShadowsEnabled && command.receiveShadows) {
      derivedCommands.oit = defined(derivedCommands.oit)
        ? derivedCommands.oit
        : {};
      derivedCommands.oit.shadows = oit.createDerivedCommands(
        derivedCommands.shadows.receiveCommand,
        context,
        derivedCommands.oit.shadows
      );
    } else {
      derivedCommands.oit = oit.createDerivedCommands(
        command,
        context,
        derivedCommands.oit
      );
    }
  }
}

/**
 * @private
 */
Scene.prototype.updateDerivedCommands = function (command) {
  if (!defined(command.derivedCommands)) {
    // Is not a DrawCommand
    return;
  }

  const frameState = this._frameState;
  const context = this._context;

  // Update derived commands when any shadow maps become dirty
  let shadowsDirty = false;
  const lastDirtyTime = frameState.shadowState.lastDirtyTime;
  if (command.lastDirtyTime !== lastDirtyTime) {
    command.lastDirtyTime = lastDirtyTime;
    command.dirty = true;
    shadowsDirty = true;
  }

  const useLogDepth = frameState.useLogDepth;
  const useHdr = this._hdr;
  const derivedCommands = command.derivedCommands;
  const hasLogDepthDerivedCommands = defined(derivedCommands.logDepth);
  const hasHdrCommands = defined(derivedCommands.hdr);
  const hasDerivedCommands = defined(derivedCommands.originalCommand);
  const needsLogDepthDerivedCommands =
    useLogDepth && !hasLogDepthDerivedCommands;
  const needsHdrCommands = useHdr && !hasHdrCommands;
  const needsDerivedCommands = (!useLogDepth || !useHdr) && !hasDerivedCommands;
  command.dirty =
    command.dirty ||
    needsLogDepthDerivedCommands ||
    needsHdrCommands ||
    needsDerivedCommands;

  if (command.dirty) {
    command.dirty = false;

    const shadowMaps = frameState.shadowState.shadowMaps;
    const shadowsEnabled = frameState.shadowState.shadowsEnabled;
    if (shadowsEnabled && command.castShadows) {
      derivedCommands.shadows = ShadowMap.createCastDerivedCommand(
        shadowMaps,
        command,
        shadowsDirty,
        context,
        derivedCommands.shadows
      );
    }

    if (hasLogDepthDerivedCommands || needsLogDepthDerivedCommands) {
      derivedCommands.logDepth = DerivedCommand.createLogDepthCommand(
        command,
        context,
        derivedCommands.logDepth
      );
      updateDerivedCommands(
        this,
        derivedCommands.logDepth.command,
        shadowsDirty
      );
    }
    if (hasDerivedCommands || needsDerivedCommands) {
      updateDerivedCommands(this, command, shadowsDirty);
    }
  }
};

const renderTilesetPassState = new Cesium3DTilePassState({
  pass: Cesium3DTilePass.RENDER,
});

const preloadTilesetPassState = new Cesium3DTilePassState({
  pass: Cesium3DTilePass.PRELOAD,
});

const preloadFlightTilesetPassState = new Cesium3DTilePassState({
  pass: Cesium3DTilePass.PRELOAD_FLIGHT,
});

const requestRenderModeDeferCheckPassState = new Cesium3DTilePassState({
  pass: Cesium3DTilePass.REQUEST_RENDER_MODE_DEFER_CHECK,
});

const scratchOccluderBoundingSphere = new BoundingSphere();
let scratchOccluder;

function getOccluder(scene) {
  // TODO: The occluder is the top-level globe. When we add
  //       support for multiple central bodies, this should be the closest one.
  const globe = scene.globe;
  if (
    scene._mode === SceneMode.SCENE3D &&
    defined(globe) &&
    globe.show &&
    !scene._cameraUnderground &&
    !scene._globeTranslucencyState.translucent
  ) {
    const ellipsoid = globe.ellipsoid;
    const minimumTerrainHeight = scene.frameState.minimumTerrainHeight;
    scratchOccluderBoundingSphere.radius =
      ellipsoid.minimumRadius + minimumTerrainHeight;
    scratchOccluder = Occluder.fromBoundingSphere(
      scratchOccluderBoundingSphere,
      scene.camera.positionWC,
      scratchOccluder
    );
    return scratchOccluder;
  }

  return undefined;
}

/**
 * @private
 */
Scene.prototype.clearPasses = function (passes) {
  passes.render = false;
  passes.pick = false;
  passes.depth = false;
  passes.postProcess = false;
  passes.offscreen = false;
};

function updateFrameNumber(scene, frameNumber, time) {
  const frameState = scene._frameState;
  frameState.frameNumber = frameNumber;
  frameState.time = JulianDate.clone(time, frameState.time);
}

/**
 * @private
 */
Scene.prototype.updateFrameState = function () {
  const camera = this.camera;

  const frameState = this._frameState;
  frameState.commandList.length = 0;
  frameState.shadowMaps.length = 0;
  frameState.brdfLutGenerator = this._brdfLutGenerator;
  frameState.environmentMap = this.skyBox && this.skyBox._cubeMap;
  frameState.mode = this._mode;
  frameState.morphTime = this.morphTime;
  frameState.mapProjection = this.mapProjection;
  frameState.camera = camera;
  frameState.cullingVolume = camera.frustum.computeCullingVolume(
    camera.positionWC,
    camera.directionWC,
    camera.upWC
  );
  frameState.occluder = getOccluder(this);
  frameState.minimumTerrainHeight = 0.0;
  frameState.minimumDisableDepthTestDistance = this._minimumDisableDepthTestDistance;
  frameState.invertClassification = this.invertClassification;
  frameState.useLogDepth =
    this._logDepthBuffer &&
    !(
      this.camera.frustum instanceof OrthographicFrustum ||
      this.camera.frustum instanceof OrthographicOffCenterFrustum
    );
  frameState.light = this.light;
  frameState.cameraUnderground = this._cameraUnderground;
  frameState.globeTranslucencyState = this._globeTranslucencyState;

  const { globe } = this;
  if (defined(globe) && globe._terrainExaggerationChanged) {
    // Honor a user-set value for the old deprecated globe.terrainExaggeration.
    // This can be removed when Globe.terrainExaggeration is removed.
    this.verticalExaggeration = globe._terrainExaggeration;
    this.verticalExaggerationRelativeHeight =
      globe._terrainExaggerationRelativeHeight;
    globe._terrainExaggerationChanged = false;
  }
  frameState.verticalExaggeration = this.verticalExaggeration;
  frameState.verticalExaggerationRelativeHeight = this.verticalExaggerationRelativeHeight;

  if (
    defined(this._specularEnvironmentMapAtlas) &&
    this._specularEnvironmentMapAtlas.ready
  ) {
    frameState.specularEnvironmentMaps = this._specularEnvironmentMapAtlas.texture;
    frameState.specularEnvironmentMapsMaximumLOD = this._specularEnvironmentMapAtlas.maximumMipmapLevel;
  } else {
    frameState.specularEnvironmentMaps = undefined;
    frameState.specularEnvironmentMapsMaximumLOD = undefined;
  }

  frameState.sphericalHarmonicCoefficients = this.sphericalHarmonicCoefficients;

  this._actualInvertClassificationColor = Color.clone(
    this.invertClassificationColor,
    this._actualInvertClassificationColor
  );
  if (!InvertClassification.isTranslucencySupported(this._context)) {
    this._actualInvertClassificationColor.alpha = 1.0;
  }

  frameState.invertClassificationColor = this._actualInvertClassificationColor;

  if (defined(this.globe)) {
    frameState.maximumScreenSpaceError = this.globe.maximumScreenSpaceError;
  } else {
    frameState.maximumScreenSpaceError = 2;
  }

  this.clearPasses(frameState.passes);

  frameState.tilesetPassState = undefined;
};

/**
 * @private
 */
Scene.prototype.isVisible = function (command, cullingVolume, occluder) {
  return (
    defined(command) &&
    (!defined(command.boundingVolume) ||
      !command.cull ||
      (cullingVolume.computeVisibility(command.boundingVolume) !==
        Intersect.OUTSIDE &&
        (!defined(occluder) ||
          !command.occlude ||
          !command.boundingVolume.isOccluded(occluder))))
  );
};

let transformFrom2D = new Matrix4(
  0.0,
  0.0,
  1.0,
  0.0,
  1.0,
  0.0,
  0.0,
  0.0,
  0.0,
  1.0,
  0.0,
  0.0,
  0.0,
  0.0,
  0.0,
  1.0
);
transformFrom2D = Matrix4.inverseTransformation(
  transformFrom2D,
  transformFrom2D
);

function debugShowBoundingVolume(command, scene, passState, debugFramebuffer) {
  // Debug code to draw bounding volume for command.  Not optimized!
  // Assumes bounding volume is a bounding sphere or box
  const frameState = scene._frameState;
  const context = frameState.context;
  const boundingVolume = command.boundingVolume;

  if (defined(scene._debugVolume)) {
    scene._debugVolume.destroy();
  }

  let geometry;

  let center = Cartesian3.clone(boundingVolume.center);
  if (frameState.mode !== SceneMode.SCENE3D) {
    center = Matrix4.multiplyByPoint(transformFrom2D, center, center);
    const projection = frameState.mapProjection;
    const centerCartographic = projection.unproject(center);
    center = projection.ellipsoid.cartographicToCartesian(centerCartographic);
  }

  if (defined(boundingVolume.radius)) {
    const radius = boundingVolume.radius;

    geometry = GeometryPipeline.toWireframe(
      EllipsoidGeometry.createGeometry(
        new EllipsoidGeometry({
          radii: new Cartesian3(radius, radius, radius),
          vertexFormat: PerInstanceColorAppearance.FLAT_VERTEX_FORMAT,
        })
      )
    );

    scene._debugVolume = new Primitive({
      geometryInstances: new GeometryInstance({
        geometry: geometry,
        modelMatrix: Matrix4.fromTranslation(center),
        attributes: {
          color: new ColorGeometryInstanceAttribute(1.0, 0.0, 0.0, 1.0),
        },
      }),
      appearance: new PerInstanceColorAppearance({
        flat: true,
        translucent: false,
      }),
      asynchronous: false,
    });
  } else {
    const halfAxes = boundingVolume.halfAxes;

    geometry = GeometryPipeline.toWireframe(
      BoxGeometry.createGeometry(
        BoxGeometry.fromDimensions({
          dimensions: new Cartesian3(2.0, 2.0, 2.0),
          vertexFormat: PerInstanceColorAppearance.FLAT_VERTEX_FORMAT,
        })
      )
    );

    scene._debugVolume = new Primitive({
      geometryInstances: new GeometryInstance({
        geometry: geometry,
        modelMatrix: Matrix4.fromRotationTranslation(
          halfAxes,
          center,
          new Matrix4()
        ),
        attributes: {
          color: new ColorGeometryInstanceAttribute(1.0, 0.0, 0.0, 1.0),
        },
      }),
      appearance: new PerInstanceColorAppearance({
        flat: true,
        translucent: false,
      }),
      asynchronous: false,
    });
  }

  const savedCommandList = frameState.commandList;
  const commandList = (frameState.commandList = []);
  scene._debugVolume.update(frameState);

  command = commandList[0];

  if (frameState.useLogDepth) {
    const logDepth = DerivedCommand.createLogDepthCommand(command, context);
    command = logDepth.command;
  }

  let framebuffer;
  if (defined(debugFramebuffer)) {
    framebuffer = passState.framebuffer;
    passState.framebuffer = debugFramebuffer;
  }

  command.execute(context, passState);

  if (defined(framebuffer)) {
    passState.framebuffer = framebuffer;
  }

  frameState.commandList = savedCommandList;
}

function executeCommand(command, scene, context, passState, debugFramebuffer) {
  const frameState = scene._frameState;

  if (defined(scene.debugCommandFilter) && !scene.debugCommandFilter(command)) {
    return;
  }

  if (command instanceof ClearCommand) {
    command.execute(context, passState);
    return;
  }

  if (command.debugShowBoundingVolume && defined(command.boundingVolume)) {
    debugShowBoundingVolume(command, scene, passState, debugFramebuffer);
  }

  if (frameState.useLogDepth && defined(command.derivedCommands.logDepth)) {
    command = command.derivedCommands.logDepth.command;
  }

  const passes = frameState.passes;
  if (
    !passes.pick &&
    !passes.depth &&
    scene._hdr &&
    defined(command.derivedCommands) &&
    defined(command.derivedCommands.hdr)
  ) {
    command = command.derivedCommands.hdr.command;
  }

  if (passes.pick || passes.depth) {
    if (
      passes.pick &&
      !passes.depth &&
      defined(command.derivedCommands.picking)
    ) {
      command = command.derivedCommands.picking.pickCommand;
      command.execute(context, passState);
      return;
    } else if (defined(command.derivedCommands.depth)) {
      command = command.derivedCommands.depth.depthOnlyCommand;
      command.execute(context, passState);
      return;
    }
  }

  if (scene.debugShowCommands || scene.debugShowFrustums) {
    scene._debugInspector.executeDebugShowFrustumsCommand(
      scene,
      command,
      passState
    );
    return;
  }

  if (
    frameState.shadowState.lightShadowsEnabled &&
    command.receiveShadows &&
    defined(command.derivedCommands.shadows)
  ) {
    // If the command receives shadows, execute the derived shadows command.
    // Some commands, such as OIT derived commands, do not have derived shadow commands themselves
    // and instead shadowing is built-in. In this case execute the command regularly below.
    command.derivedCommands.shadows.receiveCommand.execute(context, passState);
  } else {
    command.execute(context, passState);
  }
}

function executeIdCommand(command, scene, context, passState) {
  const frameState = scene._frameState;
  let derivedCommands = command.derivedCommands;
  if (!defined(derivedCommands)) {
    return;
  }

  if (frameState.useLogDepth && defined(derivedCommands.logDepth)) {
    command = derivedCommands.logDepth.command;
  }

  derivedCommands = command.derivedCommands;
  if (defined(derivedCommands.picking)) {
    command = derivedCommands.picking.pickCommand;
    command.execute(context, passState);
  } else if (defined(derivedCommands.depth)) {
    command = derivedCommands.depth.depthOnlyCommand;
    command.execute(context, passState);
  }
}

function backToFront(a, b, position) {
  return (
    b.boundingVolume.distanceSquaredTo(position) -
    a.boundingVolume.distanceSquaredTo(position)
  );
}

function frontToBack(a, b, position) {
  // When distances are equal equal favor sorting b before a. This gives render priority to commands later in the list.
  return (
    a.boundingVolume.distanceSquaredTo(position) -
    b.boundingVolume.distanceSquaredTo(position) +
    CesiumMath.EPSILON12
  );
}

function executeTranslucentCommandsBackToFront(
  scene,
  executeFunction,
  passState,
  commands,
  invertClassification
) {
  const context = scene.context;

  mergeSort(commands, backToFront, scene.camera.positionWC);

  if (defined(invertClassification)) {
    executeFunction(
      invertClassification.unclassifiedCommand,
      scene,
      context,
      passState
    );
  }

  const length = commands.length;
  for (let i = 0; i < length; ++i) {
    executeFunction(commands[i], scene, context, passState);
  }
}

function executeTranslucentCommandsFrontToBack(
  scene,
  executeFunction,
  passState,
  commands,
  invertClassification
) {
  const context = scene.context;

  mergeSort(commands, frontToBack, scene.camera.positionWC);

  if (defined(invertClassification)) {
    executeFunction(
      invertClassification.unclassifiedCommand,
      scene,
      context,
      passState
    );
  }

  const length = commands.length;
  for (let i = 0; i < length; ++i) {
    executeFunction(commands[i], scene, context, passState);
  }
}

function executeVoxelCommands(scene, executeFunction, passState, commands) {
  const context = scene.context;

  mergeSort(commands, backToFront, scene.camera.positionWC);

  const length = commands.length;
  for (let i = 0; i < length; ++i) {
    executeFunction(commands[i], scene, context, passState);
  }
}

const scratchPerspectiveFrustum = new PerspectiveFrustum();
const scratchPerspectiveOffCenterFrustum = new PerspectiveOffCenterFrustum();
const scratchOrthographicFrustum = new OrthographicFrustum();
const scratchOrthographicOffCenterFrustum = new OrthographicOffCenterFrustum();

function executeCommands(scene, passState) {
  const camera = scene.camera;
  const context = scene.context;
  const frameState = scene.frameState;
  const us = context.uniformState;

  us.updateCamera(camera);

  // Create a working frustum from the original camera frustum.
  let frustum;
  if (defined(camera.frustum.fov)) {
    frustum = camera.frustum.clone(scratchPerspectiveFrustum);
  } else if (defined(camera.frustum.infiniteProjectionMatrix)) {
    frustum = camera.frustum.clone(scratchPerspectiveOffCenterFrustum);
  } else if (defined(camera.frustum.width)) {
    frustum = camera.frustum.clone(scratchOrthographicFrustum);
  } else {
    frustum = camera.frustum.clone(scratchOrthographicOffCenterFrustum);
  }

  // Ideally, we would render the sky box and atmosphere last for
  // early-z, but we would have to draw it in each frustum
  frustum.near = camera.frustum.near;
  frustum.far = camera.frustum.far;
  us.updateFrustum(frustum);
  us.updatePass(Pass.ENVIRONMENT);

  const passes = frameState.passes;
  const picking = passes.pick;
  const environmentState = scene._environmentState;
  const view = scene._view;
  const renderTranslucentDepthForPick =
    environmentState.renderTranslucentDepthForPick;
  const useWebVR = environmentState.useWebVR;

  // Do not render environment primitives during a pick pass since they do not generate picking commands.
  if (!picking) {
    const skyBoxCommand = environmentState.skyBoxCommand;
    if (defined(skyBoxCommand)) {
      executeCommand(skyBoxCommand, scene, context, passState);
    }

    if (environmentState.isSkyAtmosphereVisible) {
      executeCommand(
        environmentState.skyAtmosphereCommand,
        scene,
        context,
        passState
      );
    }

    if (environmentState.isSunVisible) {
      environmentState.sunDrawCommand.execute(context, passState);
      if (scene.sunBloom && !useWebVR) {
        let framebuffer;
        if (environmentState.useGlobeDepthFramebuffer) {
          framebuffer = view.globeDepth.framebuffer;
        } else if (environmentState.usePostProcess) {
          framebuffer = view.sceneFramebuffer.framebuffer;
        } else {
          framebuffer = environmentState.originalFramebuffer;
        }
        scene._sunPostProcess.execute(context);
        scene._sunPostProcess.copy(context, framebuffer);
        passState.framebuffer = framebuffer;
      }
    }

    // Moon can be seen through the atmosphere, since the sun is rendered after the atmosphere.
    if (environmentState.isMoonVisible) {
      environmentState.moonCommand.execute(context, passState);
    }
  }

  // Determine how translucent surfaces will be handled.
  let executeTranslucentCommands;
  if (environmentState.useOIT) {
    if (!defined(scene._executeOITFunction)) {
      scene._executeOITFunction = function (
        scene,
        executeFunction,
        passState,
        commands,
        invertClassification
      ) {
        view.globeDepth.prepareColorTextures(context);
        view.oit.executeCommands(
          scene,
          executeFunction,
          passState,
          commands,
          invertClassification
        );
      };
    }
    executeTranslucentCommands = scene._executeOITFunction;
  } else if (passes.render) {
    executeTranslucentCommands = executeTranslucentCommandsBackToFront;
  } else {
    executeTranslucentCommands = executeTranslucentCommandsFrontToBack;
  }

  const frustumCommandsList = view.frustumCommandsList;
  const numFrustums = frustumCommandsList.length;

  const clearGlobeDepth = environmentState.clearGlobeDepth;
  const useDepthPlane = environmentState.useDepthPlane;
  const globeTranslucencyState = scene._globeTranslucencyState;
  const globeTranslucent = globeTranslucencyState.translucent;
  const globeTranslucencyFramebuffer = scene._view.globeTranslucencyFramebuffer;
  const clearDepth = scene._depthClearCommand;
  const clearStencil = scene._stencilClearCommand;
  const clearClassificationStencil = scene._classificationStencilClearCommand;
  const depthPlane = scene._depthPlane;
  const usePostProcessSelected = environmentState.usePostProcessSelected;

  const height2D = camera.position.z;

  // Execute commands in each frustum in back to front order
  let j;
  for (let i = 0; i < numFrustums; ++i) {
    const index = numFrustums - i - 1;
    const frustumCommands = frustumCommandsList[index];

    if (scene.mode === SceneMode.SCENE2D) {
      // To avoid z-fighting in 2D, move the camera to just before the frustum
      // and scale the frustum depth to be in [1.0, nearToFarDistance2D].
      camera.position.z = height2D - frustumCommands.near + 1.0;
      frustum.far = Math.max(1.0, frustumCommands.far - frustumCommands.near);
      frustum.near = 1.0;
      us.update(frameState);
      us.updateFrustum(frustum);
    } else {
      // Avoid tearing artifacts between adjacent frustums in the opaque passes
      frustum.near =
        index !== 0
          ? frustumCommands.near * scene.opaqueFrustumNearOffset
          : frustumCommands.near;
      frustum.far = frustumCommands.far;
      us.updateFrustum(frustum);
    }

    clearDepth.execute(context, passState);

    if (context.stencilBuffer) {
      clearStencil.execute(context, passState);
    }

    us.updatePass(Pass.GLOBE);
    let commands = frustumCommands.commands[Pass.GLOBE];
    let length = frustumCommands.indices[Pass.GLOBE];

    if (globeTranslucent) {
      globeTranslucencyState.executeGlobeCommands(
        frustumCommands,
        executeCommand,
        globeTranslucencyFramebuffer,
        scene,
        passState
      );
    } else {
      for (j = 0; j < length; ++j) {
        executeCommand(commands[j], scene, context, passState);
      }
    }

    const globeDepth = view.globeDepth;
    if (defined(globeDepth) && environmentState.useGlobeDepthFramebuffer) {
      globeDepth.executeCopyDepth(context, passState);
    }

    // Draw terrain classification
    if (!environmentState.renderTranslucentDepthForPick) {
      us.updatePass(Pass.TERRAIN_CLASSIFICATION);
      commands = frustumCommands.commands[Pass.TERRAIN_CLASSIFICATION];
      length = frustumCommands.indices[Pass.TERRAIN_CLASSIFICATION];

      if (globeTranslucent) {
        globeTranslucencyState.executeGlobeClassificationCommands(
          frustumCommands,
          executeCommand,
          globeTranslucencyFramebuffer,
          scene,
          passState
        );
      } else {
        for (j = 0; j < length; ++j) {
          executeCommand(commands[j], scene, context, passState);
        }
      }
    }

    if (clearGlobeDepth) {
      clearDepth.execute(context, passState);
      if (useDepthPlane) {
        depthPlane.execute(context, passState);
      }
    }

    if (
      !environmentState.useInvertClassification ||
      picking ||
      environmentState.renderTranslucentDepthForPick
    ) {
      // Common/fastest path. Draw 3D Tiles and classification normally.

      // Draw 3D Tiles
      us.updatePass(Pass.CESIUM_3D_TILE);
      commands = frustumCommands.commands[Pass.CESIUM_3D_TILE];
      length = frustumCommands.indices[Pass.CESIUM_3D_TILE];
      for (j = 0; j < length; ++j) {
        executeCommand(commands[j], scene, context, passState);
      }

      if (length > 0) {
        if (defined(globeDepth) && environmentState.useGlobeDepthFramebuffer) {
          // When clearGlobeDepth is true, executeUpdateDepth needs
          // a globe depth texture with resolved stencil bits.
          globeDepth.prepareColorTextures(context, clearGlobeDepth);
          globeDepth.executeUpdateDepth(
            context,
            passState,
            clearGlobeDepth,
            globeDepth.depthStencilTexture
          );
        }

        // Draw classifications. Modifies 3D Tiles color.
        if (!environmentState.renderTranslucentDepthForPick) {
          us.updatePass(Pass.CESIUM_3D_TILE_CLASSIFICATION);
          commands =
            frustumCommands.commands[Pass.CESIUM_3D_TILE_CLASSIFICATION];
          length = frustumCommands.indices[Pass.CESIUM_3D_TILE_CLASSIFICATION];
          for (j = 0; j < length; ++j) {
            executeCommand(commands[j], scene, context, passState);
          }
        }
      }
    } else {
      // When the invert classification color is opaque:
      //    Main FBO (FBO1):                   Main_Color   + Main_DepthStencil
      //    Invert classification FBO (FBO2) : Invert_Color + Main_DepthStencil
      //
      //    1. Clear FBO2 color to vec4(0.0) for each frustum
      //    2. Draw 3D Tiles to FBO2
      //    3. Draw classification to FBO2
      //    4. Fullscreen pass to FBO1, draw Invert_Color when:
      //           * Main_DepthStencil has the stencil bit set > 0 (classified)
      //    5. Fullscreen pass to FBO1, draw Invert_Color * czm_invertClassificationColor when:
      //           * Main_DepthStencil has stencil bit set to 0 (unclassified) and
      //           * Invert_Color !== vec4(0.0)
      //
      // When the invert classification color is translucent:
      //    Main FBO (FBO1):                  Main_Color         + Main_DepthStencil
      //    Invert classification FBO (FBO2): Invert_Color       + Invert_DepthStencil
      //    IsClassified FBO (FBO3):          IsClassified_Color + Invert_DepthStencil
      //
      //    1. Clear FBO2 and FBO3 color to vec4(0.0), stencil to 0, and depth to 1.0
      //    2. Draw 3D Tiles to FBO2
      //    3. Draw classification to FBO2
      //    4. Fullscreen pass to FBO3, draw any color when
      //           * Invert_DepthStencil has the stencil bit set > 0 (classified)
      //    5. Fullscreen pass to FBO1, draw Invert_Color when:
      //           * Invert_Color !== vec4(0.0) and
      //           * IsClassified_Color !== vec4(0.0)
      //    6. Fullscreen pass to FBO1, draw Invert_Color * czm_invertClassificationColor when:
      //           * Invert_Color !== vec4(0.0) and
      //           * IsClassified_Color === vec4(0.0)
      //
      // NOTE: Step six when translucent invert color occurs after the TRANSLUCENT pass
      //
      scene._invertClassification.clear(context, passState);

      const opaqueClassificationFramebuffer = passState.framebuffer;
      passState.framebuffer = scene._invertClassification._fbo.framebuffer;

      // Draw normally
      us.updatePass(Pass.CESIUM_3D_TILE);
      commands = frustumCommands.commands[Pass.CESIUM_3D_TILE];
      length = frustumCommands.indices[Pass.CESIUM_3D_TILE];
      for (j = 0; j < length; ++j) {
        executeCommand(commands[j], scene, context, passState);
      }

      if (defined(globeDepth) && environmentState.useGlobeDepthFramebuffer) {
        scene._invertClassification.prepareTextures(context);
        globeDepth.executeUpdateDepth(
          context,
          passState,
          clearGlobeDepth,
          scene._invertClassification._fbo.getDepthStencilTexture()
        );
      }

      // Set stencil
      us.updatePass(Pass.CESIUM_3D_TILE_CLASSIFICATION_IGNORE_SHOW);
      commands =
        frustumCommands.commands[
          Pass.CESIUM_3D_TILE_CLASSIFICATION_IGNORE_SHOW
        ];
      length =
        frustumCommands.indices[Pass.CESIUM_3D_TILE_CLASSIFICATION_IGNORE_SHOW];
      for (j = 0; j < length; ++j) {
        executeCommand(commands[j], scene, context, passState);
      }

      passState.framebuffer = opaqueClassificationFramebuffer;

      // Fullscreen pass to copy classified fragments
      scene._invertClassification.executeClassified(context, passState);
      if (frameState.invertClassificationColor.alpha === 1.0) {
        // Fullscreen pass to copy unclassified fragments when alpha == 1.0
        scene._invertClassification.executeUnclassified(context, passState);
      }

      // Clear stencil set by the classification for the next classification pass
      if (length > 0 && context.stencilBuffer) {
        clearClassificationStencil.execute(context, passState);
      }

      // Draw style over classification.
      us.updatePass(Pass.CESIUM_3D_TILE_CLASSIFICATION);
      commands = frustumCommands.commands[Pass.CESIUM_3D_TILE_CLASSIFICATION];
      length = frustumCommands.indices[Pass.CESIUM_3D_TILE_CLASSIFICATION];
      for (j = 0; j < length; ++j) {
        executeCommand(commands[j], scene, context, passState);
      }
    }

    if (length > 0 && context.stencilBuffer) {
      clearStencil.execute(context, passState);
    }

    us.updatePass(Pass.VOXELS);
    commands = frustumCommands.commands[Pass.VOXELS];
    length = frustumCommands.indices[Pass.VOXELS];
    commands.length = length;
    executeVoxelCommands(scene, executeCommand, passState, commands);

    us.updatePass(Pass.OPAQUE);
    commands = frustumCommands.commands[Pass.OPAQUE];
    length = frustumCommands.indices[Pass.OPAQUE];
    for (j = 0; j < length; ++j) {
      executeCommand(commands[j], scene, context, passState);
    }

    if (index !== 0 && scene.mode !== SceneMode.SCENE2D) {
      // Do not overlap frustums in the translucent pass to avoid blending artifacts
      frustum.near = frustumCommands.near;
      us.updateFrustum(frustum);
    }

    let invertClassification;
    if (
      !picking &&
      environmentState.useInvertClassification &&
      frameState.invertClassificationColor.alpha < 1.0
    ) {
      // Fullscreen pass to copy unclassified fragments when alpha < 1.0.
      // Not executed when undefined.
      invertClassification = scene._invertClassification;
    }

    us.updatePass(Pass.TRANSLUCENT);
    commands = frustumCommands.commands[Pass.TRANSLUCENT];
    commands.length = frustumCommands.indices[Pass.TRANSLUCENT];
    executeTranslucentCommands(
      scene,
      executeCommand,
      passState,
      commands,
      invertClassification
    );

    // Classification for translucent 3D Tiles
    const has3DTilesClassificationCommands =
      frustumCommands.indices[Pass.CESIUM_3D_TILE_CLASSIFICATION] > 0;
    if (
      has3DTilesClassificationCommands &&
      view.translucentTileClassification.isSupported()
    ) {
      view.translucentTileClassification.executeTranslucentCommands(
        scene,
        executeCommand,
        passState,
        commands,
        globeDepth.depthStencilTexture
      );
      view.translucentTileClassification.executeClassificationCommands(
        scene,
        executeCommand,
        passState,
        frustumCommands
      );
    }

    if (
      context.depthTexture &&
      scene.useDepthPicking &&
      (environmentState.useGlobeDepthFramebuffer ||
        renderTranslucentDepthForPick)
    ) {
      // PERFORMANCE_IDEA: Use MRT to avoid the extra copy.
      const depthStencilTexture = globeDepth.depthStencilTexture;
      const pickDepth = scene._picking.getPickDepth(scene, index);
      pickDepth.update(context, depthStencilTexture);
      pickDepth.executeCopyDepth(context, passState);
    }

    if (picking || !usePostProcessSelected) {
      continue;
    }

    const originalFramebuffer = passState.framebuffer;
    passState.framebuffer = view.sceneFramebuffer.getIdFramebuffer();

    // reset frustum
    frustum.near =
      index !== 0
        ? frustumCommands.near * scene.opaqueFrustumNearOffset
        : frustumCommands.near;
    frustum.far = frustumCommands.far;
    us.updateFrustum(frustum);

    us.updatePass(Pass.GLOBE);
    commands = frustumCommands.commands[Pass.GLOBE];
    length = frustumCommands.indices[Pass.GLOBE];

    if (globeTranslucent) {
      globeTranslucencyState.executeGlobeCommands(
        frustumCommands,
        executeIdCommand,
        globeTranslucencyFramebuffer,
        scene,
        passState
      );
    } else {
      for (j = 0; j < length; ++j) {
        executeIdCommand(commands[j], scene, context, passState);
      }
    }

    if (clearGlobeDepth) {
      clearDepth.framebuffer = passState.framebuffer;
      clearDepth.execute(context, passState);
      clearDepth.framebuffer = undefined;
    }

    if (clearGlobeDepth && useDepthPlane) {
      depthPlane.execute(context, passState);
    }

    us.updatePass(Pass.CESIUM_3D_TILE);
    commands = frustumCommands.commands[Pass.CESIUM_3D_TILE];
    length = frustumCommands.indices[Pass.CESIUM_3D_TILE];
    for (j = 0; j < length; ++j) {
      executeIdCommand(commands[j], scene, context, passState);
    }

    us.updatePass(Pass.OPAQUE);
    commands = frustumCommands.commands[Pass.OPAQUE];
    length = frustumCommands.indices[Pass.OPAQUE];
    for (j = 0; j < length; ++j) {
      executeIdCommand(commands[j], scene, context, passState);
    }

    us.updatePass(Pass.TRANSLUCENT);
    commands = frustumCommands.commands[Pass.TRANSLUCENT];
    length = frustumCommands.indices[Pass.TRANSLUCENT];
    for (j = 0; j < length; ++j) {
      executeIdCommand(commands[j], scene, context, passState);
    }

    passState.framebuffer = originalFramebuffer;
  }
}

function executeComputeCommands(scene) {
  const us = scene.context.uniformState;
  us.updatePass(Pass.COMPUTE);

  const sunComputeCommand = scene._environmentState.sunComputeCommand;
  if (defined(sunComputeCommand)) {
    sunComputeCommand.execute(scene._computeEngine);
  }

  const commandList = scene._computeCommandList;
  const length = commandList.length;
  for (let i = 0; i < length; ++i) {
    commandList[i].execute(scene._computeEngine);
  }
}

function executeOverlayCommands(scene, passState) {
  const us = scene.context.uniformState;
  us.updatePass(Pass.OVERLAY);

  const context = scene.context;
  const commandList = scene._overlayCommandList;
  const length = commandList.length;
  for (let i = 0; i < length; ++i) {
    commandList[i].execute(context, passState);
  }
}

function insertShadowCastCommands(scene, commandList, shadowMap) {
  const shadowVolume = shadowMap.shadowMapCullingVolume;
  const isPointLight = shadowMap.isPointLight;
  const passes = shadowMap.passes;
  const numberOfPasses = passes.length;

  const length = commandList.length;
  for (let i = 0; i < length; ++i) {
    const command = commandList[i];
    scene.updateDerivedCommands(command);

    if (
      command.castShadows &&
      (command.pass === Pass.GLOBE ||
        command.pass === Pass.CESIUM_3D_TILE ||
        command.pass === Pass.OPAQUE ||
        command.pass === Pass.TRANSLUCENT)
    ) {
      if (scene.isVisible(command, shadowVolume)) {
        if (isPointLight) {
          for (let k = 0; k < numberOfPasses; ++k) {
            passes[k].commandList.push(command);
          }
        } else if (numberOfPasses === 1) {
          passes[0].commandList.push(command);
        } else {
          let wasVisible = false;
          // Loop over cascades from largest to smallest
          for (let j = numberOfPasses - 1; j >= 0; --j) {
            const cascadeVolume = passes[j].cullingVolume;
            if (scene.isVisible(command, cascadeVolume)) {
              passes[j].commandList.push(command);
              wasVisible = true;
            } else if (wasVisible) {
              // If it was visible in the previous cascade but now isn't
              // then there is no need to check any more cascades
              break;
            }
          }
        }
      }
    }
  }
}

function executeShadowMapCastCommands(scene) {
  const frameState = scene.frameState;
  const shadowMaps = frameState.shadowState.shadowMaps;
  const shadowMapLength = shadowMaps.length;

  if (!frameState.shadowState.shadowsEnabled) {
    return;
  }

  const context = scene.context;
  const uniformState = context.uniformState;

  for (let i = 0; i < shadowMapLength; ++i) {
    const shadowMap = shadowMaps[i];
    if (shadowMap.outOfView) {
      continue;
    }

    // Reset the command lists
    const passes = shadowMap.passes;
    const numberOfPasses = passes.length;
    for (let j = 0; j < numberOfPasses; ++j) {
      passes[j].commandList.length = 0;
    }

    // Insert the primitive/model commands into the command lists
    const sceneCommands = scene.frameState.commandList;
    insertShadowCastCommands(scene, sceneCommands, shadowMap);

    for (let j = 0; j < numberOfPasses; ++j) {
      const pass = shadowMap.passes[j];
      uniformState.updateCamera(pass.camera);
      shadowMap.updatePass(context, j);
      const numberOfCommands = pass.commandList.length;
      for (let k = 0; k < numberOfCommands; ++k) {
        const command = pass.commandList[k];
        // Set the correct pass before rendering into the shadow map because some shaders
        // conditionally render based on whether the pass is translucent or opaque.
        uniformState.updatePass(command.pass);
        executeCommand(
          command.derivedCommands.shadows.castCommands[i],
          scene,
          context,
          pass.passState
        );
      }
    }
  }
}

const scratchEyeTranslation = new Cartesian3();

/**
 * @private
 */
Scene.prototype.updateAndExecuteCommands = function (
  passState,
  backgroundColor
) {
  const frameState = this._frameState;
  const mode = frameState.mode;
  const useWebVR = this._environmentState.useWebVR;

  if (useWebVR) {
    executeWebVRCommands(this, passState, backgroundColor);
  } else if (
    mode !== SceneMode.SCENE2D ||
    this._mapMode2D === MapMode2D.ROTATE
  ) {
    executeCommandsInViewport(true, this, passState, backgroundColor);
  } else {
    updateAndClearFramebuffers(this, passState, backgroundColor);
    execute2DViewportCommands(this, passState);
  }
};

function executeWebVRCommands(scene, passState, backgroundColor) {
  const view = scene._view;
  const camera = view.camera;
  const environmentState = scene._environmentState;
  const renderTranslucentDepthForPick =
    environmentState.renderTranslucentDepthForPick;

  updateAndClearFramebuffers(scene, passState, backgroundColor);

  updateAndRenderPrimitives(scene);

  view.createPotentiallyVisibleSet(scene);

  executeComputeCommands(scene);

  if (!renderTranslucentDepthForPick) {
    executeShadowMapCastCommands(scene);
  }

  // Based on Calculating Stereo pairs by Paul Bourke
  // http://paulbourke.net/stereographics/stereorender/
  const viewport = passState.viewport;
  viewport.x = 0;
  viewport.y = 0;
  viewport.width = viewport.width * 0.5;

  const savedCamera = Camera.clone(camera, scene._cameraVR);
  savedCamera.frustum = camera.frustum;

  const near = camera.frustum.near;
  const fo = near * defaultValue(scene.focalLength, 5.0);
  const eyeSeparation = defaultValue(scene.eyeSeparation, fo / 30.0);
  const eyeTranslation = Cartesian3.multiplyByScalar(
    savedCamera.right,
    eyeSeparation * 0.5,
    scratchEyeTranslation
  );

  camera.frustum.aspectRatio = viewport.width / viewport.height;

  const offset = (0.5 * eyeSeparation * near) / fo;

  Cartesian3.add(savedCamera.position, eyeTranslation, camera.position);
  camera.frustum.xOffset = offset;

  executeCommands(scene, passState);

  viewport.x = viewport.width;

  Cartesian3.subtract(savedCamera.position, eyeTranslation, camera.position);
  camera.frustum.xOffset = -offset;

  executeCommands(scene, passState);

  Camera.clone(savedCamera, camera);
}

const scratch2DViewportCartographic = new Cartographic(
  Math.PI,
  CesiumMath.PI_OVER_TWO
);
const scratch2DViewportMaxCoord = new Cartesian3();
const scratch2DViewportSavedPosition = new Cartesian3();
const scratch2DViewportTransform = new Matrix4();
const scratch2DViewportCameraTransform = new Matrix4();
const scratch2DViewportEyePoint = new Cartesian3();
const scratch2DViewportWindowCoords = new Cartesian3();
const scratch2DViewport = new BoundingRectangle();

function execute2DViewportCommands(scene, passState) {
  const context = scene.context;
  const frameState = scene.frameState;
  const camera = scene.camera;

  const originalViewport = passState.viewport;
  const viewport = BoundingRectangle.clone(originalViewport, scratch2DViewport);
  passState.viewport = viewport;

  const maxCartographic = scratch2DViewportCartographic;
  const maxCoord = scratch2DViewportMaxCoord;

  const projection = scene.mapProjection;
  projection.project(maxCartographic, maxCoord);

  const position = Cartesian3.clone(
    camera.position,
    scratch2DViewportSavedPosition
  );
  const transform = Matrix4.clone(
    camera.transform,
    scratch2DViewportCameraTransform
  );
  const frustum = camera.frustum.clone();

  camera._setTransform(Matrix4.IDENTITY);

  const viewportTransformation = Matrix4.computeViewportTransformation(
    viewport,
    0.0,
    1.0,
    scratch2DViewportTransform
  );
  const projectionMatrix = camera.frustum.projectionMatrix;

  const x = camera.positionWC.y;
  const eyePoint = Cartesian3.fromElements(
    CesiumMath.sign(x) * maxCoord.x - x,
    0.0,
    -camera.positionWC.x,
    scratch2DViewportEyePoint
  );
  const windowCoordinates = Transforms.pointToGLWindowCoordinates(
    projectionMatrix,
    viewportTransformation,
    eyePoint,
    scratch2DViewportWindowCoords
  );

  windowCoordinates.x = Math.floor(windowCoordinates.x);

  const viewportX = viewport.x;
  const viewportWidth = viewport.width;

  if (
    x === 0.0 ||
    windowCoordinates.x <= viewportX ||
    windowCoordinates.x >= viewportX + viewportWidth
  ) {
    executeCommandsInViewport(true, scene, passState);
  } else if (
    Math.abs(viewportX + viewportWidth * 0.5 - windowCoordinates.x) < 1.0
  ) {
    viewport.width = windowCoordinates.x - viewport.x;

    camera.position.x *= CesiumMath.sign(camera.position.x);

    camera.frustum.right = 0.0;

    frameState.cullingVolume = camera.frustum.computeCullingVolume(
      camera.positionWC,
      camera.directionWC,
      camera.upWC
    );
    context.uniformState.update(frameState);

    executeCommandsInViewport(true, scene, passState);

    viewport.x = windowCoordinates.x;

    camera.position.x = -camera.position.x;

    camera.frustum.right = -camera.frustum.left;
    camera.frustum.left = 0.0;

    frameState.cullingVolume = camera.frustum.computeCullingVolume(
      camera.positionWC,
      camera.directionWC,
      camera.upWC
    );
    context.uniformState.update(frameState);

    executeCommandsInViewport(false, scene, passState);
  } else if (windowCoordinates.x > viewportX + viewportWidth * 0.5) {
    viewport.width = windowCoordinates.x - viewportX;

    const right = camera.frustum.right;
    camera.frustum.right = maxCoord.x - x;

    frameState.cullingVolume = camera.frustum.computeCullingVolume(
      camera.positionWC,
      camera.directionWC,
      camera.upWC
    );
    context.uniformState.update(frameState);

    executeCommandsInViewport(true, scene, passState);

    viewport.x = windowCoordinates.x;
    viewport.width = viewportX + viewportWidth - windowCoordinates.x;

    camera.position.x = -camera.position.x;

    camera.frustum.left = -camera.frustum.right;
    camera.frustum.right = right - camera.frustum.right * 2.0;

    frameState.cullingVolume = camera.frustum.computeCullingVolume(
      camera.positionWC,
      camera.directionWC,
      camera.upWC
    );
    context.uniformState.update(frameState);

    executeCommandsInViewport(false, scene, passState);
  } else {
    viewport.x = windowCoordinates.x;
    viewport.width = viewportX + viewportWidth - windowCoordinates.x;

    const left = camera.frustum.left;
    camera.frustum.left = -maxCoord.x - x;

    frameState.cullingVolume = camera.frustum.computeCullingVolume(
      camera.positionWC,
      camera.directionWC,
      camera.upWC
    );
    context.uniformState.update(frameState);

    executeCommandsInViewport(true, scene, passState);

    viewport.x = viewportX;
    viewport.width = windowCoordinates.x - viewportX;

    camera.position.x = -camera.position.x;

    camera.frustum.right = -camera.frustum.left;
    camera.frustum.left = left - camera.frustum.left * 2.0;

    frameState.cullingVolume = camera.frustum.computeCullingVolume(
      camera.positionWC,
      camera.directionWC,
      camera.upWC
    );
    context.uniformState.update(frameState);

    executeCommandsInViewport(false, scene, passState);
  }

  camera._setTransform(transform);
  Cartesian3.clone(position, camera.position);
  camera.frustum = frustum.clone();
  passState.viewport = originalViewport;
}

function executeCommandsInViewport(
  firstViewport,
  scene,
  passState,
  backgroundColor
) {
  const environmentState = scene._environmentState;
  const view = scene._view;
  const renderTranslucentDepthForPick =
    environmentState.renderTranslucentDepthForPick;

  if (!firstViewport) {
    scene.frameState.commandList.length = 0;
  }

  updateAndRenderPrimitives(scene);

  view.createPotentiallyVisibleSet(scene);

  if (firstViewport) {
    if (defined(backgroundColor)) {
      updateAndClearFramebuffers(scene, passState, backgroundColor);
    }
    executeComputeCommands(scene);
    if (!renderTranslucentDepthForPick) {
      executeShadowMapCastCommands(scene);
    }
  }

  executeCommands(scene, passState);
}

const scratchCullingVolume = new CullingVolume();

/**
 * @private
 */
Scene.prototype.updateEnvironment = function () {
  const frameState = this._frameState;
  const view = this._view;

  // Update celestial and terrestrial environment effects.
  const environmentState = this._environmentState;
  const renderPass = frameState.passes.render;
  const offscreenPass = frameState.passes.offscreen;
  const atmosphere = this.atmosphere;
  const skyAtmosphere = this.skyAtmosphere;
  const globe = this.globe;
  const globeTranslucencyState = this._globeTranslucencyState;

  if (
    !renderPass ||
    (this._mode !== SceneMode.SCENE2D &&
      view.camera.frustum instanceof OrthographicFrustum) ||
    !globeTranslucencyState.environmentVisible
  ) {
    environmentState.skyAtmosphereCommand = undefined;
    environmentState.skyBoxCommand = undefined;
    environmentState.sunDrawCommand = undefined;
    environmentState.sunComputeCommand = undefined;
    environmentState.moonCommand = undefined;
  } else {
    if (defined(skyAtmosphere)) {
      if (defined(globe)) {
        skyAtmosphere.setDynamicLighting(
          DynamicAtmosphereLightingType.fromGlobeFlags(globe)
        );
        environmentState.isReadyForAtmosphere =
          environmentState.isReadyForAtmosphere ||
          !globe.show ||
          globe._surface._tilesToRender.length > 0;
      } else {
        const dynamicLighting = atmosphere.dynamicLighting;
        skyAtmosphere.setDynamicLighting(dynamicLighting);
        environmentState.isReadyForAtmosphere = true;
      }

      environmentState.skyAtmosphereCommand = skyAtmosphere.update(
        frameState,
        globe
      );
      if (defined(environmentState.skyAtmosphereCommand)) {
        this.updateDerivedCommands(environmentState.skyAtmosphereCommand);
      }
    } else {
      environmentState.skyAtmosphereCommand = undefined;
    }

    environmentState.skyBoxCommand = defined(this.skyBox)
      ? this.skyBox.update(frameState, this._hdr)
      : undefined;
    const sunCommands = defined(this.sun)
      ? this.sun.update(frameState, view.passState, this._hdr)
      : undefined;
    environmentState.sunDrawCommand = defined(sunCommands)
      ? sunCommands.drawCommand
      : undefined;
    environmentState.sunComputeCommand = defined(sunCommands)
      ? sunCommands.computeCommand
      : undefined;
    environmentState.moonCommand = defined(this.moon)
      ? this.moon.update(frameState)
      : undefined;
  }

  const clearGlobeDepth = (environmentState.clearGlobeDepth =
    defined(globe) &&
    globe.show &&
    (!globe.depthTestAgainstTerrain || this.mode === SceneMode.SCENE2D));
  const useDepthPlane = (environmentState.useDepthPlane =
    clearGlobeDepth &&
    this.mode === SceneMode.SCENE3D &&
    globeTranslucencyState.useDepthPlane);
  if (useDepthPlane) {
    // Update the depth plane that is rendered in 3D when the primitives are
    // not depth tested against terrain so primitives on the backface
    // of the globe are not picked.
    this._depthPlane.update(frameState);
  }

  environmentState.renderTranslucentDepthForPick = false;
  environmentState.useWebVR =
    this._useWebVR && this.mode !== SceneMode.SCENE2D && !offscreenPass;

  const occluder =
    frameState.mode === SceneMode.SCENE3D &&
    !globeTranslucencyState.sunVisibleThroughGlobe
      ? frameState.occluder
      : undefined;
  let cullingVolume = frameState.cullingVolume;

  // get user culling volume minus the far plane.
  const planes = scratchCullingVolume.planes;
  for (let k = 0; k < 5; ++k) {
    planes[k] = cullingVolume.planes[k];
  }
  cullingVolume = scratchCullingVolume;

  // Determine visibility of celestial and terrestrial environment effects.
  environmentState.isSkyAtmosphereVisible =
    defined(environmentState.skyAtmosphereCommand) &&
    environmentState.isReadyForAtmosphere;
  environmentState.isSunVisible = this.isVisible(
    environmentState.sunDrawCommand,
    cullingVolume,
    occluder
  );
  environmentState.isMoonVisible = this.isVisible(
    environmentState.moonCommand,
    cullingVolume,
    occluder
  );

  const envMaps = this.specularEnvironmentMaps;
  let envMapAtlas = this._specularEnvironmentMapAtlas;
  if (
    defined(envMaps) &&
    (!defined(envMapAtlas) || envMapAtlas.url !== envMaps)
  ) {
    envMapAtlas = envMapAtlas && envMapAtlas.destroy();
    this._specularEnvironmentMapAtlas = new OctahedralProjectedCubeMap(envMaps);
  } else if (!defined(envMaps) && defined(envMapAtlas)) {
    envMapAtlas.destroy();
    this._specularEnvironmentMapAtlas = undefined;
  }

  if (defined(this._specularEnvironmentMapAtlas)) {
    this._specularEnvironmentMapAtlas.update(frameState);
  }
};

function updateDebugFrustumPlanes(scene) {
  const frameState = scene._frameState;
  if (scene.debugShowFrustumPlanes !== scene._debugShowFrustumPlanes) {
    if (scene.debugShowFrustumPlanes) {
      scene._debugFrustumPlanes = new DebugCameraPrimitive({
        camera: scene.camera,
        updateOnChange: false,
        frustumSplits: frameState.frustumSplits,
      });
    } else {
      scene._debugFrustumPlanes =
        scene._debugFrustumPlanes && scene._debugFrustumPlanes.destroy();
    }
    scene._debugShowFrustumPlanes = scene.debugShowFrustumPlanes;
  }

  if (defined(scene._debugFrustumPlanes)) {
    scene._debugFrustumPlanes.update(frameState);
  }
}

function updateShadowMaps(scene) {
  const frameState = scene._frameState;
  const shadowMaps = frameState.shadowMaps;
  const length = shadowMaps.length;

  const shadowsEnabled =
    length > 0 && !frameState.passes.pick && scene.mode === SceneMode.SCENE3D;
  if (shadowsEnabled !== frameState.shadowState.shadowsEnabled) {
    // Update derived commands when shadowsEnabled changes
    ++frameState.shadowState.lastDirtyTime;
    frameState.shadowState.shadowsEnabled = shadowsEnabled;
  }

  frameState.shadowState.lightShadowsEnabled = false;

  if (!shadowsEnabled) {
    return;
  }

  // Check if the shadow maps are different than the shadow maps last frame.
  // If so, the derived commands need to be updated.
  for (let j = 0; j < length; ++j) {
    if (shadowMaps[j] !== frameState.shadowState.shadowMaps[j]) {
      ++frameState.shadowState.lastDirtyTime;
      break;
    }
  }

  frameState.shadowState.shadowMaps.length = 0;
  frameState.shadowState.lightShadowMaps.length = 0;

  for (let i = 0; i < length; ++i) {
    const shadowMap = shadowMaps[i];
    shadowMap.update(frameState);

    frameState.shadowState.shadowMaps.push(shadowMap);

    if (shadowMap.fromLightSource) {
      frameState.shadowState.lightShadowMaps.push(shadowMap);
      frameState.shadowState.lightShadowsEnabled = true;
    }

    if (shadowMap.dirty) {
      ++frameState.shadowState.lastDirtyTime;
      shadowMap.dirty = false;
    }
  }
}

function updateAndRenderPrimitives(scene) {
  const frameState = scene._frameState;

  scene._groundPrimitives.update(frameState);
  scene._primitives.update(frameState);

  updateDebugFrustumPlanes(scene);
  updateShadowMaps(scene);

  if (scene._globe) {
    scene._globe.render(frameState);
  }
}

function updateAndClearFramebuffers(scene, passState, clearColor) {
  const context = scene._context;
  const frameState = scene._frameState;
  const environmentState = scene._environmentState;
  const view = scene._view;

  const passes = scene._frameState.passes;
  const picking = passes.pick;
  if (defined(view.globeDepth)) {
    view.globeDepth.picking = picking;
  }
  const useWebVR = environmentState.useWebVR;

  // Preserve the reference to the original framebuffer.
  environmentState.originalFramebuffer = passState.framebuffer;

  // Manage sun bloom post-processing effect.
  if (defined(scene.sun) && scene.sunBloom !== scene._sunBloom) {
    if (scene.sunBloom && !useWebVR) {
      scene._sunPostProcess = new SunPostProcess();
    } else if (defined(scene._sunPostProcess)) {
      scene._sunPostProcess = scene._sunPostProcess.destroy();
    }

    scene._sunBloom = scene.sunBloom;
  } else if (!defined(scene.sun) && defined(scene._sunPostProcess)) {
    scene._sunPostProcess = scene._sunPostProcess.destroy();
    scene._sunBloom = false;
  }

  // Clear the pass state framebuffer.
  const clear = scene._clearColorCommand;
  Color.clone(clearColor, clear.color);
  clear.execute(context, passState);

  // Update globe depth rendering based on the current context and clear the globe depth framebuffer.
  // Globe depth is copied for the pick pass to support picking batched geometries in GroundPrimitives.
  const useGlobeDepthFramebuffer = (environmentState.useGlobeDepthFramebuffer = defined(
    view.globeDepth
  ));
  if (useGlobeDepthFramebuffer) {
    view.globeDepth.update(
      context,
      passState,
      view.viewport,
      scene.msaaSamples,
      scene._hdr,
      environmentState.clearGlobeDepth
    );
    view.globeDepth.clear(context, passState, clearColor);
  }

  // If supported, configure OIT to use the globe depth framebuffer and clear the OIT framebuffer.
  const oit = view.oit;
  const useOIT = (environmentState.useOIT =
    !picking && defined(oit) && oit.isSupported());
  if (useOIT) {
    oit.update(
      context,
      passState,
      view.globeDepth.colorFramebufferManager,
      scene._hdr,
      scene.msaaSamples
    );
    oit.clear(context, passState, clearColor);
    environmentState.useOIT = oit.isSupported();
  }

  const postProcess = scene.postProcessStages;
  let usePostProcess = (environmentState.usePostProcess =
    !picking &&
    (scene._hdr ||
      postProcess.length > 0 ||
      postProcess.ambientOcclusion.enabled ||
      postProcess.fxaa.enabled ||
      postProcess.bloom.enabled));
  environmentState.usePostProcessSelected = false;
  if (usePostProcess) {
    view.sceneFramebuffer.update(
      context,
      view.viewport,
      scene._hdr,
      scene.msaaSamples
    );
    view.sceneFramebuffer.clear(context, passState, clearColor);

    postProcess.update(context, frameState.useLogDepth, scene._hdr);
    postProcess.clear(context);

    usePostProcess = environmentState.usePostProcess = postProcess.ready;
    environmentState.usePostProcessSelected =
      usePostProcess && postProcess.hasSelected;
  }

  if (environmentState.isSunVisible && scene.sunBloom && !useWebVR) {
    passState.framebuffer = scene._sunPostProcess.update(passState);
    scene._sunPostProcess.clear(context, passState, clearColor);
  } else if (useGlobeDepthFramebuffer) {
    passState.framebuffer = view.globeDepth.framebuffer;
  } else if (usePostProcess) {
    passState.framebuffer = view.sceneFramebuffer.framebuffer;
  }

  if (defined(passState.framebuffer)) {
    clear.execute(context, passState);
  }

  const useInvertClassification = (environmentState.useInvertClassification =
    !picking && defined(passState.framebuffer) && scene.invertClassification);
  if (useInvertClassification) {
    let depthFramebuffer;
    if (scene.frameState.invertClassificationColor.alpha === 1.0) {
      if (environmentState.useGlobeDepthFramebuffer) {
        depthFramebuffer = view.globeDepth.framebuffer;
      }
    }

    if (defined(depthFramebuffer) || context.depthTexture) {
      scene._invertClassification.previousFramebuffer = depthFramebuffer;
      scene._invertClassification.update(
        context,
        scene.msaaSamples,
        view.globeDepth.colorFramebufferManager
      );
      scene._invertClassification.clear(context, passState);

      if (scene.frameState.invertClassificationColor.alpha < 1.0 && useOIT) {
        const command = scene._invertClassification.unclassifiedCommand;
        const derivedCommands = command.derivedCommands;
        derivedCommands.oit = oit.createDerivedCommands(
          command,
          context,
          derivedCommands.oit
        );
      }
    } else {
      environmentState.useInvertClassification = false;
    }
  }

  if (scene._globeTranslucencyState.translucent) {
    view.globeTranslucencyFramebuffer.updateAndClear(
      scene._hdr,
      view.viewport,
      context,
      passState
    );
  }
}

/**
 * @private
 */
Scene.prototype.resolveFramebuffers = function (passState) {
  const context = this._context;
  const environmentState = this._environmentState;
  const view = this._view;
  const globeDepth = view.globeDepth;
  if (defined(globeDepth)) {
    globeDepth.prepareColorTextures(context);
  }

  const useOIT = environmentState.useOIT;
  const useGlobeDepthFramebuffer = environmentState.useGlobeDepthFramebuffer;
  const usePostProcess = environmentState.usePostProcess;

  const defaultFramebuffer = environmentState.originalFramebuffer;
  const globeFramebuffer = useGlobeDepthFramebuffer
    ? globeDepth.colorFramebufferManager
    : undefined;
  const sceneFramebuffer = view.sceneFramebuffer._colorFramebuffer;
  const idFramebuffer = view.sceneFramebuffer.idFramebuffer;

  if (useOIT) {
    passState.framebuffer = usePostProcess
      ? sceneFramebuffer.framebuffer
      : defaultFramebuffer;
    view.oit.execute(context, passState);
  }

  const translucentTileClassification = view.translucentTileClassification;
  if (
    translucentTileClassification.hasTranslucentDepth &&
    translucentTileClassification.isSupported()
  ) {
    translucentTileClassification.execute(this, passState);
  }

  if (usePostProcess) {
    view.sceneFramebuffer.prepareColorTextures(context);
    let inputFramebuffer = sceneFramebuffer;
    if (useGlobeDepthFramebuffer && !useOIT) {
      inputFramebuffer = globeFramebuffer;
    }

    const postProcess = this.postProcessStages;
    const colorTexture = inputFramebuffer.getColorTexture(0);
    const idTexture = idFramebuffer.getColorTexture(0);
    const depthTexture = defaultValue(
      globeFramebuffer,
      sceneFramebuffer
    ).getDepthStencilTexture();
    postProcess.execute(context, colorTexture, depthTexture, idTexture);
    postProcess.copy(context, defaultFramebuffer);
  }

  if (!useOIT && !usePostProcess && useGlobeDepthFramebuffer) {
    passState.framebuffer = defaultFramebuffer;
    globeDepth.executeCopyColor(context, passState);
  }
};

function callAfterRenderFunctions(scene) {
  // Functions are queued up during primitive update and executed here in case
  // the function modifies scene state that should remain constant over the frame.
  const functions = scene._frameState.afterRender;
  for (let i = 0, length = functions.length; i < length; ++i) {
    const shouldRequestRender = functions[i]();
    if (shouldRequestRender) {
      scene.requestRender();
    }
  }

  functions.length = 0;
}

function getGlobeHeight(scene) {
  if (scene.mode === SceneMode.MORPHING) {
    return;
  }

<<<<<<< HEAD
  const globe = scene._globe;
=======
>>>>>>> 8273efc6
  const camera = scene.camera;
  const cartographic = camera.positionCartographic;
  return scene.getHeight(cartographic);
}

/**
 * Gets the height of the loaded surface at the cartographic position.
 * @param {Cartographic} cartographic The cartographic position.
 * @param {HeightReference} [heightReference=CLAMP_TO_GROUND] Based on the height reference value, determines whether to ignore heights from 3D Tiles or terrain.
 * @private
 */
Scene.prototype.getHeight = function (cartographic, heightReference) {
  if (!defined(cartographic)) {
    return undefined;
  }

  const ignore3dTiles =
    heightReference === HeightReference.CLAMP_TO_TERRAIN ||
    heightReference === HeightReference.RELATIVE_TO_TERRAIN;

  const ignoreTerrain =
    heightReference === HeightReference.CLAMP_TO_3D_TILE ||
    heightReference === HeightReference.RELATIVE_TO_3D_TILE;

  if (!defined(cartographic)) {
    return;
  }

  let maxHeight = Number.NEGATIVE_INFINITY;

  if (!ignore3dTiles) {
    const length = this.primitives.length;
    for (let i = 0; i < length; ++i) {
      const primitive = this.primitives.get(i);
      if (
        !primitive.isCesium3DTileset ||
        !primitive.show ||
        primitive.disableCollision
      ) {
        continue;
      }

      const result = primitive.getHeight(cartographic, this);
      if (defined(result) && result > maxHeight) {
        maxHeight = result;
      }
    }
  }

<<<<<<< HEAD
  if (defined(globe) && globe.show) {
=======
  const globe = this._globe;
  if (!ignoreTerrain && defined(globe) && globe.show) {
>>>>>>> 8273efc6
    const result = globe.getHeight(cartographic);
    if (result > maxHeight) {
      maxHeight = result;
    }
  }

  if (maxHeight > Number.NEGATIVE_INFINITY) {
    return maxHeight;
  }

<<<<<<< HEAD
  return;
}
=======
  return undefined;
};

const updateHeightScratchCartographic = new Cartographic();
/**
 * Calls the callback when a new tile is rendered that contains the given cartographic. The only parameter
 * is the cartesian position on the tile.
 *
 * @private
 *
 * @param {Cartographic} cartographic The cartographic position.
 * @param {Function} callback The function to be called when a new tile is loaded containing the updated cartographic.
 * @param {HeightReference} [heightReference=CLAMP_TO_GROUND] Based on the height reference value, determines whether to ignore heights from 3D Tiles or terrain.
 * @returns {Function} The function to remove this callback from the quadtree.
 */
Scene.prototype.updateHeight = function (
  cartographic,
  callback,
  heightReference
) {
  //>>includeStart('debug', pragmas.debug);
  Check.typeOf.func("callback", callback);
  //>>includeEnd('debug');

  const callbackWrapper = () => {
    Cartographic.clone(cartographic, updateHeightScratchCartographic);

    const height = this.getHeight(cartographic, heightReference);
    if (defined(height)) {
      updateHeightScratchCartographic.height = height;
      callback(updateHeightScratchCartographic);
    }
  };

  const ignore3dTiles =
    heightReference === HeightReference.CLAMP_TO_TERRAIN ||
    heightReference === HeightReference.RELATIVE_TO_TERRAIN;

  const ignoreTerrain =
    heightReference === HeightReference.CLAMP_TO_3D_TILE ||
    heightReference === HeightReference.RELATIVE_TO_3D_TILE;

  let terrainRemoveCallback;
  if (!ignoreTerrain && defined(this.globe)) {
    terrainRemoveCallback = this.globe._surface.updateHeight(
      cartographic,
      callbackWrapper
    );
  }

  let tilesetRemoveCallbacks = {};
  const ellipsoid = this.globe?.ellipsoid;
  const createPrimitiveEventListener = (primitive) => {
    if (
      ignore3dTiles ||
      !primitive.isCesium3DTileset ||
      primitive.disableCollision
    ) {
      return;
    }

    const tilesetRemoveCallback = primitive.updateHeight(
      cartographic,
      callbackWrapper,
      ellipsoid
    );
    tilesetRemoveCallbacks[primitive.id] = tilesetRemoveCallback;
  };

  if (!ignore3dTiles) {
    const length = this.primitives.length;
    for (let i = 0; i < length; ++i) {
      const primitive = this.primitives.get(i);
      createPrimitiveEventListener(primitive);
    }
  }

  const removeAddedListener = this.primitives.primitiveAdded.addEventListener(
    createPrimitiveEventListener
  );
  const removeRemovedListener = this.primitives.primitiveRemoved.addEventListener(
    (primitive) => {
      if (!primitive.isCesium3DTileset) {
        return;
      }

      tilesetRemoveCallbacks[primitive.id]();
      delete tilesetRemoveCallbacks[primitive.id];
    }
  );

  const removeCallback = () => {
    terrainRemoveCallback = terrainRemoveCallback && terrainRemoveCallback();
    Object.values(tilesetRemoveCallbacks).forEach((tilesetRemoveCallback) =>
      tilesetRemoveCallback()
    );
    tilesetRemoveCallbacks = {};
    removeAddedListener();
    removeRemovedListener();
  };

  return removeCallback;
};
>>>>>>> 8273efc6

function isCameraUnderground(scene) {
  const camera = scene.camera;
  const mode = scene._mode;
  const cameraController = scene._screenSpaceCameraController;
  const cartographic = camera.positionCartographic;

  if (!defined(cartographic)) {
    return false;
  }

  if (!cameraController.onMap() && cartographic.height < 0.0) {
    // The camera can go off the map while in Columbus View.
    // Make a best guess as to whether it's underground by checking if its height is less than zero.
    return true;
  }

  if (mode === SceneMode.SCENE2D || mode === SceneMode.MORPHING) {
    return false;
  }

  const globeHeight = scene._globeHeight;
  return defined(globeHeight) && cartographic.height < globeHeight;
}

/**
 * @private
 */
Scene.prototype.initializeFrame = function () {
  // Destroy released shaders and textures once every 120 frames to avoid thrashing the cache
  if (this._shaderFrameCount++ === 120) {
    this._shaderFrameCount = 0;
    this._context.shaderCache.destroyReleasedShaderPrograms();
    this._context.textureCache.destroyReleasedTextures();
  }

  this._tweens.update();

  if (this._globeHeightDirty) {
    this._globeHeight = getGlobeHeight(this);
    this._globeHeightDirty = false;
  }
  this._cameraUnderground = isCameraUnderground(this);
  this._globeTranslucencyState.update(this);

  this._screenSpaceCameraController.update();
  if (defined(this._deviceOrientationCameraController)) {
    this._deviceOrientationCameraController.update();
  }

  this.camera.update(this._mode);
  this.camera._updateCameraChanged();
};

function updateDebugShowFramesPerSecond(scene, renderedThisFrame) {
  if (scene.debugShowFramesPerSecond) {
    if (!defined(scene._performanceDisplay)) {
      const performanceContainer = document.createElement("div");
      performanceContainer.className =
        "cesium-performanceDisplay-defaultContainer";
      const container = scene._canvas.parentNode;
      container.appendChild(performanceContainer);
      const performanceDisplay = new PerformanceDisplay({
        container: performanceContainer,
      });
      scene._performanceDisplay = performanceDisplay;
      scene._performanceContainer = performanceContainer;
    }

    scene._performanceDisplay.throttled = scene.requestRenderMode;
    scene._performanceDisplay.update(renderedThisFrame);
  } else if (defined(scene._performanceDisplay)) {
    scene._performanceDisplay =
      scene._performanceDisplay && scene._performanceDisplay.destroy();
    scene._performanceContainer.parentNode.removeChild(
      scene._performanceContainer
    );
  }
}

function prePassesUpdate(scene) {
  scene._jobScheduler.resetBudgets();

  const frameState = scene._frameState;
  const primitives = scene.primitives;
  primitives.prePassesUpdate(frameState);

  if (defined(scene.globe)) {
    scene.globe.update(frameState);
  }

  scene._picking.update();
  frameState.creditDisplay.update();
}

function postPassesUpdate(scene) {
  const frameState = scene._frameState;
  const primitives = scene.primitives;
  primitives.postPassesUpdate(frameState);

  RequestScheduler.update();
}

const scratchBackgroundColor = new Color();

function render(scene) {
  const frameState = scene._frameState;

  const context = scene.context;
  const us = context.uniformState;

  const view = scene._defaultView;
  scene._view = view;

  scene.updateFrameState();
  frameState.passes.render = true;
  frameState.passes.postProcess = scene.postProcessStages.hasSelected;
  frameState.tilesetPassState = renderTilesetPassState;

  let backgroundColor = defaultValue(scene.backgroundColor, Color.BLACK);
  if (scene._hdr) {
    backgroundColor = Color.clone(backgroundColor, scratchBackgroundColor);
    backgroundColor.red = Math.pow(backgroundColor.red, scene.gamma);
    backgroundColor.green = Math.pow(backgroundColor.green, scene.gamma);
    backgroundColor.blue = Math.pow(backgroundColor.blue, scene.gamma);
  }
  frameState.backgroundColor = backgroundColor;

  frameState.atmosphere = scene.atmosphere;
  scene.fog.update(frameState);

  us.update(frameState);

  const shadowMap = scene.shadowMap;
  if (defined(shadowMap) && shadowMap.enabled) {
    if (!defined(scene.light) || scene.light instanceof SunLight) {
      // Negate the sun direction so that it is from the Sun, not to the Sun
      Cartesian3.negate(us.sunDirectionWC, scene._shadowMapCamera.direction);
    } else {
      Cartesian3.clone(scene.light.direction, scene._shadowMapCamera.direction);
    }
    frameState.shadowMaps.push(shadowMap);
  }

  scene._computeCommandList.length = 0;
  scene._overlayCommandList.length = 0;

  const viewport = view.viewport;
  viewport.x = 0;
  viewport.y = 0;
  viewport.width = context.drawingBufferWidth;
  viewport.height = context.drawingBufferHeight;

  const passState = view.passState;
  passState.framebuffer = undefined;
  passState.blendingEnabled = undefined;
  passState.scissorTest = undefined;
  passState.viewport = BoundingRectangle.clone(viewport, passState.viewport);

  if (defined(scene.globe)) {
    scene.globe.beginFrame(frameState);
  }

  scene.updateEnvironment();
  scene.updateAndExecuteCommands(passState, backgroundColor);
  scene.resolveFramebuffers(passState);

  passState.framebuffer = undefined;
  executeOverlayCommands(scene, passState);

  if (defined(scene.globe)) {
    scene.globe.endFrame(frameState);

    if (!scene.globe.tilesLoaded) {
      scene._renderRequested = true;
    }
  }

  context.endFrame();
}

function tryAndCatchError(scene, functionToExecute) {
  try {
    functionToExecute(scene);
  } catch (error) {
    scene._renderError.raiseEvent(scene, error);

    if (scene.rethrowRenderErrors) {
      throw error;
    }
  }
}

function updateMostDetailedRayPicks(scene) {
  return scene._picking.updateMostDetailedRayPicks(scene);
}

/**
 * Update and render the scene. It is usually not necessary to call this function
 * directly because {@link CesiumWidget} will do it automatically.
 * @param {JulianDate} [time] The simulation time at which to render.
 */
Scene.prototype.render = function (time) {
  /**
   *
   * Pre passes update. Execute any pass invariant code that should run before the passes here.
   *
   */
  this._preUpdate.raiseEvent(this, time);

  const frameState = this._frameState;
  frameState.newFrame = false;

  if (!defined(time)) {
    time = JulianDate.now();
  }

  const cameraChanged = this._view.checkForCameraUpdates(this);
  if (cameraChanged) {
    this._globeHeightDirty = true;
  }

  // Determine if should render a new frame in request render mode
  let shouldRender =
    !this.requestRenderMode ||
    this._renderRequested ||
    cameraChanged ||
    this._logDepthBufferDirty ||
    this._hdrDirty ||
    this.mode === SceneMode.MORPHING;
  if (
    !shouldRender &&
    defined(this.maximumRenderTimeChange) &&
    defined(this._lastRenderTime)
  ) {
    const difference = Math.abs(
      JulianDate.secondsDifference(this._lastRenderTime, time)
    );
    shouldRender = shouldRender || difference > this.maximumRenderTimeChange;
  }

  if (shouldRender) {
    this._lastRenderTime = JulianDate.clone(time, this._lastRenderTime);
    this._renderRequested = false;
    this._logDepthBufferDirty = false;
    this._hdrDirty = false;

    const frameNumber = CesiumMath.incrementWrap(
      frameState.frameNumber,
      15000000.0,
      1.0
    );
    updateFrameNumber(this, frameNumber, time);
    frameState.newFrame = true;
  }

  tryAndCatchError(this, prePassesUpdate);

  /**
   *
   * Passes update. Add any passes here
   *
   */
  if (this.primitives.show) {
    tryAndCatchError(this, updateMostDetailedRayPicks);
    tryAndCatchError(this, updatePreloadPass);
    tryAndCatchError(this, updatePreloadFlightPass);
    if (!shouldRender) {
      tryAndCatchError(this, updateRequestRenderModeDeferCheckPass);
    }
  }

  this._postUpdate.raiseEvent(this, time);

  if (shouldRender) {
    this._preRender.raiseEvent(this, time);
    frameState.creditDisplay.beginFrame();
    tryAndCatchError(this, render);
  }

  /**
   *
   * Post passes update. Execute any pass invariant code that should run after the passes here.
   *
   */
  updateDebugShowFramesPerSecond(this, shouldRender);
  tryAndCatchError(this, postPassesUpdate);

  // Often used to trigger events (so don't want in trycatch) that the user might be subscribed to. Things like the tile load events, promises, etc.
  // We don't want those events to resolve during the render loop because the events might add new primitives
  callAfterRenderFunctions(this);

  if (shouldRender) {
    this._postRender.raiseEvent(this, time);
    frameState.creditDisplay.endFrame();
  }
};

/**
 * Update and render the scene. Always forces a new render frame regardless of whether a render was
 * previously requested.
 * @param {JulianDate} [time] The simulation time at which to render.
 *
 * @private
 */
Scene.prototype.forceRender = function (time) {
  this._renderRequested = true;
  this.render(time);
};

/**
 * Requests a new rendered frame when {@link Scene#requestRenderMode} is set to <code>true</code>.
 * The render rate will not exceed the {@link CesiumWidget#targetFrameRate}.
 *
 * @see Scene#requestRenderMode
 */
Scene.prototype.requestRender = function () {
  this._renderRequested = true;
};

/**
 * @private
 */
Scene.prototype.clampLineWidth = function (width) {
  return Math.max(
    ContextLimits.minimumAliasedLineWidth,
    Math.min(width, ContextLimits.maximumAliasedLineWidth)
  );
};

/**
 * Returns an object with a `primitive` property that contains the first (top) primitive in the scene
 * at a particular window coordinate or undefined if nothing is at the location. Other properties may
 * potentially be set depending on the type of primitive and may be used to further identify the picked object.
 * <p>
 * When a feature of a 3D Tiles tileset is picked, <code>pick</code> returns a {@link Cesium3DTileFeature} object.
 * </p>
 *
 * @example
 * // On mouse over, color the feature yellow.
 * handler.setInputAction(function(movement) {
 *     const feature = scene.pick(movement.endPosition);
 *     if (feature instanceof Cesium.Cesium3DTileFeature) {
 *         feature.color = Cesium.Color.YELLOW;
 *     }
 * }, Cesium.ScreenSpaceEventType.MOUSE_MOVE);
 *
 * @param {Cartesian2} windowPosition Window coordinates to perform picking on.
 * @param {number} [width=3] Width of the pick rectangle.
 * @param {number} [height=3] Height of the pick rectangle.
 * @returns {object} Object containing the picked primitive.
 */
Scene.prototype.pick = function (windowPosition, width, height) {
  return this._picking.pick(this, windowPosition, width, height);
};

/**
 * Returns the cartesian position reconstructed from the depth buffer and window position.
 * The returned position is in world coordinates. Used internally by camera functions to
 * prevent conversion to projected 2D coordinates and then back.
 * <p>
 * Set {@link Scene#pickTranslucentDepth} to <code>true</code> to include the depth of
 * translucent primitives; otherwise, this essentially picks through translucent primitives.
 * </p>
 *
 * @private
 *
 * @param {Cartesian2} windowPosition Window coordinates to perform picking on.
 * @param {Cartesian3} [result] The object on which to restore the result.
 * @returns {Cartesian3} The cartesian position in world coordinates.
 *
 * @exception {DeveloperError} Picking from the depth buffer is not supported. Check pickPositionSupported.
 */
Scene.prototype.pickPositionWorldCoordinates = function (
  windowPosition,
  result
) {
  return this._picking.pickPositionWorldCoordinates(
    this,
    windowPosition,
    result
  );
};

/**
 * Returns the cartesian position reconstructed from the depth buffer and window position.
 * <p>
 * The position reconstructed from the depth buffer in 2D may be slightly different from those
 * reconstructed in 3D and Columbus view. This is caused by the difference in the distribution
 * of depth values of perspective and orthographic projection.
 * </p>
 * <p>
 * Set {@link Scene#pickTranslucentDepth} to <code>true</code> to include the depth of
 * translucent primitives; otherwise, this essentially picks through translucent primitives.
 * </p>
 *
 * @param {Cartesian2} windowPosition Window coordinates to perform picking on.
 * @param {Cartesian3} [result] The object on which to restore the result.
 * @returns {Cartesian3} The cartesian position.
 *
 * @exception {DeveloperError} Picking from the depth buffer is not supported. Check pickPositionSupported.
 */
Scene.prototype.pickPosition = function (windowPosition, result) {
  return this._picking.pickPosition(this, windowPosition, result);
};

/**
 * Returns a list of objects, each containing a `primitive` property, for all primitives at
 * a particular window coordinate position. Other properties may also be set depending on the
 * type of primitive and may be used to further identify the picked object. The primitives in
 * the list are ordered by their visual order in the scene (front to back).
 *
 * @param {Cartesian2} windowPosition Window coordinates to perform picking on.
 * @param {number} [limit] If supplied, stop drilling after collecting this many picks.
 * @param {number} [width=3] Width of the pick rectangle.
 * @param {number} [height=3] Height of the pick rectangle.
 * @returns {any[]} Array of objects, each containing 1 picked primitives.
 *
 * @exception {DeveloperError} windowPosition is undefined.
 *
 * @example
 * const pickedObjects = scene.drillPick(new Cesium.Cartesian2(100.0, 200.0));
 *
 * @see Scene#pick
 */
Scene.prototype.drillPick = function (windowPosition, limit, width, height) {
  return this._picking.drillPick(this, windowPosition, limit, width, height);
};

function updatePreloadPass(scene) {
  const frameState = scene._frameState;
  preloadTilesetPassState.camera = frameState.camera;
  preloadTilesetPassState.cullingVolume = frameState.cullingVolume;

  const primitives = scene.primitives;
  primitives.updateForPass(frameState, preloadTilesetPassState);
}

function updatePreloadFlightPass(scene) {
  const frameState = scene._frameState;
  const camera = frameState.camera;
  if (!camera.canPreloadFlight()) {
    return;
  }

  preloadFlightTilesetPassState.camera = scene.preloadFlightCamera;
  preloadFlightTilesetPassState.cullingVolume =
    scene.preloadFlightCullingVolume;

  const primitives = scene.primitives;
  primitives.updateForPass(frameState, preloadFlightTilesetPassState);
}

function updateRequestRenderModeDeferCheckPass(scene) {
  // Check if any ignored requests are ready to go (to wake rendering up again)
  scene.primitives.updateForPass(
    scene._frameState,
    requestRenderModeDeferCheckPassState
  );
}

/**
 * Returns an object containing the first object intersected by the ray and the position of intersection,
 * or <code>undefined</code> if there were no intersections. The intersected object has a <code>primitive</code>
 * property that contains the intersected primitive. Other properties may be set depending on the type of primitive
 * and may be used to further identify the picked object. The ray must be given in world coordinates.
 * <p>
 * This function only picks globe tiles and 3D Tiles that are rendered in the current view. Picks all other
 * primitives regardless of their visibility.
 * </p>
 *
 * @private
 *
 * @param {Ray} ray The ray.
 * @param {Object[]} [objectsToExclude] A list of primitives, entities, or 3D Tiles features to exclude from the ray intersection.
 * @param {number} [width=0.1] Width of the intersection volume in meters.
 * @returns {object} An object containing the object and position of the first intersection.
 *
 * @exception {DeveloperError} Ray intersections are only supported in 3D mode.
 */
Scene.prototype.pickFromRay = function (ray, objectsToExclude, width) {
  return this._picking.pickFromRay(this, ray, objectsToExclude, width);
};

/**
 * Returns a list of objects, each containing the object intersected by the ray and the position of intersection.
 * The intersected object has a <code>primitive</code> property that contains the intersected primitive. Other
 * properties may also be set depending on the type of primitive and may be used to further identify the picked object.
 * The primitives in the list are ordered by first intersection to last intersection. The ray must be given in
 * world coordinates.
 * <p>
 * This function only picks globe tiles and 3D Tiles that are rendered in the current view. Picks all other
 * primitives regardless of their visibility.
 * </p>
 *
 * @private
 *
 * @param {Ray} ray The ray.
 * @param {number} [limit=Number.MAX_VALUE] If supplied, stop finding intersections after this many intersections.
 * @param {Object[]} [objectsToExclude] A list of primitives, entities, or 3D Tiles features to exclude from the ray intersection.
 * @param {number} [width=0.1] Width of the intersection volume in meters.
 * @returns {Object[]} List of objects containing the object and position of each intersection.
 *
 * @exception {DeveloperError} Ray intersections are only supported in 3D mode.
 */
Scene.prototype.drillPickFromRay = function (
  ray,
  limit,
  objectsToExclude,
  width
) {
  return this._picking.drillPickFromRay(
    this,
    ray,
    limit,
    objectsToExclude,
    width
  );
};

/**
 * Initiates an asynchronous {@link Scene#pickFromRay} request using the maximum level of detail for 3D Tilesets
 * regardless of visibility.
 *
 * @private
 *
 * @param {Ray} ray The ray.
 * @param {Object[]} [objectsToExclude] A list of primitives, entities, or 3D Tiles features to exclude from the ray intersection.
 * @param {number} [width=0.1] Width of the intersection volume in meters.
 * @returns {Promise<object>} A promise that resolves to an object containing the object and position of the first intersection.
 *
 * @exception {DeveloperError} Ray intersections are only supported in 3D mode.
 */
Scene.prototype.pickFromRayMostDetailed = function (
  ray,
  objectsToExclude,
  width
) {
  return this._picking.pickFromRayMostDetailed(
    this,
    ray,
    objectsToExclude,
    width
  );
};

/**
 * Initiates an asynchronous {@link Scene#drillPickFromRay} request using the maximum level of detail for 3D Tilesets
 * regardless of visibility.
 *
 * @private
 *
 * @param {Ray} ray The ray.
 * @param {number} [limit=Number.MAX_VALUE] If supplied, stop finding intersections after this many intersections.
 * @param {Object[]} [objectsToExclude] A list of primitives, entities, or 3D Tiles features to exclude from the ray intersection.
 * @param {number} [width=0.1] Width of the intersection volume in meters.
 * @returns {Promise<Object[]>} A promise that resolves to a list of objects containing the object and position of each intersection.
 *
 * @exception {DeveloperError} Ray intersections are only supported in 3D mode.
 */
Scene.prototype.drillPickFromRayMostDetailed = function (
  ray,
  limit,
  objectsToExclude,
  width
) {
  return this._picking.drillPickFromRayMostDetailed(
    this,
    ray,
    limit,
    objectsToExclude,
    width
  );
};

/**
 * Returns the height of scene geometry at the given cartographic position or <code>undefined</code> if there was no
 * scene geometry to sample height from. The height of the input position is ignored. May be used to clamp objects to
 * the globe, 3D Tiles, or primitives in the scene.
 * <p>
 * This function only samples height from globe tiles and 3D Tiles that are rendered in the current view. Samples height
 * from all other primitives regardless of their visibility.
 * </p>
 *
 * @param {Cartographic} position The cartographic position to sample height from.
 * @param {Object[]} [objectsToExclude] A list of primitives, entities, or 3D Tiles features to not sample height from.
 * @param {number} [width=0.1] Width of the intersection volume in meters.
 * @returns {number} The height. This may be <code>undefined</code> if there was no scene geometry to sample height from.
 *
 * @example
 * const position = new Cesium.Cartographic(-1.31968, 0.698874);
 * const height = viewer.scene.sampleHeight(position);
 * console.log(height);
 *
 * @see Scene#clampToHeight
 * @see Scene#clampToHeightMostDetailed
 * @see Scene#sampleHeightMostDetailed
 *
 * @exception {DeveloperError} sampleHeight is only supported in 3D mode.
 * @exception {DeveloperError} sampleHeight requires depth texture support. Check sampleHeightSupported.
 */
Scene.prototype.sampleHeight = function (position, objectsToExclude, width) {
  return this._picking.sampleHeight(this, position, objectsToExclude, width);
};

/**
 * Clamps the given cartesian position to the scene geometry along the geodetic surface normal. Returns the
 * clamped position or <code>undefined</code> if there was no scene geometry to clamp to. May be used to clamp
 * objects to the globe, 3D Tiles, or primitives in the scene.
 * <p>
 * This function only clamps to globe tiles and 3D Tiles that are rendered in the current view. Clamps to
 * all other primitives regardless of their visibility.
 * </p>
 *
 * @param {Cartesian3} cartesian The cartesian position.
 * @param {Object[]} [objectsToExclude] A list of primitives, entities, or 3D Tiles features to not clamp to.
 * @param {number} [width=0.1] Width of the intersection volume in meters.
 * @param {Cartesian3} [result] An optional object to return the clamped position.
 * @returns {Cartesian3} The modified result parameter or a new Cartesian3 instance if one was not provided. This may be <code>undefined</code> if there was no scene geometry to clamp to.
 *
 * @example
 * // Clamp an entity to the underlying scene geometry
 * const position = entity.position.getValue(Cesium.JulianDate.now());
 * entity.position = viewer.scene.clampToHeight(position);
 *
 * @see Scene#sampleHeight
 * @see Scene#sampleHeightMostDetailed
 * @see Scene#clampToHeightMostDetailed
 *
 * @exception {DeveloperError} clampToHeight is only supported in 3D mode.
 * @exception {DeveloperError} clampToHeight requires depth texture support. Check clampToHeightSupported.
 */
Scene.prototype.clampToHeight = function (
  cartesian,
  objectsToExclude,
  width,
  result
) {
  return this._picking.clampToHeight(
    this,
    cartesian,
    objectsToExclude,
    width,
    result
  );
};

/**
 * Initiates an asynchronous {@link Scene#sampleHeight} query for an array of {@link Cartographic} positions
 * using the maximum level of detail for 3D Tilesets in the scene. The height of the input positions is ignored.
 * Returns a promise that is resolved when the query completes. Each point height is modified in place.
 * If a height cannot be determined because no geometry can be sampled at that location, or another error occurs,
 * the height is set to undefined.
 *
 * @param {Cartographic[]} positions The cartographic positions to update with sampled heights.
 * @param {Object[]} [objectsToExclude] A list of primitives, entities, or 3D Tiles features to not sample height from.
 * @param {number} [width=0.1] Width of the intersection volume in meters.
 * @returns {Promise<Cartographic[]>} A promise that resolves to the provided list of positions when the query has completed.
 *
 * @example
 * const positions = [
 *     new Cesium.Cartographic(-1.31968, 0.69887),
 *     new Cesium.Cartographic(-1.10489, 0.83923)
 * ];
 * const promise = viewer.scene.sampleHeightMostDetailed(positions);
 * promise.then(function(updatedPosition) {
 *     // positions[0].height and positions[1].height have been updated.
 *     // updatedPositions is just a reference to positions.
 * }
 *
 * @see Scene#sampleHeight
 *
 * @exception {DeveloperError} sampleHeightMostDetailed is only supported in 3D mode.
 * @exception {DeveloperError} sampleHeightMostDetailed requires depth texture support. Check sampleHeightSupported.
 */
Scene.prototype.sampleHeightMostDetailed = function (
  positions,
  objectsToExclude,
  width
) {
  return this._picking.sampleHeightMostDetailed(
    this,
    positions,
    objectsToExclude,
    width
  );
};

/**
 * Initiates an asynchronous {@link Scene#clampToHeight} query for an array of {@link Cartesian3} positions
 * using the maximum level of detail for 3D Tilesets in the scene. Returns a promise that is resolved when
 * the query completes. Each position is modified in place. If a position cannot be clamped because no geometry
 * can be sampled at that location, or another error occurs, the element in the array is set to undefined.
 *
 * @param {Cartesian3[]} cartesians The cartesian positions to update with clamped positions.
 * @param {Object[]} [objectsToExclude] A list of primitives, entities, or 3D Tiles features to not clamp to.
 * @param {number} [width=0.1] Width of the intersection volume in meters.
 * @returns {Promise<Cartesian3[]>} A promise that resolves to the provided list of positions when the query has completed.
 *
 * @example
 * const cartesians = [
 *     entities[0].position.getValue(Cesium.JulianDate.now()),
 *     entities[1].position.getValue(Cesium.JulianDate.now())
 * ];
 * const promise = viewer.scene.clampToHeightMostDetailed(cartesians);
 * promise.then(function(updatedCartesians) {
 *     entities[0].position = updatedCartesians[0];
 *     entities[1].position = updatedCartesians[1];
 * }
 *
 * @see Scene#clampToHeight
 *
 * @exception {DeveloperError} clampToHeightMostDetailed is only supported in 3D mode.
 * @exception {DeveloperError} clampToHeightMostDetailed requires depth texture support. Check clampToHeightSupported.
 */
Scene.prototype.clampToHeightMostDetailed = function (
  cartesians,
  objectsToExclude,
  width
) {
  return this._picking.clampToHeightMostDetailed(
    this,
    cartesians,
    objectsToExclude,
    width
  );
};

/**
 * Transforms a position in cartesian coordinates to canvas coordinates.  This is commonly used to place an
 * HTML element at the same screen position as an object in the scene.
 *
 * @param {Cartesian3} position The position in cartesian coordinates.
 * @param {Cartesian2} [result] An optional object to return the input position transformed to canvas coordinates.
 * @returns {Cartesian2} The modified result parameter or a new Cartesian2 instance if one was not provided.  This may be <code>undefined</code> if the input position is near the center of the ellipsoid.
 *
 * @example
 * // Output the canvas position of longitude/latitude (0, 0) every time the mouse moves.
 * const scene = widget.scene;
 * const ellipsoid = scene.globe.ellipsoid;
 * const position = Cesium.Cartesian3.fromDegrees(0.0, 0.0);
 * const handler = new Cesium.ScreenSpaceEventHandler(scene.canvas);
 * handler.setInputAction(function(movement) {
 *     console.log(scene.cartesianToCanvasCoordinates(position));
 * }, Cesium.ScreenSpaceEventType.MOUSE_MOVE);
 */
Scene.prototype.cartesianToCanvasCoordinates = function (position, result) {
  return SceneTransforms.wgs84ToWindowCoordinates(this, position, result);
};

/**
 * Instantly completes an active transition.
 */
Scene.prototype.completeMorph = function () {
  this._transitioner.completeMorph();
};

/**
 * Asynchronously transitions the scene to 2D.
 * @param {number} [duration=2.0] The amount of time, in seconds, for transition animations to complete.
 */
Scene.prototype.morphTo2D = function (duration) {
  let ellipsoid;
  const globe = this.globe;
  if (defined(globe)) {
    ellipsoid = globe.ellipsoid;
  } else {
    ellipsoid = this.mapProjection.ellipsoid;
  }
  duration = defaultValue(duration, 2.0);
  this._transitioner.morphTo2D(duration, ellipsoid);
};

/**
 * Asynchronously transitions the scene to Columbus View.
 * @param {number} [duration=2.0] The amount of time, in seconds, for transition animations to complete.
 */
Scene.prototype.morphToColumbusView = function (duration) {
  let ellipsoid;
  const globe = this.globe;
  if (defined(globe)) {
    ellipsoid = globe.ellipsoid;
  } else {
    ellipsoid = this.mapProjection.ellipsoid;
  }
  duration = defaultValue(duration, 2.0);
  this._transitioner.morphToColumbusView(duration, ellipsoid);
};

/**
 * Asynchronously transitions the scene to 3D.
 * @param {number} [duration=2.0] The amount of time, in seconds, for transition animations to complete.
 */
Scene.prototype.morphTo3D = function (duration) {
  let ellipsoid;
  const globe = this.globe;
  if (defined(globe)) {
    ellipsoid = globe.ellipsoid;
  } else {
    ellipsoid = this.mapProjection.ellipsoid;
  }
  duration = defaultValue(duration, 2.0);
  this._transitioner.morphTo3D(duration, ellipsoid);
};

function setTerrain(scene, terrain) {
  // Cancel any in-progress terrain update
  scene._removeTerrainProviderReadyListener =
    scene._removeTerrainProviderReadyListener &&
    scene._removeTerrainProviderReadyListener();

  // If the terrain is already loaded, set it immediately
  if (terrain.ready) {
    if (defined(scene.globe)) {
      scene.globe.terrainProvider = terrain.provider;
    }
    return;
  }
  // Otherwise, set a placeholder
  scene.globe.terrainProvider = undefined;
  scene._removeTerrainProviderReadyListener = terrain.readyEvent.addEventListener(
    (provider) => {
      if (defined(scene) && defined(scene.globe)) {
        scene.globe.terrainProvider = provider;
      }

      scene._removeTerrainProviderReadyListener();
    }
  );
}

/**
 * Update the terrain providing surface geometry for the globe.
 *
 * @param {Terrain} terrain The terrain provider async helper
 * @returns {Terrain} terrain The terrain provider async helper
 *
 * @example
 * // Use Cesium World Terrain
 * scene.setTerrain(Cesium.Terrain.fromWorldTerrain());
 *
 * @example
 * // Use a custom terrain provider
 * const terrain = new Cesium.Terrain(Cesium.CesiumTerrainProvider.fromUrl("https://myTestTerrain.com"));
 * scene.setTerrain(terrain);
 *
 * terrain.errorEvent.addEventListener(error => {
 *   alert(`Encountered an error while creating terrain! ${error}`);
 * });
 */
Scene.prototype.setTerrain = function (terrain) {
  //>>includeStart('debug', pragmas.debug);
  Check.typeOf.object("terrain", terrain);
  //>>includeEnd('debug');

  setTerrain(this, terrain);

  return terrain;
};

/**
 * Returns true if this object was destroyed; otherwise, false.
 * <br /><br />
 * If this object was destroyed, it should not be used; calling any function other than
 * <code>isDestroyed</code> will result in a {@link DeveloperError} exception.
 *
 * @returns {boolean} <code>true</code> if this object was destroyed; otherwise, <code>false</code>.
 *
 * @see Scene#destroy
 */
Scene.prototype.isDestroyed = function () {
  return false;
};

/**
 * Destroys the WebGL resources held by this object.  Destroying an object allows for deterministic
 * release of WebGL resources, instead of relying on the garbage collector to destroy this object.
 * <br /><br />
 * Once an object is destroyed, it should not be used; calling any function other than
 * <code>isDestroyed</code> will result in a {@link DeveloperError} exception.  Therefore,
 * assign the return value (<code>undefined</code>) to the object as done in the example.
 *
 * @exception {DeveloperError} This object was destroyed, i.e., destroy() was called.
 *
 *
 * @example
 * scene = scene && scene.destroy();
 *
 * @see Scene#isDestroyed
 */
Scene.prototype.destroy = function () {
  this._tweens.removeAll();
  this._computeEngine = this._computeEngine && this._computeEngine.destroy();
  this._screenSpaceCameraController =
    this._screenSpaceCameraController &&
    this._screenSpaceCameraController.destroy();
  this._deviceOrientationCameraController =
    this._deviceOrientationCameraController &&
    !this._deviceOrientationCameraController.isDestroyed() &&
    this._deviceOrientationCameraController.destroy();
  this._primitives = this._primitives && this._primitives.destroy();
  this._groundPrimitives =
    this._groundPrimitives && this._groundPrimitives.destroy();
  this._globe = this._globe && this._globe.destroy();
  this._removeTerrainProviderReadyListener =
    this._removeTerrainProviderReadyListener &&
    this._removeTerrainProviderReadyListener();
  this.skyBox = this.skyBox && this.skyBox.destroy();
  this.skyAtmosphere = this.skyAtmosphere && this.skyAtmosphere.destroy();
  this._debugSphere = this._debugSphere && this._debugSphere.destroy();
  this.sun = this.sun && this.sun.destroy();
  this._sunPostProcess = this._sunPostProcess && this._sunPostProcess.destroy();
  this._depthPlane = this._depthPlane && this._depthPlane.destroy();
  this._transitioner = this._transitioner && this._transitioner.destroy();
  this._debugFrustumPlanes =
    this._debugFrustumPlanes && this._debugFrustumPlanes.destroy();
  this._brdfLutGenerator =
    this._brdfLutGenerator && this._brdfLutGenerator.destroy();
  this._picking = this._picking && this._picking.destroy();

  this._defaultView = this._defaultView && this._defaultView.destroy();
  this._view = undefined;

  if (this._removeCreditContainer) {
    this._canvas.parentNode.removeChild(this._creditContainer);
  }

  this.postProcessStages =
    this.postProcessStages && this.postProcessStages.destroy();

  this._context = this._context && this._context.destroy();
  this._frameState.creditDisplay =
    this._frameState.creditDisplay && this._frameState.creditDisplay.destroy();

  if (defined(this._performanceDisplay)) {
    this._performanceDisplay =
      this._performanceDisplay && this._performanceDisplay.destroy();
    this._performanceContainer.parentNode.removeChild(
      this._performanceContainer
    );
  }

  this._removeRequestListenerCallback();
  this._removeTaskProcessorListenerCallback();
  for (let i = 0; i < this._removeGlobeCallbacks.length; ++i) {
    this._removeGlobeCallbacks[i]();
  }
  this._removeGlobeCallbacks.length = 0;

  return destroyObject(this);
};
export default Scene;<|MERGE_RESOLUTION|>--- conflicted
+++ resolved
@@ -3625,10 +3625,6 @@
     return;
   }
 
-<<<<<<< HEAD
-  const globe = scene._globe;
-=======
->>>>>>> 8273efc6
   const camera = scene.camera;
   const cartographic = camera.positionCartographic;
   return scene.getHeight(cartographic);
@@ -3678,12 +3674,8 @@
     }
   }
 
-<<<<<<< HEAD
-  if (defined(globe) && globe.show) {
-=======
   const globe = this._globe;
   if (!ignoreTerrain && defined(globe) && globe.show) {
->>>>>>> 8273efc6
     const result = globe.getHeight(cartographic);
     if (result > maxHeight) {
       maxHeight = result;
@@ -3694,10 +3686,6 @@
     return maxHeight;
   }
 
-<<<<<<< HEAD
-  return;
-}
-=======
   return undefined;
 };
 
@@ -3801,7 +3789,6 @@
 
   return removeCallback;
 };
->>>>>>> 8273efc6
 
 function isCameraUnderground(scene) {
   const camera = scene.camera;
