# Change Log

<<<<<<< HEAD
### 1.110.1 - 2023-10-25

#### @cesium/engine

##### Breaking Changes :mega:

- CesiumJS no longer ships with a demo Google Maps API key. `GoogleMaps.defaultApiKey` is no longer defined by default.
- `createGooglePhotorealistic3DTileset` by default now provides tiles via Cesium ion if the `GoogleMaps.defaultApiKey` is not set.
- If you wish to continue to use your own Google Maps API key, you can go back to the previous behavior:

  ```javascript
  Cesium.GoogleMaps.defaultApiKey = "your-api-key";

  const tileset = await Cesium.createGooglePhotorealistic3DTileset();
  viewer.scene.primitives.add(tileset));
  ```
=======
### 1.111 - 2023-11-01

#### @cesium/engine

##### Additions :tada:

- `BingMapsImageryProvider.fromUrl` now takes an optional `mapLayer` parameter which is a string that maps directly to the [mapLayer template parameters](https://learn.microsoft.com/en-us/bingmaps/rest-services/imagery/get-imagery-metadata#template-parameters) specified in the Bing Maps documentation.

##### Fixes :wrench:

- Fixed `czm_normal`, `czm_normal3D`, `czm_inverseNormal`, and `czm_inverseNormal3D` for cases where the model matrix has non-uniform scale. [#11553](https://github.com/CesiumGS/cesium/pull/11553)
- Fixed issue with clustered labels when `dataSource.show` was toggled. [#11560](https://github.com/CesiumGS/cesium/pull/11560)
- Fixed inconsistant clustering when `dataSource.show` was toggled. [#11560](https://github.com/CesiumGS/cesium/pull/11560)
>>>>>>> 18a2f401

### 1.110 - 2023-10-02

#### @cesium/engine

##### Breaking Changes :mega:

- `Cesium3DTileset.maximumMemoryUsage` has been removed. Use `Cesium3DTileset.cacheBytes` and `Cesium3DTileset.maximumCacheOverflowBytes` instead.

##### Additions :tada:

- Worker files are now embedded in `Build/Cesium/Cesium.js` and `Build/CesiumUnminified/Cesium.js`. [#11519](https://github.com/CesiumGS/cesium/pull/11519)
- Added `PolygonGeometry.computeRectangleFromPositions` for computing a `Rectangle` that encloses a polygon, including cases over the international date line and the poles.
- Added `Stereographic` for computing 2D operations in stereographic, or polar, coordinates.
- Adds events to `PrimitiveCollection` for primitive added/removed. [#11531](https://github.com/CesiumGS/cesium/pull/11531)
- Adds an optional `rejectOnTileFail` parameter to `sampleTerrain` and `sampleTerrainMostDetailed` to allow handling of tile request failures. [#11530](https://github.com/CesiumGS/cesium/pull/11530)

##### Fixes :wrench:

- Fixed rendering of polygons spanning extents of 90 degrees or more. [#4871](https://github.com/CesiumGS/cesium/issues/4871)
- Fixed ground primitive polygon visual artifacts at pole. [#8033](https://github.com/CesiumGS/cesium/issues/8033)
- Fixed bug in `Cesium3DTilePass` affecting the `PRELOAD` pass. [#11525](https://github.com/CesiumGS/cesium/pull/11525)
- Fixed bug where sky atmosphere could not be shown when `globe.show` is initialized to false. [#11266](https://github.com/CesiumGS/cesium/issues/11266)
- Fixed issue loading workers in cross-origin `Build/Cesium/Cesium.js` and `Build/CesiumUnminified/Cesium.js` requests. [#11505](https://github.com/CesiumGS/cesium/issues/11505)
- Fixed `showOnScreen` behavior for `Model` and `Cesium3DTileset` credits. [#11538](https://github.com/CesiumGS/cesium/pull/11538)
- Remove reading of `import.meta` meta-property because webpack does not support it. [#11511](https://github.com/CesiumGS/cesium/pull/11511)
- Fixed label background rendering in request render mode. [#11529](https://github.com/CesiumGS/cesium/issues/11529)

##### Deprecated :hourglass_flowing_sand:

- `PolygonGeometry.computeRectangle` has been deprecated. It will be removed in 1.112. Use `PolygonGeometry.computeRectangleFromPositions` instead.

### 1.109 - 2023-09-01

#### @cesium/engine

##### Breaking Changes :mega:

- Firefox 114 is now the minimum Firefox version required to run CesiumJS. [#11400](https://github.com/CesiumGS/cesium/pull/11400)
- `TaskProcessor` now loads worker files as ESM instead of AMD. [#11400](https://github.com/CesiumGS/cesium/pull/11400)

##### Additions :tada:

- Added the `retinaTiles` option to the `OpenStreetMapImageryProvider` contructor options to allow requesting tiles at the 2x resolution for retina displays. [#11485](https://github.com/CesiumGS/cesium/pull/11485)
- The TypeScript definition of `defined` now uses type predicates to allow TypeScript to use the result during compliation.

##### Fixes :wrench:

- Restore previous behavior for cut out terrain loading. [#11482](https://github.com/CesiumGS/cesium/issues/11482)
- The return type of `SingleTileImageryProvider.fromUrl` has been fixed to be `Promise.<SingleTileImageryProvider>` (was `void`). [#11432](https://github.com/CesiumGS/cesium/pull/11432)
- Fixed request render mode when models are loading without `incrementallyLoadTextures`. [#11486](https://github.com/CesiumGS/cesium/pull/11486)

#### @cesium/widgets

##### Additions :tada:

- Added two additional default imagery providers from Stadia maps to the BaseLayerPicker widget: Alidade Smooth and Alidade Smooth Dark. [#11485](https://github.com/CesiumGS/cesium/pull/11485)

##### Fixes :wrench:

- Use updated URLs and attribution for Stamen Map styles in the default BaseLayerPicker widget. [#11451](https://github.com/CesiumGS/cesium/issues/11451)
- Fixed types for `ProviderViewModel.CreationFunction`. [#11452](https://github.com/CesiumGS/cesium/issues/11452)
- Fixed I3dmLoader manually compute positions when RTC_CENTER is ZERO [#11466](https://github.com/CesiumGS/cesium/pull/11466)

### 1.108 - 2023-08-01

#### Major Announcements :loudspeaker:

- Starting with version 1.109, CesiumJS will require Firefox version 114 or higher for rendering. This is to [facilitate web worker loading and remove outdated dependencies](https://github.com/CesiumGS/cesium/pull/11400). Other browsers and node will be unaffected.

#### @cesium/engine

##### Fixes :wrench:

- Fixed issue where terrain with multiple layers was loading higher LOD tiles inconsistently. [#11312](https://github.com/CesiumGS/cesium/issues/11312)
- Fixed `OpenStreetMapImageryProvider` usage in comments, change default url and add `tile.openstreetmap.org` to `RequestScheduler.requestsByServer`. [#11407](https://github.com/CesiumGS/cesium/pull/11407)
- Fixed calculation of GroundPolyline bounding spheres in regions with negative terrain heights. [#11184](https://github.com/CesiumGS/cesium/pull/11184)
- Fixed `CzmlDataSource` in cases of custom `Ellipsoid.WGS84` definitions. [#11190](https://github.com/CesiumGS/cesium/pull/11190)
- Fixed mipmaps for textures using the `KHR_texture_transform` extension. [#11411](https://github.com/CesiumGS/cesium/pull/11411)

#### @cesium/widgets

##### Fixes :wrench:

- Fixed conflicting geocoder suggestions for latitude and longitude pairs by removing `CartographicGeocoderService` from the default geocoder services in `GeocoderViewModel`. [#11433](https://github.com/CesiumGS/cesium/issues/11433).

### 1.107.2 - 2023-07-13

This is an npm-only release to fix a dependency issue published in 1.107.1

### 1.107.1 - 2023-07-13

#### @cesium/engine

##### Fixes :wrench:

- Fixed a bug where `Model` would not respond to different alpha values in a `Cesium3DTileStyle`. [#11399](https://github.com/CesiumGS/cesium/pull/11399)
- Fixed dimensions of `tangentEC` in custom shaders. [#11394](https://github.com/CesiumGS/cesium/pull/11394)

#### @cesium/widgets

##### Fixes :wrench:

- Fixed promise return value when using `viewer.flyTo` to navigate to an ImageryLayer. [#11392](https://github.com/CesiumGS/cesium/pull/11392)
- Fixed `depthTestAgainstTerrain` value being overridden when using the base layer picker widget. [#11393](https://github.com/CesiumGS/cesium/issues/11393)

### 1.107 - 2023-07-03

#### Major Announcements :loudspeaker:

- The `readyPromise` pattern has been removed across the API. This has been done to facilitate better asynchronous flow and error handling. For example:

```js
try {
  const tileset = await Cesium.Cesium3DTileset.fromUrl(url);
  viewer.scene.primitives.add(tileset);
} catch (error) {
  console.log(`Failed to load tileset: ${error}`);
}
```

```js
try {
  const viewer = new Cesium.Viewer("cesiumContainer", {
    terrainProvider: await Cesium.createWorldTerrainAsync();
  });
} catch (error) {
  console.log(`Failed to created terrain: ${error}`);
}
```

#### @cesium/engine

##### Breaking Changes :mega:

- `CesiumWidget` constructor option `options.imageryProvider` has been removed. Use `options.baseLayer` instead.
- `ImageryProvider.ready` and `ImageryProvider.readyPromise` have been removed.
- `ImageryProvider.defaultAlpha`, `ImageryProvider.defaultNightAlpha`, `ImageryProvider.defaultDayAlpha`, `ImageryProvider.defaultBrightness`, `ImageryProvider.defaultContrast`, `ImageryProvider.defaultHue`, `ImageryProvider.defaultSaturation`, `ImageryProvider.defaultGamma`, `ImageryProvider.defaultMinificationFilter`, `ImageryProvider.defaultMagnificationFilter` have been removed. Use `ImageryLayer.alpha`, `ImageryLayer.nightAlpha`, `ImageryLayer.dayAlpha`, `ImageryLayer.brightness`, `ImageryLayer.contrast`, `ImageryLayer.hue`, `ImageryLayer.saturation`, `ImageryLayer.gamma`, `ImageryLayer.minificationFilter`, `ImageryLayer.magnificationFilter`instead.
- `ImageryLayer.getViewableRectangle` was removed. Use `ImageryLayer.getImageryRectangle` instead.
- `ArcGisMapServerImageryProvider` constructor parameter `url`,`ArcGisMapServerImageryProvider.ready`, and `ArcGisMapServerImageryProvider.readyPromise` have been removed. Use `ArcGisMapServerImageryProvider.fromUrl` instead.
- `BingMapsImageryProvider` constructor parameter `url`,`BingMapsImageryProvider.ready`, and `BingMapsImageryProvider.readyPromise` have been removed. Use `BingMapsImageryProvider.fromUrl` instead.
- `GoogleEarthEnterpriseImageryProvider` constructor parameters `options.url` and `options.metadata`, `GoogleEarthEnterpriseImageryProvider.ready`, and `GoogleEarthEnterpriseImageryProvider.readyPromise` have been removed. Use `GoogleEarthEnterpriseImageryProvider.fromMetadata` instead.
- `GoogleEarthEnterpriseMapsProvider` constructor parameters `options.url` and `options.channel`, `GoogleEarthEnterpriseMapsProvider.ready`, and `GoogleEarthEnterpriseMapsProvider.readyPromise` have been removed. Use `GoogleEarthEnterpriseMapsProvider.fromUrl` instead.
- `GridImageryProvider.ready` and `GridImageryProvider.readyPromise` have been removed.
- `IonImageryProvider` constructor parameter `assetId`,`BIonImageryProvider.ready`, and `IonImageryProvider.readyPromise` have been removed. Use `IonImageryProvider.fromAssetId` instead.
- `MapboxImageryProvider.ready` and `MapboxImageryProvider.readyPromise` have been removed.
- `MapboxStyleImageryProvider.ready` and `MapboxStyleImageryProvider.readyPromise` have been removed.
- `OpenStreetMapImageryProvider.ready` and `OpenStreetMapImageryProvider.readyPromise` have been removed.
- `SingleTileImageryProvider` constructor parameters `options.tileHeight` and `options.tileWidth` became required in CesiumJS 1.104. Omitting these properties will result in an error in 1.107. Provide `options.tileHeight` and `options.tileWidth`, or use `SingleTileImageryProvider.fromUrl` instead.
- `SingleTileImageryProvider.ready` and `SingleTileImageryProvider.readyPromise` have been removed. Use `SingleTileImageryProvider.fromUrl` instead.
- `TileCoordinatesImageryProvider.ready` and `TileCoordinatesImageryProvider.readyPromise` have been removed.
- `TileMapServiceImageryProvider` constructor parameter `options.url`, `TileMapServiceImageryProvider.ready`, and `TileMapServiceImageryProvider.readyPromise` have been removed. Use `TileMapServiceImageryProvider.fromUrl` instead.
- `UrlTemplateImageryProvider.reinitialize`, `UrlTemplateImageryProvider.ready`, and `UrlTemplateImageryProvider.readyPromise` have been removed.
- `WebMapServiceImageryProvider.ready`, and `WebMapServiceImageryProvider.readyPromise` have been removed.
- `WebMapTileServiceImageryProvider.ready`, and `WebMapTileServiceImageryProvider.readyPromise` have been removed.
- `TerrainProvider.ready` and `TerrainProvider.readyPromise` have been removed.
- `createWorldImagery` was removed. Use `createWorldImageryAsync` instead.
- `ArcGISTiledElevationTerrainProvider` constructor parameter `options.url`, `ArcGISTiledElevationTerrainProvider.ready`, and `ArcGISTiledElevationTerrainProvider.readyPromise` have been removed. Use `ArcGISTiledElevationTerrainProvider.fromUrl` instead.
- `CesiumTerrainProvider` constructor parameter `options.url`, `CesiumTerrainProvider.ready`, and `CesiumTerrainProvider.readyPromise` have been removed. Use `CesiumTerrainProvider.fromIonAssetId` or `CesiumTerrainProvider.fromUrl` instead.
- `CustomHeightmapTerrainProvider.ready`, and `CustomHeightmapTerrainProvider.readyPromise` were deprecated in CesiumJS 1.104.
- `EllipsoidTerrainProvider.ready`, and `EllipsoidTerrainProvider.readyPromise` were deprecated in CesiumJS 1.104.
- `GoogleEarthEnterpriseMetadata` constructor parameter `options.url` and `GoogleEarthEnterpriseMetadata.readyPromise` have been removed. Use `GoogleEarthEnterpriseMetadata.fromUrl` instead.
- `GoogleEarthEnterpriseTerrainProvider` constructor parameters `options.url` and `options.metadata`, `GoogleEarthEnterpriseTerrainProvider.ready`, and `GoogleEarthEnterpriseTerrainProvider.readyPromise` have been removed. Use `GoogleEarthEnterpriseTerrainProvider.fromMetadata` instead.
- `VRTheWorldTerrainProvider` constructor parameter `options.url`, `VRTheWorldTerrainProvider.ready`, and `VRTheWorldTerrainProvider.readyPromise` have been removed. Use `VRTheWorldTerrainProvider.fromUrl` instead.
- `createWorldTerrain` was removed. Use `createWorldTerrainAsync` instead.
- `Cesium3DTileset` constructor parameter `options.url`, `Cesium3DTileset.ready`, and `Cesium3DTileset.readyPromise` have been removed. Use `Cesium3DTileset.fromUrl` instead.
- `createOsmBuildings` was removed. Use `createOsmBuildingsAsync` instead.
- `Model.fromGltf`, `Model.readyPromise`, and `Model.texturesLoadedPromise` have been removed. Use `Model.fromGltfAsync`, `Model.readyEvent`, `Model.errorEvent`, and `Model.texturesReadyEvent` instead. For example:
  ```js
  try {
    const model = await Cesium.Model.fromGltfAsync({
      url: "../../SampleData/models/CesiumMan/Cesium_Man.glb",
    });
    viewer.scene.primitives.add(model);
    model.readyEvent.addEventListener(() => {
      // model is ready for rendering
    });
  } catch (error) {
    console.log(`Failed to load model. ${error}`);
  }
  ```
- `I3SDataProvider` construction parameter `options.url`, `I3SDataProvider.ready`, and `I3SDataProvider.readyPromise` have been removed. Use `I3SDataProvider.fromUrl` instead.
- `TimeDynamicPointCloud.readyPromise` was removed. Use `TimeDynamicPointCloud.frameFailed` to track any errors.
- `VoxelProvider.ready` and `VoxelProvider.readyPromise` have been removed.
- `VoxelPrimitive.eadyPromise` have been removed.
- `Cesium3DTilesVoxelProvider` construction parameter `options.url`, `Cesium3DTilesVoxelProvider.ready`, and `Cesium3DTilesVoxelProvider.readyPromise` have been removed. Use `Cesium3DTilesVoxelProvider.fromUrl` instead.
- `Primitive.readyPromise`, `ClassificationPrimitive.readyPromise`, `GroundPrimitive.readyPromise`, and `GroundPolylinePrimitive.readyPromise` have been removed. Wait for `Primitive.ready`, `ClassificationPrimitive.ready`, `GroundPrimitive.ready`, or `GroundPolylinePrimitive.ready` to return true instead.
- `CreditDisplay.addCredit`, `CreditDisplay.addDefaultCredit`, and `CreditDisplay.removeDefaultCredit` have been removed. Use `CreditDisplay.addCreditToNextFrame`, `CreditDisplay.addStaticCredit`, and `CreditDisplay.removeStaticCredit` respectively instead.

##### Additions :tada:

- Added `Cesium3DTileset.cacheBytes` and `Cesium3DTileset.maximumCacheOverflowBytes` to better control memory usage. To replicate previous behavior, convert `maximumMemoryUsage` from MB to bytes, assign the value to `cacheBytes`, and set `maximumCacheOverflowBytes = Number.MAX_VALUE`

##### Fixes :wrench:

- Fixed crash in `CzmlDataSource` when a 3D Tileset entity is hidden. [#11357](https://github.com/CesiumGS/cesium/issues/11357)
- Fixed `PostProcessStage` crash affecting point clouds rendered with attenuation. [#11339](https://github.com/CesiumGS/cesium/issues/11339)
- Fixed a race condition when loading cut-out terrain. [#11382](https://github.com/CesiumGS/cesium/pull/11382)
- Fixed debug label rendering in `Cesium3dTilesInspector`. [#11355](https://github.com/CesiumGS/cesium/issues/11355)
- Fixed credits for imagery layer shows up even when layer is hidden. [#11340](https://github.com/CesiumGS/cesium/issues/11340)
- Fixed Insufficient buffer size thrown by rendering 3dtiles. [#11358](https://github.com/CesiumGS/cesium/pull/11358)

##### Deprecated :hourglass_flowing_sand:

- `Cesium3DTileset.maximumMemoryUsage` has been deprecated in CesiumJS 1.107. It will be removed in 1.110. Use `Cesium3DTileset.cacheBytes` and `Cesium3DTileset.maximumCacheOverflowBytes` instead. [#11310](https://github.com/CesiumGS/cesium/pull/11310)

#### @cesium/widgets

##### Breaking Changes :mega:

- `Viewer` constructor option `options.imageryProvider` has been deprecated in CesiumJS 1.104. It will be removed in 1.107. Use `options.baseLayer` instead.

### 1.106.1 - 2023-06-02

This is an npm-only release to fix a dependency issue published in 1.106

### 1.106 - 2023-06-01

#### @cesium/engine

##### Fixes :wrench:

- Fixed label background rendering. [#11293](https://github.com/CesiumGS/cesium/pull/11293)
- Fixed color creation from CSS color string with modern "space-separated" syntax. [#11271](https://github.com/CesiumGS/cesium/pull/11271)
- Fixed tracked entity camera controls. [#11286](https://github.com/CesiumGS/cesium/issues/11286)
- Fixed a race condition when loading cut-out terrain. [#11296](https://github.com/CesiumGS/cesium/pull/11296)
- Fixed async behavior for custom terrain and imagery providers. [#11274](https://github.com/CesiumGS/cesium/issues/11274)

### 1.105.2 - 2023-05-15

- This is an npm-only release to fix a dependency issue published in 1.105.1.

### 1.105.1 - 2023-05-10

#### @cesium/engine

##### Additions :tada:

- Added `createGooglePhotorealistic3DTileset` to create a 3D tileset streaming Google Photorealistic 3D Tiles.
- Added `GoogleMaps` for managing credentials when loading data from the Google Map Tiles API.

##### Fixes :wrench:

- Improved camera controls when globe is off. [#7171](https://github.com/CesiumGS/cesium/issues/7171)

### 1.105 - 2023-05-01

#### @cesium/engine

##### Additions :tada:

- Added `ArcGisMapServerImagery.fromBasemapType`, and `ArcGisBaseMapType`, and `ArcGisMapService` for ease of use with the latest ArcGIS Imagery API.[#11098](https://github.com/CesiumGS/cesium/pull/11098)
- Added `CesiumWidget.creditDisplay` to access the onscreen and lightbox credits. [#11241](https://github.com/CesiumGS/cesium/pull/11241)
- Added `CreditDisplay.addStaticCredit` and `CreditDisplay.removeStaticCredit` such that `Credit.showOnScreen` value is taken into account. [#6215](https://github.com/CesiumGS/cesium/issues/6215)
- Added `options.gltfCallback` to `Model.loadGltfAsync` to allow apps to access the loaded glTF JSON. [#11240](https://github.com/CesiumGS/cesium/pull/11240)
- Added `GeocoderService.credit` and and `attributions` property to `GeocoderService.Result` to allow for geocoder services to attribute results. [#11256](https://github.com/CesiumGS/cesium/pull/11256)

##### Fixes :wrench:

- Fixed Repeated URI parsing slows 3D Tiles performance [#11197](https://github.com/CesiumGS/cesium/issues/11197). Together with [#11211](https://github.com/CesiumGS/cesium/pull/11211), this can reduce tile parsing time by as much as 25% on large tilesets
- Fixed atmosphere rendering performance issue. [10510](https://github.com/CesiumGS/cesium/issues/10510)
- Fixed crashing when zooming to an entity without globe present. [#10957](https://github.com/CesiumGS/cesium/pull/11226)
- Fixed model rendering when emissiveTexture is defined and emissiveFactor is not. [#11215](https://github.com/CesiumGS/cesium/pull/11215)
- Fixed issue with calling `switchToOrthographicFunction` and `camera.flyTo` in immediate succession. [#11210](https://github.com/CesiumGS/cesium/pull/11210)
- Fixed an issue when zooming in an orthographic frustum. [#11206](https://github.com/CesiumGS/cesium/pull/11206)
- Fixed a crash when Cesium3DTileStyle's scaleByDistance, translucencyByDistance or distanceDisplayCondition set to StyleExpression
  which returns `undefined`. [#11228](https://github.com/CesiumGS/cesium/pull/11228)
- Fixed handling of `out_FragColor` layout declarations when translating shaders to WebGL1. [#11230](https://github.com/CesiumGS/cesium/pull/11230)
- Fixed a problem with Ambient Occlusion that affected some MacOS hardware. [#10106](https://github.com/CesiumGS/cesium/issues/10106)
- Fixed UniformType.MAT3 value for custom shaders. [#11235](https://github.com/CesiumGS/cesium/pull/11235).

##### Deprecated :hourglass_flowing_sand:

- `CreditDisplay.addCredit`, `CreditDisplay.addDefaultCredit`, and `CreditDisplay.removeDefaultCredit` have been deprecated in CesiumJS 1.105. They will be removed in 1.107. Use `CreditDisplay.addCreditToNextFrame`, `CreditDisplay.addStaticCredit`, and `CreditDisplay.removeStaticCredit` respectively instead. [#11241](https://github.com/CesiumGS/cesium/pull/11241)

#### @cesium/widgets

##### Additions :tada:

- Added `Viewer.creditDisplay` to access the onscreen and lightbox credits. [#11241](https://github.com/CesiumGS/cesium/pull/11241)
- The `Geocoder` widget will now display attributions onscreen or in the lightbox for geocoder results if present, otherwise a default credit from a geocoder service if one is provided. [#11256](https://github.com/CesiumGS/cesium/pull/11256)

##### Fixes :wrench:

- Fixed missing `ContextOptions` in generated TypeScript definitions. [10963](https://github.com/CesiumGS/cesium/issues/10963)

### 1.104 - 2023-04-03

#### Major Announcements :loudspeaker:

- Starting with CesiumJS 1.104 The `readyPromise` pattern has been deprecated across the API. It will be removed in CesiumJS 1.107. This has been done to facilitate better asynchronous flow and error handling. For example:

```js
try {
  const tileset = await Cesium.Cesium3DTileset.fromUrl(url);
  viewer.scene.primitives.add(tileset);
} catch (error) {
  console.log(`Failed to load tileset: ${error}`);
}
```

#### @cesium/engine

##### Additions :tada:

- Added `ArcGisMapServerImageryProvider.fromUrl`, `ArcGISTiledElevationTerrainProvider.fromUrl`, `BingMapsImageryProvider.fromUrl`, `CesiumTerrainProvider.fromUrl`, `CesiumTerrainProvider.fromIonAssetId`, `GoogleEarthEnterpriseMetadata.fromUrl`, `GoogleEarthEnterpriseImageryProvider.fromMetadata`, `GoogleEarthEnterpriseMapsProvider.fromUrl`, `GoogleEarthEnterpriseTerrainProvider.fromMetadata`, `ImageryLayer.fromProviderAsync`, `IonImageryProvider.fromAssetId`, `SingleTileImageryProvider.fromUrl`, `Terrain`, `TileMapServiceImageryProvider.fromUrl`, `VRTheWorldTerrainProvider.fromUrl`, `createWorldTerrainAsync`, `Cesium3DTileset.fromUrl`, `Cesium3DTileset.fromIonAssetId`, `createOsmBuildingsAsync`, `Model.fromGltfAsync`, `Model.readyEvent`, `Model.errorEvent`,`Model.texturesReadyEvent`, `I3SDataProvider.fromUrl`, and `Cesium3DTilesVoxelProvider.fromUrl` for better async flow and error handling. [#11059](https://github.com/CesiumGS/cesium/pull/11059)
- Send `X-Cesium-*` headers to requests to cesium ion. [#11200](https://github.com/CesiumGS/cesium/pull/11200)

##### Fixes :wrench:

- Fixed issue where passing `children` in the Entity constructor options will override children. [#11101](https://github.com/CesiumGS/cesium/issues/11101)
- Fixed error type to be `RequestErrorEvent` in `Resource.retryCallback`. [#11177](https://github.com/CesiumGS/cesium/pull/11177)
- Fixed issue when render `OrthographicFrustum` geometry by `DebugCameraPrimitive`. [#11159](https://github.com/CesiumGS/cesium/issues/11159)
- Fixed ion URL in `RequestScheduler` throttling overrides. [#11193](https://github.com/CesiumGS/cesium/pull/11193)
- Fixed `SingleTileImageryProvider` fetching image when `show` is `false` by allowing lazy-loading for `SingleTileImageryProvider` if `tileWidth` and `tileHeight` are provided to the constructor. [#9529](https://github.com/CesiumGS/cesium/issues/9529)
- Fixed various race conditions from async operations. [#10909](https://github.com/CesiumGS/cesium/issues/10909)

##### Deprecated :hourglass_flowing_sand:

- `CesiumWidget` constructor option `options.imageryProvider` has been deprecated in CesiumJS 1.104. It will be removed in 1.107. Use `options.baseLayer` instead.
- `ImageryProvider.ready` and `ImageryProvider.readyPromise` were deprecated in CesiumJS 1.104. They will be removed in 1.107.
- `ImageryProvider.defaultAlpha`, `ImageryProvider.defaultNightAlpha`, `ImageryProvider.defaultDayAlpha`, `ImageryProvider.defaultBrightness`, `ImageryProvider.defaultContrast`, `ImageryProvider.defaultHue`, `ImageryProvider.defaultSaturation`, `ImageryProvider.defaultGamma`, `ImageryProvider.defaultMinificationFilter`, `ImageryProvider.defaultMagnificationFilter` were deprecated in CesiumJS 1.104. They will be removed in 1.107. Use `ImageryLayer.alpha`, `ImageryLayer.nightAlpha`, `ImageryLayer.dayAlpha`, `ImageryLayer.brightness`, `ImageryLayer.contrast`, `ImageryLayer.hue`, `ImageryLayer.saturation`, `ImageryLayer.gamma`, `ImageryLayer.minificationFilter`, `ImageryLayer.magnificationFilter`instead.
- `ImageryLayer.getViewableRectangle` was deprecated in CesiumJS 1.104. It will be removed in 1.107. Use `ImageryLayer.getImageryRectangle` instead.
- `ArcGisMapServerImageryProvider` constructor parameter `url`,`ArcGisMapServerImageryProvider.ready`, and `ArcGisMapServerImageryProvider.readyPromise` were deprecated in CesiumJS 1.104. They will be removed in 1.107. Use `ArcGisMapServerImageryProvider.fromUrl` instead.
- `BingMapsImageryProvider` constructor parameter `url`,`BingMapsImageryProvider.ready`, and `BingMapsImageryProvider.readyPromise` were deprecated in CesiumJS 1.104. They will be removed in 1.107. Use `BingMapsImageryProvider.fromUrl` instead.
- `GoogleEarthEnterpriseImageryProvider` constructor parameters `options.url` and `options.metadata`, `GoogleEarthEnterpriseImageryProvider.ready`, and `GoogleEarthEnterpriseImageryProvider.readyPromise` were deprecated in CesiumJS 1.104. They will be removed in 1.107. Use `GoogleEarthEnterpriseImageryProvider.fromMetadata` instead.
- `GoogleEarthEnterpriseMapsProvider` constructor parameters `options.url` and `options.channel`, `GoogleEarthEnterpriseMapsProvider.ready`, and `GoogleEarthEnterpriseMapsProvider.readyPromise` were deprecated in CesiumJS 1.104. They will be removed in 1.107. Use `GoogleEarthEnterpriseMapsProvider.fromUrl` instead.
- `GridImageryProvider.ready` and `GridImageryProvider.readyPromise` were deprecated in CesiumJS 1.104. They will be removed in 1.107.
- `IonImageryProvider` constructor parameter `assetId`,`BIonImageryProvider.ready`, and `IonImageryProvider.readyPromise` were deprecated in CesiumJS 1.104. They will be removed in 1.107. Use `IonImageryProvider.fromAssetId` instead.
- `MapboxImageryProvider.ready` and `MapboxImageryProvider.readyPromise` were deprecated in CesiumJS 1.104. They will be removed in 1.107.
- `MapboxStyleImageryProvider.ready` and `MapboxStyleImageryProvider.readyPromise` were deprecated in CesiumJS 1.104. They will be removed in 1.107.
- `OpenStreetMapImageryProvider.ready` and `OpenStreetMapImageryProvider.readyPromise` were deprecated in CesiumJS 1.104. They will be removed in 1.107.
- `SingleTileImageryProvider` constructor parameters `options.tileHeight` and `options.tileWidth` became required in CesiumJS 1.104. Omitting these properties will result in an error in 1.107. Provide `options.tileHeight` and `options.tileWidth`, or use `SingleTileImageryProvider.fromUrl` instead.
- `SingleTileImageryProvider.ready` and `SingleTileImageryProvider.readyPromise` were deprecated in CesiumJS 1.104. They will be removed in 1.107. Use `SingleTileImageryProvider.fromUrl` instead.
- `TileCoordinatesImageryProvider.ready` and `TileCoordinatesImageryProvider.readyPromise` were deprecated in CesiumJS 1.104. They will be removed in 1.107.
- `TileMapServiceImageryProvider` constructor parameter `options.url`, `TileMapServiceImageryProvider.ready`, and `TileMapServiceImageryProvider.readyPromise` were deprecated in CesiumJS 1.104. They will be removed in 1.107. Use `TileMapServiceImageryProvider.fromUrl` instead.
- `UrlTemplateImageryProvider.reinitialize`, `UrlTemplateImageryProvider.ready`, and `UrlTemplateImageryProvider.readyPromise` were deprecated in CesiumJS 1.104. They will be removed in 1.107.
- `WebMapServiceImageryProvider.ready`, and `WebMapServiceImageryProvider.readyPromise` were deprecated in CesiumJS 1.104. They will be removed in 1.107.
- `WebMapTileServiceImageryProvider.ready`, and `WebMapTileServiceImageryProvider.readyPromise` were deprecated in CesiumJS 1.104. They will be removed in 1.107.
- `TerrainProvider.ready` and `TerrainProvider.readyPromise` were deprecated in CesiumJS 1.104. They will be removed in 1.107.
- `createWorldImagery` was deprecated in CesiumJS 1.104. It will be removed in 1.107. Use `createWorldImageryAsync` instead.
- `ArcGISTiledElevationTerrainProvider` constructor parameter `options.url`, `ArcGISTiledElevationTerrainProvider.ready`, and `ArcGISTiledElevationTerrainProvider.readyPromise` were deprecated in CesiumJS 1.104. They will be removed in 1.107. Use `ArcGISTiledElevationTerrainProvider.fromUrl` instead.
- `CesiumTerrainProvider` constructor parameter `options.url`, `CesiumTerrainProvider.ready`, and `CesiumTerrainProvider.readyPromise` were deprecated in CesiumJS 1.104. They will be removed in 1.107. Use `CesiumTerrainProvider.fromIonAssetId` or `CesiumTerrainProvider.fromUrl` instead.
- `CustomHeightmapTerrainProvider.ready`, and `CustomHeightmapTerrainProvider.readyPromise` were deprecated in CesiumJS 1.104.
- `EllipsoidTerrainProvider.ready`, and `EllipsoidTerrainProvider.readyPromise` were deprecated in CesiumJS 1.104.
- `GoogleEarthEnterpriseMetadata` constructor parameter `options.url` and `GoogleEarthEnterpriseMetadata.readyPromise` were deprecated in CesiumJS 1.104. They will be removed in 1.107. Use `GoogleEarthEnterpriseMetadata.fromUrl` instead.
- `GoogleEarthEnterpriseTerrainProvider` constructor parameters `options.url` and `options.metadata`, `GoogleEarthEnterpriseTerrainProvider.ready`, and `GoogleEarthEnterpriseTerrainProvider.readyPromise` were deprecated in CesiumJS 1.104. They will be removed in 1.107. Use `GoogleEarthEnterpriseTerrainProvider.fromMetadata` instead.
- `VRTheWorldTerrainProvider` constructor parameter `options.url`, `VRTheWorldTerrainProvider.ready`, and `VRTheWorldTerrainProvider.readyPromise` were deprecated in CesiumJS 1.104. They will be removed in 1.107. Use `VRTheWorldTerrainProvider.fromUrl` instead.
- `createWorldTerrain` was deprecated in CesiumJS 1.104. It will be removed in 1.107. Use `createWorldTerrainAsync` instead.
- `Cesium3DTileset` constructor parameter `options.url`, `Cesium3DTileset.ready`, and `Cesium3DTileset.readyPromise` were deprecated in CesiumJS 1.104. They will be removed in 1.107. Use `Cesium3DTileset.fromUrl` instead.
- `createOsmBuildings` was deprecated in CesiumJS 1.104. It will be removed in 1.107. Use `createOsmBuildingsAsync` instead.
- `Model.fromGltf`, `Model.readyPromise`, and `Model.texturesLoadedPromise` were deprecated in CesiumJS 1.104. They will be removed in 1.107. Use `Model.fromGltfAsync`, `Model.readyEvent`, `Model.errorEvent`, and `Model.texturesReadyEvent` instead. For example:
  ```js
  try {
    const model = await Cesium.Model.fromGltfAsync({
      url: "../../SampleData/models/CesiumMan/Cesium_Man.glb",
    });
    viewer.scene.primitives.add(model);
    model.readyEvent.addEventListener(() => {
      // model is ready for rendering
    });
  } catch (error) {
    console.log(`Failed to load model. ${error}`);
  }
  ```
- `I3SDataProvider` construction parameter `options.url`, `I3SDataProvider.ready`, and `I3SDataProvider.readyPromise` were deprecated in CesiumJS 1.104. They will be removed in 1.107. Use `I3SDataProvider.fromUrl` instead.
- `TimeDynamicPointCloud.readyPromise` was deprecated in CesiumJS 1.104. It will be removed in 1.107. Use `TimeDynamicPointCloud.frameFailed` to track any errors.
- `VoxelProvider.ready` and `VoxelProvider.readyPromise` were deprecated in CesiumJS 1.104. They will be removed in 1.107.
- `Cesium3DTilesVoxelProvider` construction parameter `options.url`, `Cesium3DTilesVoxelProvider.ready`, and `Cesium3DTilesVoxelProvider.readyPromise` were deprecated in CesiumJS 1.104. They will be removed in 1.107. Use `Cesium3DTilesVoxelProvider.fromUrl` instead.
- `Primitive.readyPromise`, `ClassificationPrimitive.readyPromise`, `GroundPrimitive.readyPromise`, and `GroundPolylinePrimitive.readyPromise` were deprecated in CesiumJS 1.104. They will be removed in 1.107. Wait for `Primitive.ready`, `ClassificationPrimitive.ready`, `GroundPrimitive.ready`, or `GroundPolylinePrimitive.ready` to return true instead.

#### @cesium/widgets

##### Fixes :wrench:

- Fixed Cesium.Viewer instantiated inside my lit component: CreditDisplay is missing its styles [#10907](https://github.com/CesiumGS/cesium/issues/10907)
- Fixed allowing `false` for `imageryProvider` in `Viewer.ConstructorOptions`. [#11179](https://github.com/CesiumGS/cesium/pull/11179)

##### Deprecated :hourglass_flowing_sand:

- `Viewer` constructor option `options.imageryProvider` has been deprecated in CesiumJS 1.104. It will be removed in 1.107. Use `options.baseLayer` instead.

### 1.103 - 2023-03-01

#### @cesium/engine

##### Additions :tada:

- Added smooth zoom with mouse wheel. [#11062](https://github.com/CesiumGS/cesium/pull/11062)
- Enabled lighting on voxels with BOX shape. [#11076](https://github.com/CesiumGS/cesium/pull/11076)

##### Fixes :wrench:

- Fixed browser warning for `willReadFrequently` option. [#11025](https://github.com/CesiumGS/cesium/issues/11025)
- Replaced constructor types with primitive types in JSDoc and generated TypeScript definitions. [#11080](https://github.com/CesiumGS/cesium/pull/11080)
- Adjusted render order of voxels and opaque entities. [#11120](https://github.com/CesiumGS/cesium/pull/11120)
- Fixed artifacts on edges of voxels with BOX shape. [#11050](https://github.com/CesiumGS/cesium/pull/11050)
- Fixed initial textures visibility for particle systems. [#11099](https://github.com/CesiumGS/cesium/pull/11099)
- Fixed Primitive.getGeometryInstanceAttributes cache acquisition speed. [#11066](https://github.com/CesiumGS/cesium/issues/11066)
- Fixed requestWebgl1 hint error in context. [#11082](https://github.com/CesiumGS/cesium/issues/11082)

#### @cesium/widgets

##### Fixes :wrench:

- Replaced constructor types with primitive types in JSDoc and generated TypeScript definitions. [#11080](https://github.com/CesiumGS/cesium/pull/11080)

### 1.102 - 2023-02-01

#### @cesium/engine

#### Major Announcements :loudspeaker:

- CesiumJS now defaults to using a WebGL2 context for rendering. WebGL2 is widely supported on all platforms and this results in better feature support across devices, especially mobile.
  - WebGL1 is supported. If WebGL2 is not available, CesiumJS will automatically fall back to WebGL1.
  - In order to work in a WebGL2 context, any custom materials, custom primitives or custom shaders will need to be upgraded to use GLSL 300.
  - Otherwise to request a WebGL 1 context, set `requestWebgl1` to `true` when providing `ContextOptions` as shown below:
    ```js
    const viewer = new Viewer("cesiumContainer", {
      contextOptions: {
        requestWebgl1: true,
      },
    });
    ```

##### Additions :tada:

- Added `FeatureDetection.supportsWebgl2` to detect if a WebGL2 rendering context in the current browser.

##### Fixes :wrench:

- Fixed label background rendering. [#11040](https://github.com/CesiumGS/cesium/issues/11040)
- Fixed a bug decoding glTF Draco attributes with quantization bits above 16. [#7471](https://github.com/CesiumGS/cesium/issues/7471)
- Fixed an edge case in `viewer.flyTo` when flying to a imagery layer with certain terrain providers. [#10937](https://github.com/CesiumGS/cesium/issues/10937)
- Fixed a crash in terrain sampling if any points have an undefined position due to being outside the rectangle. [#10931](https://github.com/CesiumGS/cesium/pull/10931)
- Fixed a bug where scale was not being applied to the top-level tileset geometric error. [#11047](https://github.com/CesiumGS/cesium/pull/11047)
- Updating Bing Maps top page hyperlink to Bing Maps ToU hyperlink [#11049](https://github.com/CesiumGS/cesium/pull/11049)

### 1.101 - 2023-01-02

#### Major Announcements :loudspeaker:

- Starting with version 1.102, CesiumJS will default to using a WebGL2 context for rendering. WebGL2 is widely supported on all platforms and this change will result in better feature support across devices, especially mobile.
  - WebGL1 will still be supported. If WebGL2 is not available, CesiumJS will automatically fall back to WebGL1.
  - In order to work in a WebGL2 context, any custom materials, custom primitive or custom shaders will need to be upgraded to use GLSL 300.
  - Otherwise to request a WebGL 1 context, set `requestWebgl1` to `true` when providing `ContextOptions` as shown below:
    ```js
    const viewer = new Viewer("cesiumContainer", {
      contextOptions: {
        requestWebgl1: true,
      },
    });
    ```

#### @cesium/engine

##### Additions :tada:

- Added `vertexShadowDarkness` parameter to `Globe` to control the amount of darkness of the vertex shadow when terrain lighting is enabled. [#10914](https://github.com/CesiumGS/cesium/pull/10914)
- Added experimental support for 3D Tiles voxels with the [`3DTILES_content_voxels`](https://github.com/CesiumGS/3d-tiles/tree/voxels/extensions/3DTILES_content_voxels) extension. The current implementation is intended for development use, as the voxel format has not yet been finalized and is subject to breaking changes without deprecation.

##### Fixes :wrench:

- Fixed a bug where the scale of a `PointPrimitive` was incorrect when `scaleByDistance` was set to a `NearFarScalar`. [#10912](https://github.com/CesiumGS/cesium/pull/10912)
- Fixed glTF models with a mix of Draco and non-Draco attributes. [#10936](https://github.com/CesiumGS/cesium/pull/10936)
- Fixed a bug where billboards with `alignedAxis` properties were not properly aligned in 2D and Columbus View. [#10965](https://github.com/CesiumGS/cesium/issues/10965)
- Fixed a bug where \*.ktx2 image loading from a URI failed. [#10869](https://github.com/CesiumGS/cesium/pull/10869)
- Fixed a bug where a `Model` would sometimes disappear when loaded in Columbus View. [#10945](https://github.com/CesiumGS/cesium/pull/10945)
- Fixed a bug where the entity collection of a `GpxDataSource` did not have the `owner` property set. [#10921](https://github.com/CesiumGS/cesium/issues/10921)
- Fixed the JSDoc and TypeScript definitions of arguments in `Matrix2.multiplyByScalar`, `Matrix3.multiplyByScalar`, and several functions in the `S2Cell` class. [#10899](https://github.com/CesiumGS/cesium/pull/10899)
- Fixed a bug where `result` parameters were omitted from the TypeScript definitions. [#10864](https://github.com/CesiumGS/cesium/issues/10864)

#### Deprecated :hourglass_flowing_sand:

- `ContextOptions.requestWebgl2` was deprecated in CesiumJS 1.101 and will be removed in 1.102. Instead, CesiumJS will default to using a WebGL2 context for rendering. Use `ContextOptions.requestWebgl1` to request a WebGL1 or WebGL2 context.

#### @cesium/widgets

##### Additions :tada:

- Added `viewerVoxelInspectorMixin` and `VoxelInspector` to support experimental 3D Tiles voxels.

### 1.100 - 2022-12-01

#### Major Announcements :loudspeaker:

- CesiumJS is now published alongside two smaller packages `@cesium/engine` and `@cesium/widgets` [#10824](https://github.com/CesiumGS/cesium/pull/10824):
  - The source code has been paritioned into two folders: `packages/engine` and `packages/widgets`.
  - These workspaces packages will follow semantic versioning.
  - These workspaces packages will be published as ES modules with TypeScript definitions.
  - In the combined CesiumJS release, the `Source` folder only contains the following:
    - `Cesium.js`
    - `Cesium.d.ts`
    - `Assets`
    - `ThirdParty`
    - `Widgets`(CSS files only)
  - The ability to import modules and TypeScript definitions from individual files has been removed. Any imports should originate from the `cesium` module (`import { Cartesian3 } from "cesium";`) or the combined `Cesium.js` file (`import { Cartesian3 } from "Source/Cesium.js";`);

#### Breaking Changes :mega:

- The viewer parameter in `KmlTour.prototype.play` was removed. Instead of a `Viewer`, pass a `CesiumWidget` instead. [#10845](https://github.com/CesiumGS/cesium/pull/10845)

### 1.99 - 2022-11-01

#### Major Announcements :loudspeaker:

- Starting with version 1.100, CesiumJS will be published alongside two smaller packages `@cesium/engine` and `@cesium/widgets` [#10824](https://github.com/CesiumGS/cesium/pull/10824):
  - The source code will been paritioned into two folders: `packages/engine` and `packages/widgets`.
  - These workspaces packages will follow semantic versioning.
  - These workspaces packages will be published as ES modules with TypeScript definitions.
  - The combined CesiumJS release will continue to be published, however, the `Source` folder will only contain the following:
    - `Cesium.js`
    - `Cesium.d.ts`
    - `Assets`
    - `ThirdParty`
    - `Widgets`(CSS files only)
  - The ability to import modules and TypeScript definitions from individual files will been removed. Any imports should originate from the `cesium` module (`import { Cartesian3 } from "cesium";`) or the combined `Cesium.js` file (`import { Cartesian3 } from "Source/Cesium.js";`);

#### Breaking Changes :mega:

- The polyfills `requestAnimationFrame` and `cancelAnimationFrame` have been removed. Use the native browser methods instead. [#10579](https://github.com/CesiumGS/cesium/pull/10579)

##### Additions :tada:

- Added support for I3S 3D Object and IntegratedMesh Layers. [#9634](https://github.com/CesiumGS/cesium/pull/9634)

##### Deprecated :hourglass_flowing_sand:

- The viewer parameter in `KmlTour.prototype.play` was deprecated in Cesium 1.99. It will be removed in 1.100. Instead of a `Viewer`, pass a `CesiumWidget` instead. [#10845](https://github.com/CesiumGS/cesium/pull/10845)

##### Fixes :wrench:

- Fixed a bug where the scale of a `Model` was being incorrectly applied to its bounding sphere. [#10855](https://github.com/CesiumGS/cesium/pull/10855)
- Fixed a bug where rendering a `Model` with image-based lighting while specular environment maps were unsupported caused a crash. [#10859](https://github.com/CesiumGS/cesium/pull/10859)
- Fixed a bug where request render mode was broken when a ground primitive is added. [#10756](https://github.com/CesiumGS/cesium/issues/10756)

### 1.98.1 - 2022-10-03

- This is an npm only release to fix the improperly published 1.98.

### 1.98 - 2022-10-03

#### Breaking Changes :mega:

- As of the previous release (1.97), `new Model()` is an internal constructor and must not be used directly. Use `Model.fromGltf()` instead. [#10778](https://github.com/CesiumGS/cesium/pull/10778)
- The `.getPropertyNames` methods of `Cesium3DTileFeature`, `Cesium3DTilePointFeature`, and `ModelFeature` have been removed. Use the `.getPropertyIds` methods instead.

##### Additions :tada:

- Added support for the `WEB3D_quantized_attributes` extension found in some glTF 1.0 models. [#10758](https://github.com/CesiumGS/cesium/pull/10758)

##### Fixes :wrench:

- Fixed a bug where instanced models without normals would not render. [#10765](https://github.com/CesiumGS/cesium/pull/10765)
- Fixed a regression where `i3dm` with scale and without rotation would render incorrectly. [#10808](https://github.com/CesiumGS/cesium/pull/10808)
- Fixed a regression where instanced feature IDs were not processed correctly [#10771](https://github.com/CesiumGS/cesium/pull/10771)
- Fixed a regression where `Cesium3DTileFeature.setProperty()` was not creating properties for unknown property IDs. [#10775](https://github.com/CesiumGS/cesium/pull/10775)
- Fixed a regression where `pnts` tiles with `3DTILES_draco_point_compression` and <= 8 quantization bits were being rendered incorrectly. [#10794](https://github.com/CesiumGS/cesium/pull/10794)
- Fixed a regression where glTF models with unused nodes would crash [#10813](https://github.com/CesiumGS/cesium/pull/10813)
- Fixed a regression where tilesets would not load in multiple `Viewer`s. [#10828](https://github.com/CesiumGS/cesium/pull/10828)
- Fixed a bug where camera would not follow the `Viewer.trackedEntity` if it had a model with a `HeightReference` other than `NONE`. [#10805](https://github.com/CesiumGS/cesium/pull/10805)
- Fixed a bug where calling `removeAll` on a `ClippingPlaneCollection` attached to a `Model` would cause a crash. [#10827](https://github.com/CesiumGS/cesium/pull/10827)
- Fixed a bug where replacing a `Model`'s `ClippingPlaneCollection` with one of the same length would cause a crash. [#10831](https://github.com/CesiumGS/cesium/pull/10831)
- Fixed a bug where KMLs with a NetworkLink with viewRefreshMode=='onRegion' would cause Cesium to make numerous resource requests and possibly trigger an out of memory error. [#10790](https://github.com/CesiumGS/cesium/pull/10790)
- Fixed a bug where calling `Vector3DTileContent.getFeature` before a render update could result in no feature being returned. [#10819](https://github.com/CesiumGS/cesium/pull/10819)

### 1.97 - 2022-09-01

#### Major Announcements :loudspeaker:

- CesiumJS has switched to a new architecture for loading glTF models and tilesets to enable:
  - User-defined GLSL shaders via [`CustomShader`](Documentation/CustomShaderGuide/README.md)
  - Support for [3D Tiles Next](https://cesium.com/blog/2021/11/10/introducing-3d-tiles-next/) metadata extensions: [`EXT_structural_metadata`](https://github.com/CesiumGS/glTF/tree/proposal-EXT_structural_metadata/extensions/2.0/Vendor/EXT_structural_metadata), [`EXT_mesh_features`](https://github.com/CesiumGS/glTF/tree/proposal-EXT_mesh_features/extensions/2.0/Vendor/EXT_mesh_features) and [`EXT_instance_features`](https://github.com/CesiumGS/glTF/tree/3d-tiles-next/extensions/2.0/Vendor/EXT_instance_features)
  - Support for [`EXT_mesh_gpu_instancing`](https://github.com/KhronosGroup/glTF/tree/main/extensions/2.0/Vendor/EXT_mesh_gpu_instancing)
  - Support for [`EXT_meshopt_compression`](https://github.com/KhronosGroup/glTF/tree/main/extensions/2.0/Vendor/EXT_meshopt_compression)
  - Texture caching across different tiles
  - Numerous bug fixes
- Usage notes for the new glTF architecture:
  - Those using `ModelExperimental.fromGltf()` should now use `Model.fromGltf()`.
  - The `enableModelExperimental` flag was removed, as tilesets and entities always use the new architecture.
  - The new implementation of `Model` uses the same public API as before, so no other changes are necessary.

#### Breaking Changes :mega:

- glTF 1.0 assets are no longer fully supported. glTF 1.0 techniques are converted to PBR materials where possible, but more complex techniques will no longer function correctly. If custom GLSL shaders are needed, use `CustomShader` instead. [#10648](https://github.com/CesiumGS/cesium/pull/10648)
- The glTF 2.0 extension `KHR_techniques_webgl` and `KHR_materials_common` are also no longer fully supported. Materials are converted to PBR materials where possible.
- Support for rendering instanced models on the CPU has been removed.
- `Model.gltf`, `Model.basePath`, `Model.pendingTextureLoads` (properties), and `Model.dequantizeInShader` (constructor option) have been removed.
- `ModelMesh` and `ModelMaterial` have been removed.
- `new Model()` is an internal constructor and must not be used directly. Use `Model.fromGltf()` instead. [#10778](https://github.com/CesiumGS/cesium/pull/10778)

##### Additions :tada:

- `Model` can now classify other assets with a given `classificationType`. [#10623](https://github.com/CesiumGS/cesium/pull/10623)
- `Model` now supports back face culling for point clouds. [#10703](https://github.com/CesiumGS/cesium/pull/10703)
- Export asset files such as CSS in `package.json`, allowing bundlers to import without additional configuration. [#9212](https://github.com/CesiumGS/cesium/pull/9212)
- The `sideEffects` field in `package.json` is now specified, allowing more conservative bundlers like Webpack to enable tree shaking by default. [#10714](https://github.com/CesiumGS/cesium/pull/10714)
- Model entities now support `CustomShader`. [#10747](https://github.com/CesiumGS/cesium/pull/10747)

##### Fixes :wrench:

- Fixed bug with `Viewer.flyTo` where camera could go underground when target is an `Entity` with `ModelGraphics` with `HeightReference.CLAMP_TO_GROUND` or `HeightReference.RELATIVE_TO_GROUND`. [#10631](https://github.com/CesiumGS/cesium/pull/10631)
- Fixed issues running CesiumJS under Node.js when using ES modules. [#10684](https://github.com/CesiumGS/cesium/issues/10684)
- Fixed the incorrect lighting of instanced models. [#10690](https://github.com/CesiumGS/cesium/pull/10690)
- Fixed developer error with `Camera.flyTo` with an `orientation` and a `Rectangle` value for `destination`. [#10704](https://github.com/CesiumGS/cesium/issues/10704)
- Fixed rendering bug with points in .vctr format, where points wouldn't show until picked or styled. [#10707](https://github.com/CesiumGS/cesium/pull/10707)
- Fixed bounding volume calculations for glTF models with `KHR_mesh_quantization` and normalized positions. [#10741](https://github.com/CesiumGS/cesium/pull/10741)

### 1.96 - 2022-08-01

##### Major Announcements :loudspeaker:

- Built `Cesium.js` is no longer AMD format. This may or may not be a breaking change depending on how you use Cesium in your app. See our [blog post](https://cesium.com/blog/2022/07/19/build-tooling-updates-coming-to-cesiumjs/) for the full details. [#10399](https://github.com/CesiumGS/cesium/pull/10399)
  - Built `Cesium.js` has gone from `12.5MB` to `8.4MB` unminified and from `4.3MB` to `3.6MB` minified. `Cesium.js.map` has gone from `22MB` to `17.2MB`.
  - If you were ingesting individual ESM-style modules from the combined file `Build/Cesium/Cesium.js` or `Build/CesiumUnminified/Cesium.js`, instead use `Build/Cesium/index.js` or `Build/CesiumUnminified/index.js` respectively.
  - Using ESM from `Source` will require a bundler to resolve third party node dependencies.
  - `CESIUM_BASE_URL` should be set to either `Build/Cesium` or `Build/CesiumUnminified`.

##### Breaking Changes :mega:

- `Model.boundingSphere` now returns the bounding sphere in ECEF coordinates instead of the local coordinate system. [#10589](https://github.com/CesiumGS/cesium/pull/10589)
- `Cesium3DTileStyle.readyPromise` and `Cesium3DTileStyle.ready` have been removed. If loading a style from a url, use `Cesium3DTileStyle.fromUrl` instead. [#10348](https://github.com/CesiumGS/cesium/pull/10348)

##### Additions :tada:

- Models and tilesets that use the `CESIUM_primitive_outline` extension can now toggle outlines at runtime with the `showOutline` property. Furthermore, the color of the outlines can now be controlled by the `outlineColor` property. [#10506](https://github.com/CesiumGS/cesium/pull/10506)
- Added optional `blurActiveElementOnCanvasFocus` option to set the behavior of blurring the active element when interacting with the canvas. [#10518](https://github.com/CesiumGS/cesium/pull/10518)
- Added `ModelExperimental.getNode` to allow users to modify the transforms of model nodes at runtime. [#10540](https://github.com/CesiumGS/cesium/pull/10540)
- Added support for point cloud styling for tilesets loaded with `ModelExperimental`. [#10569](https://github.com/CesiumGS/cesium/pull/10569)
- Upgraded earcut from version 2.2.2 to version 2.2.4 which includes 10-15% better performance in triangulation. [#10593](https://github.com/CesiumGS/cesium/pull/10593)

##### Fixes :wrench:

- Fixed crash when loading glTF models with the `EXT_mesh_features` and `EXT_structural_metadata` extensions without `channels` property. [#10511](https://github.com/CesiumGS/cesium/pull/10511)
- Fixed a crash in the 3D Tiles Feature Styling sandcastle that occurred when using `ModelExperimental`. [#10514](https://github.com/CesiumGS/cesium/pull/10514)
- Fixed improper handling of double-sided materials in `ModelExperimental`. [#10507](https://github.com/CesiumGS/cesium/pull/10507)
- Fixed a bug where the alpha component of `model.color` would not update in the 3D Models Coloring sandcastle when using `ModelExperimental`. [#10519](https://github.com/CesiumGS/cesium/pull/10519)
- Fixed a bug where .cmpt files were not cached correctly in `ModelExperimental`. [#10524](https://github.com/CesiumGS/cesium/pull/10524)
- Fixed a crash in the 3D Tiles Formats sandcastle when loading draco-compressed point clouds with `ModelExperimental`. [#10521](https://github.com/CesiumGS/cesium/pull/10521)
- Fixed a bug where per-feature post-processing was not working with `ModelExperimental`. [#10528](https://github.com/CesiumGS/cesium/pull/10528)
- Fixed error in `loadAndExecuteScript` and favorite icon lost in sandcaslte when CesiumJS was running in cross-origin isloated evironment.[#10515](https://github.com/CesiumGS/cesium/pull/10515)
- Fixed a bug where `Viewer.zoomTo` would continuously throw errors if a `Cesium3DTileset` failed to load.[#10523](https://github.com/CesiumGS/cesium/pull/10523)
- Fixed a bug where styles would not apply to tilesets if they were applied while the tileset was hidden. [#10582](https://github.com/CesiumGS/cesium/pull/10582)
- Fixed a bug where `.i3dm` models with quantized positions were not being correctly loaded by `ModelExperimental`. [#10598](https://github.com/CesiumGS/cesium/pull/10598)
- Fixed a bug where dynamic geometry was not marked as `ready`. [#10517](https://github.com/CesiumGS/cesium/issues/10517)

##### Deprecated :hourglass_flowing_sand:

- Support for rendering instanced models on the CPU has been deprecated and will be removed in CesiumJS 1.97. [#10589](https://github.com/CesiumGS/cesium/pull/10589)
- The polyfills `requestAnimationFrame` and `cancelAnimationFrame` have been deprecated and will be removed in 1.99. Use the native browser methods instead. [#10579](https://github.com/CesiumGS/cesium/pull/10579)

### 1.95 - 2022-07-01

##### Breaking Changes :mega:

- Tilesets rendered with `ModelExperimental` must set `projectTo2D` to true in order to be accurately projected and rendered in 2D / CV mode. [#10440](https://github.com/CesiumGS/cesium/pull/10440)

##### Additions :tada:

- Memory statistics for `ModelExperimental` now appear in the `Cesium3DTilesInspector`. This includes binary metadata memory, which is not counted by `Model`. [#10397](https://github.com/CesiumGS/cesium/pull/10397)
- Memory statistics for `ResourceCache` (used by `ModelExperimental`) now appear in the `Cesium3DTilesInspector`. [#10413](https://github.com/CesiumGS/cesium/pull/10413)
- Added support for rendering individual models in 2D / CV using `ModelExperimental`. [#10419](https://github.com/CesiumGS/cesium/pull/10419)
- Added support for rendering instanced tilesets in 2D / CV using `ModelExperimental`. [#10433](https://github.com/CesiumGS/cesium/pull/10433)
- Added `modelUpAxis` and `modelForwardAxis` constructor options to `Cesium3DTileset` [#10439](https://github.com/CesiumGS/cesium/pull/10439)
- Added `heightReference` to `ModelExperimental`. [#10448](https://github.com/CesiumGS/cesium/pull/10448)
- Added `silhouetteSize` and `silhouetteColor` to `ModelExperimental`. [#10457](https://github.com/CesiumGS/cesium/pull/10457)
- Added support for mipmapped textures in `ModelExperimental`. [#10231](https://github.com/CesiumGS/cesium/issues/10231)
- Added `distanceDisplayCondition` to `ModelExperimental`. [#10481](https://github.com/CesiumGS/cesium/pull/10481)
- Added support for `AGI_articulations` to `ModelExperimental`. [#10479](https://github.com/CesiumGS/cesium/pull/10479)
- Added `credit` to `ModelExperimental`. [#10489](https://github.com/CesiumGS/cesium/pull/10489)
- Added `asynchronous` to `ModelExperimental.fromGltf`. [#10490](https://github.com/CesiumGS/cesium/pull/10490)
- Added `id` to `ModelExperimental`. [#10491](https://github.com/CesiumGS/cesium/pull/10491)
- `ExperimentalFeatures.enableModelExperimental` now enables `ModelExperimental` for entities and CZML in addition to 3D Tiles. [#10492](https://github.com/CesiumGS/cesium/pull/10492)

##### Fixes :wrench:

- Fixed `FeatureDetection` for Microsoft Edge. [#10429](https://github.com/CesiumGS/cesium/pull/10429)
- Fixed broken links in documentation of `CesiumTerrainProvider`. [#7478](https://github.com/CesiumGS/cesium/issues/7478)
- Warn if `Cesium3DTile` content.uri property is empty, and load empty tile. [#7263](https://github.com/CesiumGS/cesium/issues/7263)
- Updated text highlighting for code examples in documentation. [#10051](https://github.com/CesiumGS/cesium/issues/10051)
- Updated ModelExperimental shader defaults to match glTF spec. [#9992](https://github.com/CesiumGS/cesium/issues/9992)
- Fixed shadow rendering artifacts that appeared in `ModelExperimental`. [#10501](https://github.com/CesiumGS/cesium/pull/10501/)

##### Deprecated :hourglass_flowing_sand:

- The `.getPropertyNames` methods of `Cesium3DTileFeature`, `Cesium3DTilePointFeature`, and `ModelFeature` have been deprecated and will be removed in 1.98. Use the `.getPropertyIds` methods instead.

### 1.94.3 - 2022-06-10

- Fixed a crash with vector tilesets with lines when clamping to terrain or 3D tiles. [#10447](https://github.com/CesiumGS/cesium/pull/10447)

### 1.94.2 - 2022-06-03

- This is an npm only release to fix the improperly published 1.94.1.

### 1.94.1 - 2022-06-03

##### Additions :tada:

- Added support for rendering individual models in 2D / CV using `ModelExperimental`. [#10419](https://github.com/CesiumGS/cesium/pull/10419)

##### Fixes :wrench:

- Fixed `Cesium3DTileColorBlendMode.REPLACE` for certain tilesets. [#10424](https://github.com/CesiumGS/cesium/pull/10424)
- Fixed a crash when applying a style to a vector tileset with point features. [#10427](https://github.com/CesiumGS/cesium/pull/10427)

### 1.94 - 2022-06-01

##### Breaking Changes :mega:

- Removed individual image-based lighting parameters from `Model` and `Cesium3DTileset`. [#10388](https://github.com/CesiumGS/cesium/pull/10388)
- Models and tilesets rendered with `ModelExperimental` must set `enableDebugWireframe` to true in order for `debugWireframe` to work in WebGL1. [#10344](https://github.com/CesiumGS/cesium/pull/10344)
- Removed `ImagerySplitPosition` and `Scene.imagerySplitPosition`. Use `SplitDirection` and `Scene.splitPosition` instead.[#10418](https://github.com/CesiumGS/cesium/pull/10418)
- Tilesets and models should now specify image-based lighting parameters in `ImageBasedLighting` instead of as individual options. [#10226](https://github.com/CesiumGS/cesium/pull/10226)

##### Additions :tada:

- Added `Cesium3DTileStyle.fromUrl` for loading a style from a url. [#10348](https://github.com/CesiumGS/cesium/pull/10348)
- Added `IndexDatatype.fromTypedArray`. [#10350](https://github.com/CesiumGS/cesium/pull/10350)
- Added `ModelAnimationCollection.animateWhilePaused` and `ModelAnimation.animationTime` to allow explicit control over a model's animations. [#9339](https://github.com/CesiumGS/cesium/pull/9339)
- Replaced `options.gltf` with `options.url` in `ModelExperimental.fromGltf`. [#10371](https://github.com/CesiumGS/cesium/pull/10371)
- Added support for 2D / CV mode for non-instanced tilesets rendered with `ModelExperimental`. [#10384](https://github.com/CesiumGS/cesium/pull/10384)
- Added `PolygonGraphics.textureCoordinates`, `PolygonGeometry.textureCoordinates`, `CoplanarPolygonGeometry.textureCoordinates`, which override the default `stRotation`-based texture coordinate calculation behaviour with the provided texture coordinates, specified in the form of a `PolygonHierarchy` of `Cartesian2` points. [#10109](https://github.com/CesiumGS/cesium/pull/10109)

##### Fixes :wrench:

- Fixed the rendering issues related to order-independent translucency on iOS devices. [#10417](https://github.com/CesiumGS/cesium/pull/10417)
- Fixed the inaccurate computation of bounding spheres for models not centered at (0,0,0) in their local space. [#10395](https://github.com/CesiumGS/cesium/pull/10395)
- Fixed the inaccurate computation of bounding spheres for `ModelExperimental`. [#10339](https://github.com/CesiumGS/cesium/pull/10339/)
- Fixed error when destroying a 3D tileset before it has finished loading. [#10363](Fixes https://github.com/CesiumGS/cesium/issues/10363)
- Fixed race condition which can occur when updating `Cesium3DTileStyle` before its `readyPromise` has resolved. [#10345](https://github.com/CesiumGS/cesium/issues/10345)
- Fixed label background rendering. [#10342](https://github.com/CesiumGS/cesium/issues/10342)
- Enabled support for loading web assembly modules in Edge. [#6541](https://github.com/CesiumGS/cesium/pull/6541)
- Fixed crash for zero-area `region` bounding volumes in a 3D Tileset. [#10351](https://github.com/CesiumGS/cesium/pull/10351)
- Fixed `Cesium3DTileset.debugShowUrl` so that it works for implicit tiles too. [#10372](https://github.com/CesiumGS/cesium/issues/10372)
- Fixed crash when loading a tileset without a metadata schema but has external tilesets with tile or content metadata. [#10387](https://github.com/CesiumGS/cesium/pull/10387)
- Fixed winding order for negatively scaled models in `ModelExperimental`. [#10405](https://github.com/CesiumGS/cesium/pull/10405)
- Fixed error when calling `sampleTerrain` over a large area that required lots of tile requests. [#10425](https://github.com/CesiumGS/cesium/pull/10425)

##### Deprecated :hourglass_flowing_sand:

- `Cesium3DTileStyle` constructor parameters of `string` or `Resource` type have been deprecated and will be removed in CesiumJS 1.96. If loading a style from a url, use `Cesium3DTileStyle.fromUrl` instead. [#10348](https://github.com/CesiumGS/cesium/pull/10348)
- `Cesium3DTileStyle.readyPromise` and `Cesium3DTileStyle.ready` have been deprecated and will be removed in CesiumJS 1.96. If loading a style from a url, use `Cesium3DTileStyle.fromUrl` instead. [#10348](https://github.com/CesiumGS/cesium/pull/10348)
- `Model.gltf`, `Model.basePath`, `Model.pendingTextureLoads` (properties), and `Model.dequantizeInShader` (constructor option) have been deprecated and will be removed in CesiumJS 1.97. [#10415](https://github.com/CesiumGS/cesium/pull/10415)
- Support for glTF 1.0 assets has been deprecated and will be removed in CesiumJS 1.97. Please convert any glTF 1.0 assets to glTF 2.0. [#10414](https://github.com/CesiumGS/cesium/pull/10414)
- Support for the glTF extension `KHR_techniques_webgl` has been deprecated and will be removed in CesiumJS 1.97. If custom GLSL shaders are needed, use `CustomShader` instead. [#10414](https://github.com/CesiumGS/cesium/pull/10414)
- `Model.boundingSphere` currently returns results in the model's local coordinate system, but in CesiumJS 1.96 it will be changed to return results in ECEF coordinates. [#10415](https://github.com/CesiumGS/cesium/pull/10415)

### 1.93 - 2022-05-02

##### Breaking Changes :mega:

- Temporarily disable `Scene.orderIndependentTranslucency` by default on iPad and iOS due to a WebGL regression, see [#9827](https://github.com/CesiumGS/cesium/issues/9827). The old default will be restored once the issue has been resolved.

##### Additions :tada:

- Improved rendering of ground and sky atmosphere. [#10063](https://github.com/CesiumGS/cesium/pull/10063)
- Added support for morph targets in `ModelExperimental`. [#10271](https://github.com/CesiumGS/cesium/pull/10271)
- Added support for skins in `ModelExperimental`. [#10282](https://github.com/CesiumGS/cesium/pull/10282)
- Added support for animations in `ModelExperimental`. [#10314](https://github.com/CesiumGS/cesium/pull/10314)
- Added `debugWireframe` to `ModelExperimental`. [#10332](https://github.com/CesiumGS/cesium/pull/10332)
- Added `GeoJsonSource.process` to support adding features without removing existing entities, similar to `CzmlDataSource.process`. [#9275](https://github.com/CesiumGS/cesium/issues/9275)
- `KmlDataSource` now exposes the `camera` and `canvas` properties, which are used to provide information about the state of the `Viewer` when making network requests for a [`Link`](https://developers.google.com/kml/documentation/kmlreference#link). Passing these values in the constructor is now optional.
- Prevent text selection in the Timeline widget. [#10325](https://github.com/CesiumGS/cesium/pull/10325)

##### Fixes :wrench:

- Fixed `GoogleEarthEnterpriseImageryProvider.requestImagery`, `GridImageryProvider.requestImagery`, and `TileCoordinateImageryProvider.requestImagery` return types to match interface. [#10265](https://github.com/CesiumGS/cesium/issues/10265)
- Various property and return TypeScript definitions were corrected, and the `Event` class was made generic in order to support strongly typed event callbacks. [#10292](https://github.com/CesiumGS/cesium/pull/10292)
- Fixed debug label rendering in `Cesium3dTilesInspector`. [#10246](https://github.com/CesiumGS/cesium/issues/10246)
- Fixed a crash that occurred in `ModelExperimental` when loading a Draco-compressed model with tangents. [#10294](https://github.com/CesiumGS/cesium/pull/10294)
- Fixed an incorrect model matrix computation for `i3dm` tilesets that are loaded using `ModelExperimental`. [#10302](https://github.com/CesiumGS/cesium/pull/10302)
- Fixed race condition during billboard clamping when the height reference changes. [#10191](https://github.com/CesiumGS/cesium/issues/10191)
- Fixed ability to run `test` and other support tasks from within the release zip file. [#10311](https://github.com/CesiumGS/cesium/pull/10311)

### 1.92 - 2022-04-01

##### Breaking Changes :mega:

- Removed `Cesium.when`. Any `Promise` in the Cesium API has changed to the native `Promise` API. Code bases using cesium will likely need updates after this change. See the [upgrade guide](https://community.cesium.com/t/cesiumjs-is-switching-from-when-js-to-native-promises-which-will-be-a-breaking-change-in-1-92/17213) for instructions on how to update your code base to be compliant with native promises.
- `ArcGisMapServerImageryProvider.readyPromise` will not reject if there is a failure unless the request cannot be retried.
- `SingleTileImageryProvider.readyPromise` will not reject if there is a failure unless the request cannot be retried.
- Removed links to SpecRunner.html and related Jasmine files for running unit tests in browsers.

##### Additions :tada:

- Added experimental support for the [3D Tiles 1.1 draft](https://github.com/CesiumGS/3d-tiles/pull/666). [#10189](https://github.com/CesiumGS/cesium/pull/10189)
- Added support for `EXT_structural_metadata` property attributes in `CustomShader` [#10228](https://github.com/CesiumGS/cesium/pull/10228)
- Added partial support for `EXT_structural_metadata` property textures in `CustomShader` [#10247](https://github.com/CesiumGS/cesium/pull/10247)
- Added `minimumPixelSize`, `scale`, and `maximumScale` to `ModelExperimental`. [#10092](https://github.com/CesiumGS/cesium/pull/10092)
- `Cesium3DTileset` now has a `splitDirection` property, allowing the tileset to only be drawn on the left or right side of the screen. This is useful for visual comparison of tilesets. [#10193](https://github.com/CesiumGS/cesium/pull/10193)
- Added `lightColor` to `ModelExperimental` [#10207](https://github.com/CesiumGS/cesium/pull/10207)
- Added image-based lighting to `ModelExperimental`. [#10234](https://github.com/CesiumGS/cesium/pull/10234)
- Added clipping planes to `ModelExperimental`. [#10250](https://github.com/CesiumGS/cesium/pull/10250)
- Added `Cartesian2.clamp`, `Cartesian3.clamp`, and `Cartesian4.clamp`. [#10197](https://github.com/CesiumGS/cesium/pull/10197)
- Added a 'renderable' property to 'Fog' to disable its visual rendering while preserving tiles culling at a distance. [#10186](https://github.com/CesiumGS/cesium/pull/10186)
- Refactored metadata API so `tileset.metadata` and `content.group.metadata` are more symmetric with `content.metadata` and `tile.metadata`. [#10224](https://github.com/CesiumGS/cesium/pull/10224)

##### Fixes :wrench:

- Fixed `Scene` documentation for `msaaSamples` property. [#10205](https://github.com/CesiumGS/cesium/pull/10205)
- Fixed a bug where `pnts` tiles would crash when `Cesium.ExperimentalFeatures.enableModelExperimental` was true. [#10183](https://github.com/CesiumGS/cesium/pull/10183)
- Fixed an issue with Firefox and dimensionless SVG images. [#9191](https://github.com/CesiumGS/cesium/pull/9191)
- Fixed `ShadowMap` documentation for `options.pointLightRadius` type. [#10195](https://github.com/CesiumGS/cesium/pull/10195)
- Fixed evaluation of `minimumLevel` on metadataFailure for TileMapServiceImageryProvider. [#10198](https://github.com/CesiumGS/cesium/pull/10198)
- Fixed a bug where models without normals would render as solid black. Now, such models will use unlit shading. [#10237](https://github.com/CesiumGS/cesium/pull/10237)

##### Deprecated :hourglass_flowing_sand:

- `ImagerySplitDirection` and `Scene.imagerySplitPosition` have been deprecated and will be removed in CesiumJS 1.94. Use `SplitDirection` and `Scene.splitPosition` instead.
- Tilesets and models should now specify image-based lighting parameters in `ImageBasedLighting` instead of as individual options. The individual parameters are deprecated and will be removed in CesiumJS 1.94. [#10226](https://github.com/CesiumGS/cesium/pull/10226)

### 1.91 - 2022-03-01

##### Breaking Changes :mega:

- In Cesium 1.92, `when.js` will be removed and replaced with native promises. `Cesium.when` is deprecated and will be removed in 1.92. Any `Promise` returned from a function as of 1.92 will switch the native `Promise` API. Code bases using cesium will likely need updates after this change. See the [upgrade guide](https://community.cesium.com/t/cesiumjs-is-switching-from-when-js-to-native-promises-which-will-be-a-breaking-change-in-1-92/17213) for instructions on how to update your code base to be compliant with native promises.
- Fixed an inconsistently handled exception in `camera.getPickRay` that arises when the scene is not rendered. `camera.getPickRay` can now return undefined. [#10139](https://github.com/CesiumGS/cesium/pull/10139)

##### Additions :tada:

- Added MSAA support for WebGL2. Enabled in the `Viewer` constructor with the `msaaSamples` option and can be controlled through `Scene.msaaSamples`.
- glTF contents now use `ModelExperimental` by default. [#10055](https://github.com/CesiumGS/cesium/pull/10055)
- Added the ability to toggle back-face culling in `ModelExperimental`. [#10070](https://github.com/CesiumGS/cesium/pull/10070)
- Added `depthPlaneEllipsoidOffset` to `Viewer` and `Scene` constructors to address rendering artifacts below the WGS84 ellipsoid. [#9200](https://github.com/CesiumGS/cesium/pull/9200)
- Added support for `debugColorTiles` in `ModelExperimental`. [#10071](https://github.com/CesiumGS/cesium/pull/10071)
- Added support for shadows in `ModelExperimental`. [#10077](https://github.com/CesiumGS/cesium/pull/10077)
- Added `packArray` and `unpackArray` for matrix types. [#10118](https://github.com/CesiumGS/cesium/pull/10118)
- Added more affine transformation helper functions to `Matrix2`, `Matrix3`, and `Matrix4`. [#10124](https://github.com/CesiumGS/cesium/pull/10124)
  - Added `setScale`, `setUniformScale`, `setRotation`, `getRotation`, and `multiplyByUniformScale` to `Matrix2`.
  - Added `setScale`, `setUniformScale`, `setRotation`, and `multiplyByUniformScale` to `Matrix3`.
  - Added `setUniformScale`, `setRotation`, `getRotation`, and `fromRotation` to `Matrix4`.
- Added `AxisAlignedBoundingBox.fromCorners`. [#10130](https://github.com/CesiumGS/cesium/pull/10130)
- Added `BoundingSphere.fromTransformation`. [#10130](https://github.com/CesiumGS/cesium/pull/10130)
- Added `OrientedBoundingBox.fromTransformation`, `OrientedBoundingBox.computeCorners`, and `OrientedBoundingBox.computeTransformation`. [#10130](https://github.com/CesiumGS/cesium/pull/10130)
- Added `Rectangle.subsection`. [#10130](https://github.com/CesiumGS/cesium/pull/10130)
- Added option to show tileset credits on screen. [#10144](https://github.com/CesiumGS/cesium/pull/10144)
- glTF copyrights now appear under the credits display. [#10138](https://github.com/CesiumGS/cesium/pull/10138)
- Credits are now sorted based on their number of occurrences. [#10141](https://github.com/CesiumGS/cesium/pull/10141)

##### Fixes :wrench:

- Fixed a bug where updating `ModelExperimental`'s model matrix would not update its bounding sphere. [#10078](https://github.com/CesiumGS/cesium/pull/10078)
- Fixed feature ID texture artifacts on Safari. [#10111](https://github.com/CesiumGS/cesium/pull/10111)
- Fixed a bug where a translucent shader applied to a `ModelExperimental` with opaque features was not being rendered. [#10110](https://github.com/CesiumGS/cesium/pull/10110)

### 1.90 - 2022-02-01

##### Additions :tada:

- Feature IDs for styling and picking in `ModelExperimental` can now be selected via `(tileset|model).featureIdIndex` and `(tileset|model).instanceFeatureIdIndex`. [#10018](https://github.com/CesiumGS/cesium/pull/10018)
- Added support for all types of feature IDs in `CustomShader`. [#10018](https://github.com/CesiumGS/cesium/pull/10018)
- Moved documentation for `CustomShader` into `Documentation/CustomShaderGuide/` to make it more discoverable. [#10054](https://github.com/CesiumGS/cesium/pull/10054)
- Added getters `Cesium3DTileFeature.featureId` and `ModelFeature.featureId` so the feature ID or batch ID can be accessed from a picked feature. [#10022](https://github.com/CesiumGS/cesium/pull/10022)
- Added `I3dmLoader` to transcode .i3dm to `ModelExperimental`. [#9968](https://github.com/CesiumGS/cesium/pull/9968)
- Added `PntsLoader` to transcode .pnts to `ModelExperimental`. [#9978](https://github.com/CesiumGS/cesium/pull/9978)
- Added point cloud attenuation support to `ModelExperimental`. [#9998](https://github.com/CesiumGS/cesium/pull/9998)

##### Fixes :wrench:

- Fixed an error when loading GeoJSON with null `stroke` or `fill` properties but valid opacity values. [#9717](https://github.com/CesiumGS/cesium/pull/9717)
- Fixed `scene.pickTranslucentDepth` for translucent point clouds with eye dome lighting. [#9991](https://github.com/CesiumGS/cesium/pull/9991)
- Added a setter for `tileset.pointCloudShading` that throws if set to `undefined` to clarify that this is disallowed. [#9998](https://github.com/CesiumGS/cesium/pull/9998)
- Fixes handling .b3dm `_BATCHID` accessors in `ModelExperimental` [#10008](https://github.com/CesiumGS/cesium/pull/10008) and [10031](https://github.com/CesiumGS/cesium/pull/10031)
- Fixed path entity being drawn when data is unavailable [#1704](https://github.com/CesiumGS/cesium/pull/1704)
- Fixed setting `tileset.imageBasedLightingFactor` has no effect on i3dm tile content. [#10020](https://github.com/CesiumGS/cesium/pull/10020)
- Zooming out is no longer sluggish when close to `screenSpaceCameraController.minimumDistance`. [#9932](https://github.com/CesiumGS/cesium/pull/9932)
- Fixed Particle System Weather sandcastle demo to work with new ES6 rules. [#10045](https://github.com/CesiumGS/cesium/pull/10045)

### 1.89 - 2022-01-03

##### Breaking Changes :mega:

- Removed `Scene.debugShowGlobeDepth`. [#9965](https://github.com/CesiumGS/cesium/pull/9965)
- Removed `CesiumInspectorViewModel.globeDepth` and `CesiumInspectorViewModel.pickDepth`. [#9965](https://github.com/CesiumGS/cesium/pull/9965)
- `barycentricCoordinates` returns `undefined` when the input triangle is degenerate. [#9175](https://github.com/CesiumGS/cesium/pull/9175)

##### Additions :tada:

- Added a `pointSize` field to custom vertex shaders for more control over shading point clouds. [#9960](https://github.com/CesiumGS/cesium/pull/9960)
- Added `lambertDiffuseMultiplier` property to Globe object to enhance terrain lighting. [#9878](https://github.com/CesiumGS/cesium/pull/9878)
- Added `getFeatureInfoUrl` option to `WebMapServiceImageryProvider` which reads the getFeatureInfo request URL for WMS service if it differs with the getCapabilities URL. [#9563](https://github.com/CesiumGS/cesium/pull/9563)
- Added `tileset.enableModelExperimental` so tilesets with `Model` and `ModelExperimental` can be mixed in the same scene. [#9982](https://github.com/CesiumGS/cesium/pull/9982)

##### Fixes :wrench:

- Fixed handling of vec3 vertex colors in `ModelExperimental`. [#9955](https://github.com/CesiumGS/cesium/pull/9955)
- Fixed handling of Draco quantized vec3 vertex colors in `ModelExperimental`. [#9957](https://github.com/CesiumGS/cesium/pull/9957)
- Fixed handling of vec3 vertex colors in `CustomShaderPipelineStage`. [#9964](https://github.com/CesiumGS/cesium/pull/9964)
- Fixes how `Camera.changed` handles changes in `heading`. [#9970](https://github.com/CesiumGS/cesium/pull/9970)
- Fixed handling of subtree root transforms in `Implicit3DTileContent`. [#9971](https://github.com/CesiumGS/cesium/pull/9971)
- Fixed issue in `ModelExperimental` where indices were not the correct data type after draco decode. [#9974](https://github.com/CesiumGS/cesium/pull/9974)
- Fixed WMS 1.3.0 `GetMap` `bbox` parameter so that it follows the axis ordering as defined in the EPSG database. [#9797](https://github.com/CesiumGS/cesium/pull/9797)
- Fixed `KmlDataSource` so that it can handle relative URLs for additional elements - video, audio, iframe etc. [#9328](https://github.com/CesiumGS/cesium/pull/9328)

### 1.88 - 2021-12-01

##### Fixes :wrench:

- Fixed a bug with .ktx2 textures having an incorrect minification filter. [#9876](https://github.com/CesiumGS/cesium/pull/9876/)
- Fixed incorrect diffuse texture alpha in glTFs with the `KHR_materials_pbrSpecularGlossiness` extension. [#9943](https://github.com/CesiumGS/cesium/pull/9943)

### 1.87.1 - 2021-11-09

##### Additions :tada:

- Added experimental implementations of [3D Tiles Next](https://github.com/CesiumGS/3d-tiles/tree/main/next). The following extensions are supported:
  - [3DTILES_content_gltf](https://github.com/CesiumGS/3d-tiles/tree/main/extensions/3DTILES_content_gltf) for using glTF models directly as tile contents
  - [3DTILES_metadata](https://github.com/CesiumGS/3d-tiles/tree/main/extensions/3DTILES_metadata) for adding structured metadata to tilesets, tiles, or groups of tile content
  - [EXT_mesh_features](https://github.com/KhronosGroup/glTF/pull/2082) for adding feature identification and feature metadata to glTF models
  - [3DTILES_implicit_tiling](https://github.com/CesiumGS/3d-tiles/tree/main/extensions/3DTILES_implicit_tiling) for a compact representation of quadtrees and octrees
  - [3DTILES_bounding_volume_S2](https://github.com/CesiumGS/3d-tiles/tree/main/extensions/3DTILES_bounding_volume_S2) for [S2](https://s2geometry.io/) bounding volumes
  - [3DTILES_multiple_contents](https://github.com/CesiumGS/3d-tiles/tree/main/extensions/3DTILES_multiple_contents) for storing multiple contents within a single tile
- Added `ModelExperimental`, a new experimental architecture for loading glTF models. It is disabled by default; set `ExperimentalFeatures.enableModelExperimental = true` to enable it.
- Added `CustomShader` class for styling `Cesium3DTileset` or `ModelExperimental` with custom GLSL shaders
- Added Sandcastle examples for 3D Tiles Next: [Photogrammetry Classification](http://sandcastle.cesium.com/index.html?src=3D%20Tiles%20Next%20Photogrammetry%20Classification.html&label=3D%20Tiles%20Next), [CDB Yemen](http://sandcastle.cesium.com/index.html?src=3D%20Tiles%20Next%20CDB%20Yemen.html&label=3D%20Tiles%20Next), and [S2 Globe](http://sandcastle.cesium.com/index.html?src=3D%20Tiles%20Next%20S2%20Globe.html&label=3D%20Tiles%20Next)

### 1.87 - 2021-11-01

##### Additions :tada:

- Added `ScreenOverlay` support to `KmlDataSource`. [#9864](https://github.com/CesiumGS/cesium/pull/9864)
- Added back some support for Draco attribute quantization as a workaround until a full fix in the next Draco version. [#9904](https://github.com/CesiumGS/cesium/pull/9904)
- Added `CumulusCloud.color` for customizing cloud colors. [#9877](https://github.com/CesiumGS/cesium/pull/9877)

##### Fixes :wrench:

- Point cloud styles that reference a missing property now treat the missing property as `undefined` rather than throwing an error. [#9882](https://github.com/CesiumGS/cesium/pull/9882)
- Fixed Draco attribute quantization in point clouds. [#9908](https://github.com/CesiumGS/cesium/pull/9908)
- Fixed crashes caused by the cloud noise texture exceeding WebGL's maximum supported texture size. [#9885](https://github.com/CesiumGS/cesium/pull/9885)
- Updated third-party zip.js library to 2.3.12 to fix compatibility with Webpack 4. [#9897](https://github.com/cesiumgs/cesium/pull/9897)

### 1.86.1 - 2021-10-15

##### Fixes :wrench:

- Fixed zip.js configurations causing CesiumJS to not work with Node 16. [#9861](https://github.com/CesiumGS/cesium/pull/9861)
- Fixed a bug in `Rectangle.union` with rectangles that span the entire globe. [#9866](https://github.com/CesiumGS/cesium/pull/9866)

### 1.86 - 2021-10-01

##### Breaking Changes :mega:

- Updated to Draco 1.4.1 and temporarily disabled attribute quantization. [#9847](https://github.com/CesiumGS/cesium/issues/9847)

##### Fixes :wrench:

- Fixed incorrect behavior in `CameraFlightPath` when using Columbus View. [#9192](https://github.com/CesiumGS/cesium/pull/9192)

### 1.85 - 2021-09-01

##### Breaking Changes :mega:

- Removed `Scene.terrainExaggeration` and `options.terrainExaggeration` for `CesiumWidget`, `Viewer`, and `Scene`, which were deprecated in CesiumJS 1.83. Use `Globe.terrainExaggeration` instead.

##### Additions :tada:

- Added `CloudCollection` and `CumulusCloud` for adding procedurally generated clouds to a scene. [#9737](https://github.com/CesiumGS/cesium/pull/9737)
- `BingMapsGeocoderService` now takes an optional [Culture Code](https://docs.microsoft.com/en-us/bingmaps/rest-services/common-parameters-and-types/supported-culture-codes) for localizing results. [#9729](https://github.com/CesiumGS/cesium/pull/9729)

##### Fixes :wrench:

- Fixed several crashes related to point cloud eye dome lighting. [#9719](https://github.com/CesiumGS/cesium/pull/9719)

### 1.84 - 2021-08-02

##### Breaking Changes :mega:

- Dropped support for Internet Explorer, which was deprecated in CesiumJS 1.83.

##### Additions :tada:

- Added a `polylinePositions` getter to `Cesium3DTileFeature` that gets the decoded positions of a polyline vector feature. [#9684](https://github.com/CesiumGS/cesium/pull/9684)
- Added `ImageryLayerCollection.pickImageryLayers`, which determines the imagery layers that are intersected by a pick ray. [#9651](https://github.com/CesiumGS/cesium/pull/9651)

##### Fixes :wrench:

- Fixed an issue where styling vector points based on their batch table properties would crash. [#9692](https://github.com/CesiumGS/cesium/pull/9692)
- Fixed an issue in `TileBoundingRegion.distanceToCamera` that caused incorrect results when the camera was on the opposite site of the globe. [#9678](https://github.com/CesiumGS/cesium/pull/9678)
- Fixed an error with removing a CZML datasource when the clock interval has a duration of zero. [#9637](https://github.com/CesiumGS/cesium/pull/9637)
- Fixed the ability to set a material's image to `undefined` and `Material.DefaultImageId`. [#9644](https://github.com/CesiumGS/cesium/pull/9644)
- Fixed render crash when creating a `polylineVolume` with very close points. [#9669](https://github.com/CesiumGS/cesium/pull/9669)
- Fixed a bug in `PolylineGeometry` that incorrectly shifted colors when duplicate positions were removed. [#9676](https://github.com/CesiumGS/cesium/pull/9676)
- Fixed the calculation of `OrientedBoundingBox.distancedSquaredTo` such that they handle `halfAxes` with magnitudes near zero. [#9670](https://github.com/CesiumGS/cesium/pull/9670)
- Fixed a crash that would hang the browser if a `Label` was created with a soft hyphen in its text. [#9682](https://github.com/CesiumGS/cesium/pull/9682)
- Fixed the incorrect calculation of `distanceSquaredTo` in `BoundingSphere`. [#9686](https://github.com/CesiumGS/cesium/pull/9686)

### 1.83 - 2021-07-01

##### Breaking Changes :mega:

- Dropped support for KTX1 and Crunch textures; use the [`ktx2ktx2`](https://github.com/KhronosGroup/KTX-Software) converter tool to update existing KTX1 files.

##### Additions :tada:

- Added support for KTX2 and Basis Universal compressed textures. [#9513](https://github.com/CesiumGS/cesium/issues/9513)
  - Added support for glTF models with the [`KHR_texture_basisu`](https://github.com/KhronosGroup/glTF/blob/master/extensions/2.0/Khronos/KHR_texture_basisu/README.md) extension.
  - Added support for 8-bit, 16-bit float, and 32-bit float KTX2 specular environment maps.
  - Added support for KTX2 images in `Material`.
  - Added new `PixelFormat` and `WebGLConstants` enums from WebGL extensions `WEBGL_compressed_texture_etc`, `WEBGL_compressed_texture_astc`, and `EXT_texture_compression_bptc`.
- Added dynamic terrain exaggeration with `Globe.terrainExaggeration` and `Globe.terrainExaggerationRelativeHeight`. [#9603](https://github.com/CesiumGS/cesium/pull/9603)
- Added `CustomHeightmapTerrainProvider`, a simple `TerrainProvider` that gets height values from a callback function. [#9604](https://github.com/CesiumGS/cesium/pull/9604)
- Added the ability to hide outlines on OSM Buildings and other tilesets and glTF models using the `CESIUM_primitive_outline` extension. [#8959](https://github.com/CesiumGS/cesium/issues/8959)
- Added checks for supported 3D Tiles extensions. [#9552](https://github.com/CesiumGS/cesium/issues/9552)
- Added option to ignore extraneous colorspace information in glTF textures and `ImageBitmap`. [#9624](https://github.com/CesiumGS/cesium/pull/9624)
- Added `options.fadingEnabled` parameter to `ShadowMap` to control whether shadows fade out when the light source is close to the horizon. [#9565](https://github.com/CesiumGS/cesium/pull/9565)
- Added documentation clarifying that the `outlineWidth` property will be ignored on all major browsers on Windows platforms. [#9600](https://github.com/CesiumGS/cesium/pull/9600)
- Added documentation for `KmlTour`, `KmlTourFlyTo`, and `KmlTourWait`. Added documentation and a `kmlTours` getter to `KmlDataSource`. Removed references to `KmlTourSoundCues`. [#8073](https://github.com/CesiumGS/cesium/issues/8073)

##### Fixes :wrench:

- Fixed a regression where older tilesets without a top-level `geometricError` would fail to load. [#9618](https://github.com/CesiumGS/cesium/pull/9618)
- Fixed an issue in `WebMapTileServiceImageryProvider` where using URL subdomains caused query parameters to be dropped from requests. [#9606](https://github.com/CesiumGS/cesium/pull/9606)
- Fixed an issue in `ScreenSpaceCameraController.tilt3DOnTerrain` that caused unexpected camera behavior when tilting terrain diagonally along the screen. [#9562](https://github.com/CesiumGS/cesium/pull/9562)
- Fixed error handling in `GlobeSurfaceTile` to print terrain tile request errors to console. [#9570](https://github.com/CesiumGS/cesium/pull/9570)
- Fixed broken image URL in the KML Sandcastle. [#9579](https://github.com/CesiumGS/cesium/pull/9579)
- Fixed an error where the `positionToEyeEC` and `tangentToEyeMatrix` properties for custom materials were not set in `GlobeFS`. [#9597](https://github.com/CesiumGS/cesium/pull/9597)
- Fixed misleading documentation in `Matrix4.inverse` and `Matrix4.inverseTransformation` that used "affine transformation" instead of "rotation and translation" specifically. [#9608](https://github.com/CesiumGS/cesium/pull/9608)
- Fixed a regression where external images in glTF models were not being loaded with `preferImageBitmap`, which caused them to decode on the main thread and cause frame rate stuttering. [#9627](https://github.com/CesiumGS/cesium/pull/9627)
- Fixed misleading "else" case condition for `color` and `show` in `Cesium3DTileStyle`. A default `color` value is used if no `color` conditions are given. The default value for `show`, `true`, is used if no `show` conditions are given. [#9633](https://github.com/CesiumGS/cesium/pull/9633)
- Fixed a crash that occurred after disabling and re-enabling a post-processing stage. This also prevents the screen from randomly flashing when enabling stages for the first time. [#9649](https://github.com/CesiumGS/cesium/pull/9649)

##### Deprecated :hourglass_flowing_sand:

- `Scene.terrainExaggeration` and `options.terrainExaggeration` for `CesiumWidget`, `Viewer`, and `Scene` have been deprecated and will be removed in CesiumJS 1.85. They will be replaced with `Globe.terrainExaggeration`.
- Support for Internet Explorer has been deprecated and will end in CesiumJS 1.84.

### 1.82.1 - 2021-06-01

- This is an npm only release to fix the improperly published 1.82.0.

### 1.82 - 2021-06-01

##### Additions :tada:

- Added `FeatureDetection.supportsBigInt64Array`, `FeatureDetection.supportsBigUint64Array` and `FeatureDetection.supportsBigInt`.

##### Fixes :wrench:

- Fixed `processTerrain` in `decodeGoogleEarthEnterprisePacket` to handle a newer terrain packet format that includes water surface meshes after terrain meshes. [#9519](https://github.com/CesiumGS/cesium/pull/9519)

### 1.81 - 2021-05-01

##### Fixes :wrench:

- Fixed an issue where `Camera.flyTo` would not work properly with a non-WGS84 Ellipsoid. [#9498](https://github.com/CesiumGS/cesium/pull/9498)
- Fixed an issue where setting the `ViewportQuad` rectangle after creating the viewport had no effect.[#9511](https://github.com/CesiumGS/cesium/pull/9511)
- Fixed an issue where TypeScript was not picking up type defintions for `ArcGISTiledElevationTerrainProvider`. [#9522](https://github.com/CesiumGS/cesium/pull/9522)

##### Deprecated :hourglass_flowing_sand:

- `loadCRN` and `loadKTX` have been deprecated and will be removed in CesiumJS 1.83. They will be replaced with support for KTX2. [#9478](https://github.com/CesiumGS/cesium/pull/9478)

### 1.80 - 2021-04-01

##### Additions :tada:

- Added support for drawing ground primitives on translucent 3D Tiles. [#9399](https://github.com/CesiumGS/cesium/pull/9399)

### 1.79.1 - 2021-03-01

##### Fixes :wrench:

- Fixed a regression in 1.79 that broke terrain exaggeration. [#9397](https://github.com/CesiumGS/cesium/pull/9397)
- Fixed an issue where interpolating certain small rhumblines with surface distance 0.0 would not return the expected result. [#9430](https://github.com/CesiumGS/cesium/pull/9430)

### 1.79 - 2021-03-01

##### Breaking Changes :mega:

- Removed `Cesium3DTileset.url`, which was deprecated in CesiumJS 1.78. Use `Cesium3DTileset.resource.url` to retrieve the url value.
- Removed `EasingFunction.QUADRACTIC_IN`, which was deprecated in CesiumJS 1.77. Use `EasingFunction.QUADRATIC_IN`.
- Removed `EasingFunction.QUADRACTIC_OUT`, which was deprecated in CesiumJS 1.77. Use `EasingFunction.QUADRATIC_OUT`.
- Removed `EasingFunction.QUADRACTIC_IN_OUT`, which was deprecated in CesiumJS 1.77. Use `EasingFunction.QUADRATIC_IN_OUT`.
- Changed `TaskProcessor.maximumActiveTasks` constructor option to be infinity by default. [#9313](https://github.com/CesiumGS/cesium/pull/9313)

##### Fixes :wrench:

- Fixed an issue that prevented use of the full CesiumJS zip release package in a Node.js application.
- Fixed an issue where certain inputs to EllipsoidGeodesic would result in a surfaceDistance of NaN. [#9316](https://github.com/CesiumGS/cesium/pull/9316)
- Fixed `sampleTerrain` and `sampleTerrainMostDetailed` not working for `ArcGISTiledElevationTerrainProvider`. [#9286](https://github.com/CesiumGS/cesium/pull/9286)
- Consistent with the spec, CZML `polylineVolume` now expects its shape positions to specified using the `cartesian2` property. Use of the `cartesian` is also supported for backward-compatibility. [#9384](https://github.com/CesiumGS/cesium/pull/9384)
- Removed an unnecessary matrix copy each time a `Cesium3DTileset` is updated. [#9366](https://github.com/CesiumGS/cesium/pull/9366)

### 1.78 - 2021-02-01

##### Additions :tada:

- Added `BillboardCollection.show`, `EntityCluster.show`, `LabelCollection.show`, `PointPrimitiveCollection.show`, and `PolylineCollection.show` for a convenient way to control show of the entire collection [#9307](https://github.com/CesiumGS/cesium/pull/9307)
- `TaskProcessor` now accepts an absolute URL in addition to a worker name as it's first parameter. This makes it possible to use custom web workers with Cesium's task processing system without copying them to Cesium's Workers directory. [#9338](https://github.com/CesiumGS/cesium/pull/9338)
- Added `Cartesian2.cross` which computes the magnitude of the cross product of two vectors whose Z values are implicitly 0. [#9305](https://github.com/CesiumGS/cesium/pull/9305)
- Added `Math.previousPowerOfTwo`. [#9310](https://github.com/CesiumGS/cesium/pull/9310)

##### Fixes :wrench:

- Fixed an issue with `Math.mod` introducing a small amount of floating point error even when the input did not need to be altered. [#9354](https://github.com/CesiumGS/cesium/pull/9354)

##### Deprecated :hourglass_flowing_sand:

- `Cesium3DTileset.url` has been deprecated and will be removed in Cesium 1.79. Instead, use `Cesium3DTileset.resource.url` to retrieve the url value.

### 1.77 - 2021-01-04

##### Additions :tada:

- Added `ElevationBand` material, which maps colors and gradients to exact elevations. [#9132](https://github.com/CesiumGS/cesium/pull/9132)

##### Fixes :wrench:

- Fixed an issue where changing a model or tileset's `color`, `backFaceCulling`, or `silhouetteSize` would trigger an error. [#9271](https://github.com/CesiumGS/cesium/pull/9271)

##### Deprecated :hourglass_flowing_sand:

- `EasingFunction.QUADRACTIC_IN` was deprecated and will be removed in Cesium 1.79. It has been replaced with `EasingFunction.QUADRATIC_IN`. [#9220](https://github.com/CesiumGS/cesium/issues/9220)
- `EasingFunction.QUADRACTIC_OUT` was deprecated and will be removed in Cesium 1.79. It has been replaced with `EasingFunction.QUADRATIC_OUT`. [#9220](https://github.com/CesiumGS/cesium/issues/9220)
- `EasingFunction.QUADRACTIC_IN_OUT` was deprecated and will be removed in Cesium 1.79. It has been replaced with `EasingFunction.QUADRATIC_IN_OUT`. [#9220](https://github.com/CesiumGS/cesium/issues/9220)

### 1.76 - 2020-12-01

##### Fixes :wrench:

- Fixed an issue where tileset styles would be reapplied every frame when a tileset has a style and `tileset.preloadWhenHidden` is true and `tileset.show` is false. Also fixed a related issue where styles would be reapplied if the style being set is the same as the active style. [#9223](https://github.com/CesiumGS/cesium/pull/9223)
- Fixed JSDoc and TypeScript type definitions for `EllipsoidTangentPlane.fromPoints` which didn't list a return type. [#9227](https://github.com/CesiumGS/cesium/pull/9227)
- Updated DOMPurify from 1.0.8 to 2.2.2. [#9240](https://github.com/CesiumGS/cesium/issues/9240)

### 1.75 - 2020-11-02

##### Fixes :wrench:

- Fixed an issue in the PBR material where models with the `KHR_materials_unlit` extension had the normal attribute disabled. [#9173](https://github.com/CesiumGS/cesium/pull/9173).
- Fixed JSDoc and TypeScript type definitions for `writeTextToCanvas` which listed incorrect return type. [#9196](https://github.com/CesiumGS/cesium/pull/9196)
- Fixed JSDoc and TypeScript type definitions for `Viewer.globe` constructor option to allow disabling the globe on startup. [#9063](https://github.com/CesiumGS/cesium/pull/9063)

### 1.74 - 2020-10-01

##### Additions :tada:

- Added `Matrix3.inverseTranspose` and `Matrix4.inverseTranspose`. [#9135](https://github.com/CesiumGS/cesium/pull/9135)

##### Fixes :wrench:

- Fixed an issue where the camera zooming is stuck when looking up. [#9126](https://github.com/CesiumGS/cesium/pull/9126)
- Fixed an issue where Plane doesn't rotate correctly around the main local axis. [#8268](https://github.com/CesiumGS/cesium/issues/8268)
- Fixed clipping planes with non-uniform scale. [#9135](https://github.com/CesiumGS/cesium/pull/9135)
- Fixed an issue where ground primitives would get clipped at certain camera angles. [#9114](https://github.com/CesiumGS/cesium/issues/9114)
- Fixed a bug that could cause half of the globe to disappear when setting the `terrainProvider. [#9161](https://github.com/CesiumGS/cesium/pull/9161)
- Fixed a crash when loading Cesium OSM buildings with shadows enabled. [#9172](https://github.com/CesiumGS/cesium/pull/9172)

### 1.73 - 2020-09-01

##### Breaking Changes :mega:

- Removed `MapboxApi`, which was deprecated in CesiumJS 1.72. Pass your access token directly to the `MapboxImageryProvider` or `MapboxStyleImageryProvider` constructors.
- Removed `BingMapsApi`, which was deprecated in CesiumJS 1.72. Pass your access key directly to the `BingMapsImageryProvider` or `BingMapsGeocoderService` constructors.

##### Additions :tada:

- Added support for the CSS `line-height` specifier in the `font` property of a `Label`. [#8954](https://github.com/CesiumGS/cesium/pull/8954)
- `Viewer` now has default pick handling for `Cesium3DTileFeature` data and will display its properties in the default Viewer `InfoBox` as well as set `Viewer.selectedEntity` to a transient Entity instance representing the data. [#9121](https://github.com/CesiumGS/cesium/pull/9121).

##### Fixes :wrench:

- Fixed several artifacts on mobile devices caused by using insufficient precision. [#9064](https://github.com/CesiumGS/cesium/pull/9064)
- Fixed handling of `data:` scheme for the Cesium ion logo URL. [#9085](https://github.com/CesiumGS/cesium/pull/9085)
- Fixed an issue where the boundary rectangles in `TileAvailability` are not sorted correctly, causing terrain to sometimes fail to achieve its maximum detail. [#9098](https://github.com/CesiumGS/cesium/pull/9098)
- Fixed an issue where a request for an availability tile of the reference layer is delayed because the throttle option is on. [#9099](https://github.com/CesiumGS/cesium/pull/9099)
- Fixed an issue where Node.js tooling could not resolve package.json. [#9105](https://github.com/CesiumGS/cesium/pull/9105)
- Fixed classification artifacts on some mobile devices. [#9108](https://github.com/CesiumGS/cesium/pull/9108)
- Fixed an issue where Resource silently fails to load if being used multiple times. [#9093](https://github.com/CesiumGS/cesium/issues/9093)

### 1.72 - 2020-08-03

##### Breaking Changes :mega:

- CesiumJS no longer ships with a default Mapbox access token and Mapbox imagery layers have been removed from the `BaseLayerPicker` defaults. If you are using `MapboxImageryProvider` or `MapboxStyleImageryProvider`, use `options.accessToken` when initializing the imagery provider.

##### Additions :tada:

- Added support for glTF multi-texturing via `TEXCOORD_1`. [#9075](https://github.com/CesiumGS/cesium/pull/9075)

##### Deprecated :hourglass_flowing_sand:

- `MapboxApi.defaultAccessToken` was deprecated and will be removed in CesiumJS 1.73. Pass your access token directly to the MapboxImageryProvider or MapboxStyleImageryProvider constructors.
- `BingMapsApi` was deprecated and will be removed in CesiumJS 1.73. Pass your access key directly to the BingMapsImageryProvider or BingMapsGeocoderService constructors.

##### Fixes :wrench:

- Fixed `Color.fromCssColorString` when color string contains spaces. [#9015](https://github.com/CesiumGS/cesium/issues/9015)
- Fixed 3D Tileset replacement refinement when leaf is empty. [#8996](https://github.com/CesiumGS/cesium/pull/8996)
- Fixed a bug in the assessment of terrain tile visibility [#9033](https://github.com/CesiumGS/cesium/issues/9033)
- Fixed vertical polylines with `arcType: ArcType.RHUMB`, including lines drawn via GeoJSON. [#9028](https://github.com/CesiumGS/cesium/pull/9028)
- Fixed wall rendering when underground [#9041](https://github.com/CesiumGS/cesium/pull/9041)
- Fixed issue where a side of the wall was missing if the first position and the last position were equal [#9044](https://github.com/CesiumGS/cesium/pull/9044)
- Fixed `translucencyByDistance` for label outline color [#9003](https://github.com/CesiumGS/cesium/pull/9003)
- Fixed return value for `SampledPositionProperty.removeSample` [#9017](https://github.com/CesiumGS/cesium/pull/9017)
- Fixed issue where wall doesn't have correct texture coordinates when there are duplicate positions input [#9042](https://github.com/CesiumGS/cesium/issues/9042)
- Fixed an issue where clipping planes would not clip at the correct distances on some Android devices, most commonly reproducible on devices with `Mali` GPUs that do not support float textures via WebGL [#9023](https://github.com/CesiumGS/cesium/issues/9023)

### 1.71 - 2020-07-01

##### Breaking Changes :mega:

- Updated `WallGeometry` to respect the order of positions passed in, instead of making the positions respect a counter clockwise winding order. This will only affect the look of walls with an image material. If this changed the way your wall is drawing, reverse the order of the positions. [#8955](https://github.com/CesiumGS/cesium/pull/8955/)

##### Additions :tada:

- Added `backFaceCulling` property to `Cesium3DTileset` and `Model` to support viewing the underside or interior of a tileset or model. [#8981](https://github.com/CesiumGS/cesium/pull/8981)
- Added `Ellipsoid.surfaceArea` for computing the approximate surface area of a rectangle on the surface of an ellipsoid. [#8986](https://github.com/CesiumGS/cesium/pull/8986)
- Added support for PolylineVolume in CZML. [#8841](https://github.com/CesiumGS/cesium/pull/8841)
- Added `Color.toCssHexString` for getting the CSS hex string equivalent for a color. [#8987](https://github.com/CesiumGS/cesium/pull/8987)

##### Fixes :wrench:

- Fixed issue where tileset was not playing glTF animations. [#8962](https://github.com/CesiumGS/cesium/issues/8962)
- Fixed a divide-by-zero bug in `Ellipsoid.geodeticSurfaceNormal` when given the origin as input. `undefined` is returned instead. [#8986](https://github.com/CesiumGS/cesium/pull/8986)
- Fixed error with `WallGeometry` when there were adjacent positions with very close values. [#8952](https://github.com/CesiumGS/cesium/pull/8952)
- Fixed artifact for skinned model when log depth is enabled. [#6447](https://github.com/CesiumGS/cesium/issues/6447)
- Fixed a bug where certain rhumb arc polylines would lead to a crash. [#8787](https://github.com/CesiumGS/cesium/pull/8787)
- Fixed handling of Label's backgroundColor and backgroundPadding option [#8949](https://github.com/CesiumGS/cesium/pull/8949)
- Fixed several bugs when rendering CesiumJS in a WebGL 2 context. [#797](https://github.com/CesiumGS/cesium/issues/797)
- Fixed a bug where switching from perspective to orthographic caused triangles to overlap each other incorrectly. [#8346](https://github.com/CesiumGS/cesium/issues/8346)
- Fixed a bug where switching to orthographic camera on the first frame caused the zoom level to be incorrect. [#8853](https://github.com/CesiumGS/cesium/pull/8853)
- Fixed `scene.pickFromRay` intersection inaccuracies. [#8439](https://github.com/CesiumGS/cesium/issues/8439)
- Fixed a bug where a null or undefined name property passed to the `Entity` constructor would throw an exception.[#8832](https://github.com/CesiumGS/cesium/pull/8832)
- Fixed JSDoc and TypeScript type definitions for `ScreenSpaceEventHandler.getInputAction` which listed incorrect return type. [#9002](https://github.com/CesiumGS/cesium/pull/9002)
- Improved the style of the error panel. [#8739](https://github.com/CesiumGS/cesium/issues/8739)
- Fixed animation widget SVG icons not appearing in iOS 13.5.1. [#8993](https://github.com/CesiumGS/cesium/pull/8993)

### 1.70.1 - 2020-06-10

##### Additions :tada:

- Add a `toString` method to the `Resource` class in case an instance gets logged as a string. [#8722](https://github.com/CesiumGS/cesium/issues/8722)
- Exposed `Transforms.rotationMatrixFromPositionVelocity` method from Cesium's private API. [#8927](https://github.com/CesiumGS/cesium/issues/8927)

##### Fixes :wrench:

- Fixed JSDoc and TypeScript type definitions for all `ImageryProvider` types, which were missing `defaultNightAlpha` and `defaultDayAlpha` properties. [#8908](https://github.com/CesiumGS/cesium/pull/8908)
- Fixed JSDoc and TypeScript for `MaterialProperty`, which were missing the ability to take primitive types in their constructor. [#8904](https://github.com/CesiumGS/cesium/pull/8904)
- Fixed JSDoc and TypeScript type definitions to allow the creation of `GeometryInstance` instances using `XXXGeometry` classes. [#8941](https://github.com/CesiumGS/cesium/pull/8941).
- Fixed JSDoc and TypeScript for `buildModuleUrl`, which was accidentally excluded from the official CesiumJS API. [#8923](https://github.com/CesiumGS/cesium/pull/8923)
- Fixed JSDoc and TypeScript type definitions for `EllipsoidGeodesic` which incorrectly listed `result` as required. [#8904](https://github.com/CesiumGS/cesium/pull/8904)
- Fixed JSDoc and TypeScript type definitions for `EllipsoidTangentPlane.fromPoints`, which takes an array of `Cartesian3`, not a single instance. [#8928](https://github.com/CesiumGS/cesium/pull/8928)
- Fixed JSDoc and TypeScript type definitions for `EntityCollection.getById` and `CompositeEntityCollection.getById`, which can both return undefined. [#8928](https://github.com/CesiumGS/cesium/pull/8928)
- Fixed JSDoc and TypeScript type definitions for `Viewer` options parameters.
- Fixed a memory leak where some 3D Tiles requests were being unintentionally retained after the requests were cancelled. [#8843](https://github.com/CesiumGS/cesium/pull/8843)
- Fixed a bug with handling of PixelFormat's flipY. [#8893](https://github.com/CesiumGS/cesium/pull/8893)

### 1.70.0 - 2020-06-01

##### Major Announcements :loudspeaker:

- All Cesium ion users now have access to Cesium OSM Buildings - a 3D buildings layer covering the entire world built with OpenStreetMap building data, available as 3D Tiles. Read more about it [on our blog](https://cesium.com/blog/2020/06/01/cesium-osm-buildings/).
  - [Explore it on Sandcastle](https://sandcastle.cesium.com/index.html?src=Cesium%20OSM%20Buildings.html).
  - Add it to your CesiumJS app: `viewer.scene.primitives.add(Cesium.createOsmBuildings())`.
  - Contains per-feature data like building name, address, and much more. [Read more about the available properties](https://cesium.com/content/cesium-osm-buildings/).
- CesiumJS now ships with official TypeScript type definitions! [#8878](https://github.com/CesiumGS/cesium/pull/8878)
  - If you import CesiumJS as a module, the new definitions will automatically be used by TypeScript and related tooling.
  - If you import individual CesiumJS source files directly, you'll need to add `"types": ["cesium"]` in your tsconfig.json in order for the definitions to be used.
  - If you’re using your own custom definitions and you’re not yet ready to switch, you can delete `Source/Cesium.d.ts` after install.
  - See our [blog post](https://cesium.com/blog/2020/06/01/cesiumjs-tsd/) for more information and a technical overview of how it all works.
- CesiumJS now supports underground rendering with globe translucency! [#8726](https://github.com/CesiumGS/cesium/pull/8726)
  - Added options for controlling globe translucency through the new [`GlobeTranslucency`](https://cesium.com/learn/cesiumjs/ref-doc/GlobeTranslucency.html) object including front face alpha, back face alpha, and a translucency rectangle.
  - Added `Globe.undergroundColor` and `Globe.undergroundColorAlphaByDistance` for controlling how the back side of the globe is rendered when the camera is underground or the globe is translucent. [#8867](https://github.com/CesiumGS/cesium/pull/8867)
  - Improved camera controls when the camera is underground. [#8811](https://github.com/CesiumGS/cesium/pull/8811)
  - Sandcastle examples: [Globe Translucency](https://sandcastle.cesium.com/?src=Globe%20Translucency.html), [Globe Interior](https://sandcastle.cesium.com/?src=Globe%20Interior.html), and [Underground Color](https://sandcastle.cesium.com/?src=Underground%20Color.html&label=All)

##### Additions :tada:

- Our API reference documentation has received dozens of fixes and improvements, largely due to the TypeScript effort.
- Added `Cesium3DTileset.extensions` to get the extensions property from the tileset JSON. [#8829](https://github.com/CesiumGS/cesium/pull/8829)
- Added `Camera.completeFlight`, which causes the current camera flight to immediately jump to the final destination and call its complete callback. [#8788](https://github.com/CesiumGS/cesium/pull/8788)
- Added `nightAlpha` and `dayAlpha` properties to `ImageryLayer` to control alpha separately for the night and day sides of the globe. [#8868](https://github.com/CesiumGS/cesium/pull/8868)
- Added `SkyAtmosphere.perFragmentAtmosphere` to switch between per-vertex and per-fragment atmosphere shading. [#8866](https://github.com/CesiumGS/cesium/pull/8866)
- Added a new sandcastle example to show how to add fog using a `PostProcessStage` [#8798](https://github.com/CesiumGS/cesium/pull/8798)
- Added `frustumSplits` option to `DebugCameraPrimitive`. [8849](https://github.com/CesiumGS/cesium/pull/8849)
- Supported `#rgba` and `#rrggbbaa` formats in `Color.fromCssColorString`. [8873](https://github.com/CesiumGS/cesium/pull/8873)

##### Fixes :wrench:

- Fixed a bug that could cause rendering of a glTF model to become corrupt when switching from a Uint16 to a Uint32 index buffer to accomodate new vertices added for edge outlining. [#8820](https://github.com/CesiumGS/cesium/pull/8820)
- Fixed a bug where a removed billboard could prevent changing of the `TerrainProvider`. [#8766](https://github.com/CesiumGS/cesium/pull/8766)
- Fixed an issue with 3D Tiles point cloud styling where `${feature.propertyName}` and `${feature["propertyName"]}` syntax would cause a crash. Also fixed an issue where property names with non-alphanumeric characters would crash. [#8785](https://github.com/CesiumGS/cesium/pull/8785)
- Fixed a bug where `DebugCameraPrimitive` was ignoring the near and far planes of the `Camera`. [#8848](https://github.com/CesiumGS/cesium/issues/8848)
- Fixed sky atmosphere artifacts below the horizon. [#8866](https://github.com/CesiumGS/cesium/pull/8866)
- Fixed ground primitives in orthographic mode. [#5110](https://github.com/CesiumGS/cesium/issues/5110)
- Fixed the depth plane in orthographic mode. This improves the quality of polylines and other primitives that are rendered near the horizon. [8858](https://github.com/CesiumGS/cesium/pull/8858)

### 1.69.0 - 2020-05-01

##### Breaking Changes :mega:

- The property `Scene.sunColor` has been removed. Use `scene.light.color` and `scene.light.intensity` instead. [#8774](https://github.com/CesiumGS/cesium/pull/8774)
- Removed `isArray`. Use the native `Array.isArray` function instead. [#8779](https://github.com/CesiumGS/cesium/pull/8779)

##### Additions :tada:

- Added `RequestScheduler` to the public API; this allows users to have more control over the requests made by CesiumJS. [#8384](https://github.com/CesiumGS/cesium/issues/8384)
- Added support for high-quality edges on solid geometry in glTF models. [#8776](https://github.com/CesiumGS/cesium/pull/8776)
- Added `Scene.cameraUnderground` for checking whether the camera is underneath the globe. [#8765](https://github.com/CesiumGS/cesium/pull/8765)

##### Fixes :wrench:

- Fixed several problems with polylines when the logarithmic depth buffer is enabled, which is the default on most systems. [#8706](https://github.com/CesiumGS/cesium/pull/8706)
- Fixed a bug with very long view ranges requiring multiple frustums even with the logarithmic depth buffer enabled. Previously, such scenes could resolve depth incorrectly. [#8727](https://github.com/CesiumGS/cesium/pull/8727)
- Fixed an issue with glTF skinning support where an optional property `skeleton` was considered required by Cesium. [#8175](https://github.com/CesiumGS/cesium/issues/8175)
- Fixed an issue with clamping of non-looped glTF animations. Subscribers to animation `update` events should expect one additional event firing as an animation stops. [#7387](https://github.com/CesiumGS/cesium/issues/7387)
- Geometry instance floats now work for high precision floats on newer iOS devices. [#8805](https://github.com/CesiumGS/cesium/pull/8805)
- Fixed a bug where the elevation contour material's alpha was not being applied. [#8749](https://github.com/CesiumGS/cesium/pull/8749)
- Fix potential memory leak when destroying `CesiumWidget` instances. [#8591](https://github.com/CesiumGS/cesium/pull/8591)
- Fixed displaying the Cesium ion icon when running in an Android, iOS or UWP WebView. [#8758](https://github.com/CesiumGS/cesium/pull/8758)

### 1.68.0 - 2020-04-01

##### Additions :tada:

- Added basic underground rendering support. When the camera is underground the globe will be rendered as a solid surface and underground entities will not be culled. [#8572](https://github.com/AnalyticalGraphicsInc/cesium/pull/8572)
- The `CesiumUnminified` build now includes sourcemaps. [#8572](https://github.com/CesiumGS/cesium/pull/8659)
- Added glTF `STEP` animation interpolation. [#8786](https://github.com/CesiumGS/cesium/pull/8786)
- Added the ability to edit CesiumJS shaders on-the-fly using the [SpectorJS](https://spector.babylonjs.com/) Shader Editor. [#8608](https://github.com/CesiumGS/cesium/pull/8608)

##### Fixes :wrench:

- Cesium can now be used in Node.JS 12 and later, with or without `--experimental-modules`. It can still be used in earlier versions as well. [#8572](https://github.com/CesiumGS/cesium/pull/8659)
- Interacting with the Cesium canvas will now blur the previously focused element. This prevents unintended modification of input elements when interacting with the globe. [#8662](https://github.com/CesiumGS/cesium/pull/8662)
- `TileMapServiceImageryProvider` will now force `minimumLevel` to 0 if the `tilemapresource.xml` metadata request fails and the `rectangle` is too large for the given detail level [#8448](https://github.com/AnalyticalGraphicsInc/cesium/pull/8448)
- Fixed ground atmosphere rendering when using a smaller ellipsoid. [#8683](https://github.com/CesiumGS/cesium/issues/8683)
- Fixed globe incorrectly occluding objects when using a smaller ellipsoid. [#7124](https://github.com/CesiumGS/cesium/issues/7124)
- Fixed a regression introduced in 1.67 which caused overlapping colored ground geometry to have visual artifacts. [#8694](https://github.com/CesiumGS/cesium/pull/8694)
- Fixed a clipping problem when viewing a polyline up close with the logarithmic depth buffer enabled, which is the default on most systems. [#8703](https://github.com/CesiumGS/cesium/pull/8703)

### 1.67.0 - 2020-03-02

##### Breaking Changes :mega:

- `Cesium3DTileset.skipLevelOfDetail` is now `false` by default. [#8631](https://github.com/CesiumGS/cesium/pull/8631)
- glTF models are now rendered using the `LEQUALS` depth test function instead of `LESS`. This means that when geometry overlaps, the _later_ geometry will be visible above the earlier, where previously the opposite was true. We believe this is a more sensible default, and makes it easier to render e.g. outlined buildings with glTF. [#8646](https://github.com/CesiumGS/cesium/pull/8646)

##### Additions :tada:

- Massively improved performance of clamped Entity ground geometry with dynamic colors. [#8630](https://github.com/CesiumGS/cesium/pull/8630)
- Added `Entity.tileset` for loading a 3D Tiles tileset via the Entity API using the new `Cesium3DTilesetGraphics` class. [#8580](https://github.com/CesiumGS/cesium/pull/8580)
- Added `tileset.uri`, `tileset.show`, and `tileset.maximumScreenSpaceError` properties to CZML processing for loading 3D Tiles. [#8580](https://github.com/CesiumGS/cesium/pull/8580)
- Added `Color.lerp` for linearly interpolating between two RGB colors. [#8607](https://github.com/CesiumGS/cesium/pull/8607)
- `CesiumTerrainProvider` now supports terrain tiles using a `WebMercatorTilingScheme` by specifying `"projection": "EPSG:3857"` in `layer.json`. It also now supports numbering tiles from the North instead of the South by specifying `"scheme": "slippyMap"` in `layer.json`. [#8563](https://github.com/CesiumGS/cesium/pull/8563)
- Added basic support for `isNaN`, `isFinite`, `null`, and `undefined` in the 3D Tiles styling GLSL backend for point clouds. [#8621](https://github.com/CesiumGS/cesium/pull/8621)
- Added `sizeInMeters` to `ParticleSystem`. [#7746](https://github.com/CesiumGS/cesium/pull/7746)

##### Fixes :wrench:

- Fixed a bug that caused large, nearby geometry to be clipped when using a logarithmic depth buffer, which is the default on most systems. [#8600](https://github.com/CesiumGS/cesium/pull/8600)
- Fixed a bug where tiles would not load if the camera was tracking a moving tileset. [#8598](https://github.com/CesiumGS/cesium/pull/8598)
- Fixed a bug where applying a new 3D Tiles style during a flight would not update all existing tiles. [#8622](https://github.com/CesiumGS/cesium/pull/8622)
- Fixed a bug where Cartesian vectors could not be packed to typed arrays [#8568](https://github.com/CesiumGS/cesium/pull/8568)
- Updated knockout from 3.5.0 to 3.5.1. [#8424](https://github.com/CesiumGS/cesium/pull/8424)
- Cesium's local development server now works in Node 12 & 13 [#8648](https://github.com/CesiumGS/cesium/pull/8648)

##### Deprecated :hourglass_flowing_sand:

- The `isArray` function has been deprecated and will be removed in Cesium 1.69. Use the native `Array.isArray` function instead. [#8526](https://github.com/CesiumGS/cesium/pull/8526)

### 1.66.0 - 2020-02-03

##### Deprecated :hourglass_flowing_sand:

- The property `Scene.sunColor` has been deprecated and will be removed in Cesium 1.69. Use `scene.light.color` and `scene.light.intensity` instead. [#8493](https://github.com/CesiumGS/cesium/pull/8493)

##### Additions :tada:

- `useBrowserRecommendedResolution` flag in `Viewer` and `CesiumWidget` now defaults to `true`. This ensures Cesium rendering is fast and smooth by default across all devices. Set it to `false` to always render at native device resolution instead at the cost of performance on under-powered devices. [#8548](https://github.com/CesiumGS/cesium/pull/8548)
- Cesium now creates a WebGL context with a `powerPreference` value of `high-performance`. Some browsers use this setting to enable a second, more powerful, GPU. You can set it back to `default`, or opt-in to `low-power` mode, by passing the context option when creating a `Viewer` or `CesiumWidget` instance:

```js
var viewer = new Viewer("cesiumContainer", {
  contextOptions: {
    webgl: {
      powerPreference: "default",
    },
  },
});
```

- Added more customization to Cesium's lighting system. [#8493](https://github.com/CesiumGS/cesium/pull/8493)
  - Added `Light`, `DirectionalLight`, and `SunLight` classes for creating custom light sources.
  - Added `Scene.light` for setting the scene's light source, which defaults to a `SunLight`.
  - Added `Globe.dynamicAtmosphereLighting` for enabling lighting effects on atmosphere and fog, such as day/night transitions. It is true by default but may be set to false if the atmosphere should stay unchanged regardless of the scene's light direction.
  - Added `Globe.dynamicAtmosphereLightingFromSun` for using the sun direction instead of the scene's light direction when `Globe.dynamicAtmosphereLighting` is enabled. See the moonlight example in the [Lighting Sandcastle example](https://cesiumjs.org/Cesium/Apps/Sandcastle/?src=Lighting.html).
  - Primitives and the globe are now shaded with the scene light's color.
- Updated SampleData models to glTF 2.0. [#7802](https://github.com/CesiumGS/cesium/issues/7802)
- Added `Globe.showSkirts` to support the ability to hide terrain skirts when viewing terrain from below the surface. [#8489](https://github.com/CesiumGS/cesium/pull/8489)
- Added `minificationFilter` and `magnificationFilter` options to `Material` to control texture filtering. [#8473](https://github.com/CesiumGS/cesium/pull/8473)
- Updated [earcut](https://github.com/mapbox/earcut) to 2.2.1. [#8528](https://github.com/CesiumGS/cesium/pull/8528)
- Added a font cache to improve label performance. [#8537](https://github.com/CesiumGS/cesium/pull/8537)

##### Fixes :wrench:

- Fixed a bug where the camera could go underground during mouse navigation. [#8504](https://github.com/CesiumGS/cesium/pull/8504)
- Fixed a bug where rapidly updating a `PolylineCollection` could result in an `instanceIndex` is out of range error. [#8546](https://github.com/CesiumGS/cesium/pull/8546)
- Fixed issue where `RequestScheduler` double-counted image requests made via `createImageBitmap`. [#8162](https://github.com/CesiumGS/cesium/issues/8162)
- Reduced Cesium bundle size by avoiding unnecessarily importing `Cesium3DTileset` in `Picking.js`. [#8532](https://github.com/CesiumGS/cesium/pull/8532)
- Fixed a bug where files with backslashes were not loaded in KMZ files. [#8533](https://github.com/CesiumGS/cesium/pull/8533)
- Fixed WebGL warning message about `EXT_float_blend` being implicitly enabled. [#8534](https://github.com/CesiumGS/cesium/pull/8534)
- Fixed a bug where toggling point cloud classification visibility would result in a grey screen on Linux / Nvidia. [#8538](https://github.com/CesiumGS/cesium/pull/8538)
- Fixed a bug where a point in a `PointPrimitiveCollection` was rendered in the middle of the screen instead of being clipped. [#8542](https://github.com/CesiumGS/cesium/pull/8542)
- Fixed a crash when deleting and re-creating polylines from CZML. `ReferenceProperty` now returns undefined when the target entity or property does not exist, instead of throwing. [#8544](https://github.com/CesiumGS/cesium/pull/8544)
- Fixed terrain tile picking in the Cesium Inspector. [#8567](https://github.com/CesiumGS/cesium/pull/8567)
- Fixed a crash that could occur when an entity was deleted while the corresponding `Primitive` was being created asynchronously. [#8569](https://github.com/CesiumGS/cesium/pull/8569)
- Fixed a crash when calling `camera.lookAt` with the origin (0, 0, 0) as the target. This could happen when looking at a tileset with the origin as its center. [#8571](https://github.com/CesiumGS/cesium/pull/8571)
- Fixed a bug where `camera.viewBoundingSphere` was modifying the `offset` parameter. [#8438](https://github.com/CesiumGS/cesium/pull/8438)
- Fixed a crash when creating a plane with both position and normal on the Z-axis. [#8576](https://github.com/CesiumGS/cesium/pull/8576)
- Fixed `BoundingSphere.projectTo2D` when the bounding sphere’s center is at the origin. [#8482](https://github.com/CesiumGS/cesium/pull/8482)

### 1.65.0 - 2020-01-06

##### Breaking Changes :mega:

- `OrthographicFrustum.getPixelDimensions`, `OrthographicOffCenterFrustum.getPixelDimensions`, `PerspectiveFrustum.getPixelDimensions`, and `PerspectiveOffCenterFrustum.getPixelDimensions` now require a `pixelRatio` argument before the `result` argument. The previous function definition has been deprecated since 1.63. [#8320](https://github.com/CesiumGS/cesium/pull/8320)
- The function `Matrix4.getRotation` has been renamed to `Matrix4.getMatrix3`. `Matrix4.getRotation` has been deprecated since 1.62. [#8183](https://github.com/CesiumGS/cesium/pull/8183)
- `createTileMapServiceImageryProvider` and `createOpenStreetMapImageryProvider` have been removed. Instead, pass the same options to `new TileMapServiceImageryProvider` and `new OpenStreetMapImageryProvider` respectively. The old functions have been deprecated since 1.62. [#8174](https://github.com/CesiumGS/cesium/pull/8174)

##### Additions :tada:

- Added `Globe.backFaceCulling` to support viewing terrain from below the surface. [#8470](https://github.com/CesiumGS/cesium/pull/8470)

##### Fixes :wrench:

- Fixed Geocoder auto-complete suggestions when hosted inside Web Components. [#8425](https://github.com/CesiumGS/cesium/pull/8425)
- Fixed terrain tile culling problems when under ellipsoid. [#8397](https://github.com/CesiumGS/cesium/pull/8397)
- Fixed primitive culling when below the ellipsoid but above terrain. [#8398](https://github.com/CesiumGS/cesium/pull/8398)
- Improved the translucency calculation for the Water material type. [#8455](https://github.com/CesiumGS/cesium/pull/8455)
- Fixed bounding volume calculation for `GroundPrimitive`. [#4883](https://github.com/CesiumGS/cesium/issues/4483)
- Fixed `OrientedBoundingBox.fromRectangle` for rectangles with width greater than 180 degrees. [#8475](https://github.com/CesiumGS/cesium/pull/8475)
- Fixed globe picking so that it returns the closest intersecting triangle instead of the first intersecting triangle. [#8390](https://github.com/CesiumGS/cesium/pull/8390)
- Fixed horizon culling issues with large root tiles. [#8487](https://github.com/CesiumGS/cesium/pull/8487)
- Fixed a lighting bug affecting Macs with Intel integrated graphics where glTF 2.0 PBR models with double sided materials would have flipped normals. [#8494](https://github.com/CesiumGS/cesium/pull/8494)

### 1.64.0 - 2019-12-02

##### Fixes :wrench:

- Fixed an issue in image based lighting where an invalid environment map would silently fail. [#8303](https://github.com/CesiumGS/cesium/pull/8303)
- Various small internal improvements

### 1.63.1 - 2019-11-06

##### Fixes :wrench:

- Fixed regression in 1.63 where ground atmosphere and labels rendered incorrectly on displays with `window.devicePixelRatio` greater than 1.0. [#8351](https://github.com/CesiumGS/cesium/pull/8351)
- Fixed regression in 1.63 where some primitives would show through the globe when log depth is disabled. [#8368](https://github.com/CesiumGS/cesium/pull/8368)

### 1.63 - 2019-11-01

##### Major Announcements :loudspeaker:

- Cesium has migrated to ES6 modules. This may or may not be a breaking change for your application depending on how you use Cesium. See our [blog post](https://cesium.com/blog/2019/10/31/cesiumjs-es6/) for the full details.
- We’ve consolidated all of our website content from cesiumjs.org and cesium.com into one home on cesium.com. Here’s where you can now find:
  - [Sandcastle](https://sandcastle.cesium.com) - `https://sandcastle.cesium.com`
  - [API Docs](https://cesium.com/learn/cesiumjs/ref-doc/) - `https://cesium.com/learn/cesiumjs/ref-doc/`
  - [Downloads](https://cesium.com/downloads/) - `https://cesium.com/downloads/`
  - Hosted releases can be found at `https://cesium.com/downloads/cesiumjs/releases/<CesiumJS Version Number>/Build/Cesium/Cesium.js`
  - See our [blog post](https://cesium.com/blog/2019/10/15/cesiumjs-migration/) for more information.

##### Additions :tada:

- Decreased Web Workers bundle size by a factor of 10, from 8384KB (2624KB gzipped) to 863KB (225KB gzipped). This makes Cesium load faster, especially on low-end devices and slower network connections.
- Added full UTF-8 support to labels, greatly improving support for non-latin alphabets and emoji. [#7280](https://github.com/CesiumGS/cesium/pull/7280)
- Added `"type": "module"` to package.json to take advantage of native ES6 module support in newer versions of Node.js. This also enables module-based front-end development for tooling that relies on Node.js module resolution.
- The combined `Build/Cesium/Cesium.js` and `Build/CesiumUnminified/Cesium.js` have been upgraded from IIFE to UMD modules that support IIFE, AMD, and commonjs.
- Added `pixelRatio` parameter to `OrthographicFrustum.getPixelDimensions`, `OrthographicOffCenterFrustum.getPixelDimensions`, `PerspectiveFrustum.getPixelDimensions`, and `PerspectiveOffCenterFrustum.getPixelDimensions`. Pass in `scene.pixelRatio` for dimensions in CSS pixel units or `1.0` for dimensions in native device pixel units. [#8237](https://github.com/CesiumGS/cesium/pull/8237)

##### Fixes :wrench:

- Fixed css pixel usage for polylines, point clouds, models, primitives, and post-processing. [#8113](https://github.com/CesiumGS/cesium/issues/8113)
- Fixed a bug where `scene.sampleHeightMostDetailed` and `scene.clampToHeightMostDetailed` would not resolve in request render mode. [#8281](https://github.com/CesiumGS/cesium/issues/8281)
- Fixed seam artifacts when log depth is disabled, `scene.globe.depthTestAgainstTerrain` is false, and primitives are under the globe. [#8205](https://github.com/CesiumGS/cesium/pull/8205)
- Fix dynamic ellipsoids using `innerRadii`, `minimumClock`, `maximumClock`, `minimumCone` or `maximumCone`. [#8277](https://github.com/CesiumGS/cesium/pull/8277)
- Fixed rendering billboard collections containing more than 65536 billboards. [#8325](https://github.com/CesiumGS/cesium/pull/8325)

##### Deprecated :hourglass_flowing_sand:

- `OrthographicFrustum.getPixelDimensions`, `OrthographicOffCenterFrustum.getPixelDimensions`, `PerspectiveFrustum.getPixelDimensions`, and `PerspectiveOffCenterFrustum.getPixelDimensions` now take a `pixelRatio` argument before the `result` argument. The previous function definition will no longer work in 1.65. [#8237](https://github.com/CesiumGS/cesium/pull/8237)

### 1.62 - 2019-10-01

##### Deprecated :hourglass_flowing_sand:

- `createTileMapServiceImageryProvider` and `createOpenStreetMapImageryProvider` have been deprecated and will be removed in Cesium 1.65. Instead, pass the same options to `new TileMapServiceImageryProvider` and `new OpenStreetMapImageryProvider` respectively.
- The function `Matrix4.getRotation` has been deprecated and renamed to `Matrix4.getMatrix3`. `Matrix4.getRotation` will be removed in version 1.65.

##### Additions :tada:

- Added ability to create partial ellipsoids using both the Entity API and CZML. New ellipsoid geometry properties: `innerRadii`, `minimumClock`, `maximumClock`, `minimumCone`, and `maximumCone`. This affects both `EllipsoidGeometry` and `EllipsoidOutlineGeometry`. See the updated [Sandcastle example](https://cesiumjs.org/Cesium/Apps/Sandcastle/?src=Partial%20Ellipsoids.html&label=Geometries). [#5995](https://github.com/CesiumGS/cesium/pull/5995)
- Added `useBrowserRecommendedResolution` flag to `Viewer` and `CesiumWidget`. When true, Cesium renders at CSS pixel resolution instead of native device resolution. This replaces the workaround in the 1.61 change list. [8215](https://github.com/CesiumGS/cesium/issues/8215)
- Added `TileMapResourceImageryProvider` and `OpenStreetMapImageryProvider` classes to improve API consistency: [#4812](https://github.com/CesiumGS/cesium/issues/4812)
- Added `credit` parameter to `CzmlDataSource`, `GeoJsonDataSource`, `KmlDataSource` and `Model`. [#8173](https://github.com/CesiumGS/cesium/pull/8173)
- Added `Matrix3.getRotation` to get the rotational component of a matrix with scaling removed. [#8182](https://github.com/CesiumGS/cesium/pull/8182)

##### Fixes :wrench:

- Fixed labels not showing for individual entities in data sources when clustering is enabled. [#6087](https://github.com/CesiumGS/cesium/issues/6087)
- Fixed an issue where polygons, corridors, rectangles, and ellipses on terrain would not render on some mobile devices. [#6739](https://github.com/CesiumGS/cesium/issues/6739)
- Fixed a bug where GlobeSurfaceTile would not render the tile until all layers completed loading causing globe to appear to hang. [#7974](https://github.com/CesiumGS/cesium/issues/7974)
- Spread out KMl loading across multiple frames to prevent freezing. [#8195](https://github.com/CesiumGS/cesium/pull/8195)
- Fixed a bug where extruded polygons would sometimes be missing segments. [#8035](https://github.com/CesiumGS/cesium/pull/8035)
- Made pixel sizes consistent for polylines and point clouds when rendering at different pixel ratios. [#8113](https://github.com/CesiumGS/cesium/issues/8113)
- `Camera.flyTo` flies to the correct location in 2D when the destination crosses the international date line [#7909](https://github.com/CesiumGS/cesium/pull/7909)
- Fixed 3D tiles style coloring when multiple tilesets are in the scene [#8051](https://github.com/CesiumGS/cesium/pull/8051)
- 3D Tiles geometric error now correctly scales with transform. [#8182](https://github.com/CesiumGS/cesium/pull/8182)
- Fixed per-feature post processing from sometimes selecting the wrong feature. [#7929](https://github.com/CesiumGS/cesium/pull/7929)
- Fixed a bug where dynamic polylines did not use the given arcType. [#8191](https://github.com/CesiumGS/cesium/issues/8191)
- Fixed atmosphere brightness when High Dynamic Range is disabled. [#8149](https://github.com/CesiumGS/cesium/issues/8149)
- Fixed brightness levels for procedural Image Based Lighting. [#7803](https://github.com/CesiumGS/cesium/issues/7803)
- Fixed alpha equation for `BlendingState.ALPHA_BLEND` and `BlendingState.ADDITIVE_BLEND`. [#8202](https://github.com/CesiumGS/cesium/pull/8202)
- Improved display of tile coordinates for `TileCoordinatesImageryProvider` [#8131](https://github.com/CesiumGS/cesium/pull/8131)
- Reduced size of approximateTerrainHeights.json [#7959](https://github.com/CesiumGS/cesium/pull/7959)
- Fixed undefined `quadDetails` error from zooming into the map really close. [#8011](https://github.com/CesiumGS/cesium/pull/8011)
- Fixed a crash for 3D Tiles that have zero volume. [#7945](https://github.com/CesiumGS/cesium/pull/7945)
- Fixed relative-to-center check, `depthFailAppearance` resource freeing for `Primitive` [#8044](https://github.com/CesiumGS/cesium/pull/8044)

### 1.61 - 2019-09-03

##### Additions :tada:

- Added optional `index` parameter to `PrimitiveCollection.add`. [#8041](https://github.com/CesiumGS/cesium/pull/8041)
- Cesium now renders at native device resolution by default instead of CSS pixel resolution, to go back to the old behavior, set `viewer.resolutionScale = 1.0 / window.devicePixelRatio`. [#8082](https://github.com/CesiumGS/cesium/issues/8082)
- Added `getByName` method to `DataSourceCollection` allowing to retrieve `DataSource`s by their name property from the collection

##### Fixes :wrench:

- Disable FXAA by default. To re-enable, set `scene.postProcessStages.fxaa.enabled = true` [#7875](https://github.com/CesiumGS/cesium/issues/7875)
- Fixed a crash when a glTF model used `KHR_texture_transform` without a sampler defined. [#7916](https://github.com/CesiumGS/cesium/issues/7916)
- Fixed post-processing selection filtering to work for bloom. [#7984](https://github.com/CesiumGS/cesium/issues/7984)
- Disabled HDR by default to improve visual quality in most standard use cases. Set `viewer.scene.highDynamicRange = true` to re-enable. [#7966](https://github.com/CesiumGS/cesium/issues/7966)
- Fixed a bug that causes hidden point primitives to still appear on some operating systems. [#8043](https://github.com/CesiumGS/cesium/issues/8043)
- Fix negative altitude altitude handling in `GoogleEarthEnterpriseTerrainProvider`. [#8109](https://github.com/CesiumGS/cesium/pull/8109)
- Fixed issue where KTX or CRN files would not be properly identified. [#7979](https://github.com/CesiumGS/cesium/issues/7979)
- Fixed multiple globe materials making the globe darker. [#7726](https://github.com/CesiumGS/cesium/issues/7726)

### 1.60 - 2019-08-01

##### Additions :tada:

- Reworked label rendering to use signed distance fields (SDF) for crisper text. [#7730](https://github.com/CesiumGS/cesium/pull/7730)
- Added a [new Sandcastle example](https://cesiumjs.org/Cesium/Build/Apps/Sandcastle/?src=Labels%20SDF.html) to showcase the new SDF labels.
- Added support for polygon holes to CZML. [#7991](https://github.com/CesiumGS/cesium/pull/7991)
- Added `totalScale` property to `Label` which is the total scale of the label taking into account the label's scale and the relative size of the desired font compared to the generated glyph size.

##### Fixes :wrench:

- Fixed crash when using ArcGIS terrain with clipping planes. [#7998](https://github.com/CesiumGS/cesium/pull/7998)
- `PolygonGraphics.hierarchy` now converts constant array values to a `PolygonHierarchy` when set, so code that accesses the value of the property can rely on it always being a `PolygonHierarchy`.
- Fixed a bug with lengthwise texture coordinates in the first segment of ground polylines, as observed in some WebGL implementations such as Chrome on Linux. [#8017](https://github.com/CesiumGS/cesium/issues/8017)

### 1.59 - 2019-07-01

##### Additions :tada:

- Adds `ArcGISTiledElevationTerrainProvider` to support LERC encoded terrain from ArcGIS ImageServer. [#7940](https://github.com/CesiumGS/cesium/pull/7940)
- Added CZML support for `heightReference` to `box`, `cylinder`, and `ellipsoid`, and added CZML support for `classificationType` to `corridor`, `ellipse`, `polygon`, `polyline`, and `rectangle`. [#7899](https://github.com/CesiumGS/cesium/pull/7899)
- Adds `exportKML` function to export `Entity` instances with Point, Billboard, Model, Label, Polyline and Polygon graphics. [#7921](https://github.com/CesiumGS/cesium/pull/7921)
- Added support for new Mapbox Style API. [#7698](https://github.com/CesiumGS/cesium/pull/7698)
- Added support for the [AGI_articulations](https://github.com/KhronosGroup/glTF/tree/master/extensions/2.0/Vendor/AGI_articulations) vendor extension of glTF 2.0 to the Entity API and CZML. [#7907](https://github.com/CesiumGS/cesium/pull/7907)

##### Fixes :wrench:

- Fixed a bug that caused missing segments for ground polylines with coplanar points over large distances and problems with polylines containing duplicate points. [#7885](https://github.com/CesiumGS/cesium//pull/7885)
- Fixed a bug where billboards were not pickable when zoomed out completely in 2D View. [#7908](https://github.com/CesiumGS/cesium/pull/7908)
- Fixed a bug where image requests that returned HTTP code 204 would prevent any future request from succeeding on browsers that supported ImageBitmap. [#7914](https://github.com/CesiumGS/cesium/pull/7914/)
- Fixed polyline colors when `scene.highDynamicRange` is enabled. [#7924](https://github.com/CesiumGS/cesium/pull/7924)
- Fixed a bug in the inspector where the min/max height values of a picked tile were undefined. [#7904](https://github.com/CesiumGS/cesium/pull/7904)
- Fixed `Math.factorial` to return the correct values. (https://github.com/CesiumGS/cesium/pull/7969)
- Fixed a bug that caused 3D models to appear darker on Android devices. [#7944](https://github.com/CesiumGS/cesium/pull/7944)

### 1.58.1 - 2018-06-03

_This is an npm-only release to fix a publishing issue_.

### 1.58 - 2019-06-03

##### Additions :tada:

- Added support for new `BingMapsStyle` values `ROAD_ON_DEMAND` and `AERIAL_WITH_LABELS_ON_DEMAND`. The older versions of these, `ROAD` and `AERIAL_WITH_LABELS`, have been deprecated by Bing. [#7808](https://github.com/CesiumGS/cesium/pull/7808)
- Added syntax to delete data from existing properties via CZML. [#7818](https://github.com/CesiumGS/cesium/pull/7818)
- Added `checkerboard` material to CZML. [#7845](https://github.com/CesiumGS/cesium/pull/7845)
- `BingMapsImageryProvider` now uses `DiscardEmptyTileImagePolicy` by default to detect missing tiles as zero-length responses instead of inspecting pixel values. [#7810](https://github.com/CesiumGS/cesium/pull/7810)
- Added support for the [AGI_articulations](https://github.com/KhronosGroup/glTF/tree/master/extensions/2.0/Vendor/AGI_articulations) vendor extension of glTF 2.0 to the Model primitive graphics API. [#7835](https://github.com/CesiumGS/cesium/pull/7835)
- Reduce the number of Bing transactions and ion Bing sessions used when destroying and recreating the same imagery layer to 1. [#7848](https://github.com/CesiumGS/cesium/pull/7848)

##### Fixes :wrench:

- Fixed an edge case where Cesium would provide ion access token credentials to non-ion servers if the actual asset entrypoint was being hosted by ion. [#7839](https://github.com/CesiumGS/cesium/pull/7839)
- Fixed a bug that caused Cesium to request non-existent tiles for terrain tilesets lacking tile availability, i.e. a `layer.json` file.
- Fixed memory leak when removing entities that had a `HeightReference` of `CLAMP_TO_GROUND` or `RELATIVE_TO_GROUND`. This includes when removing a `DataSource`.
- Fixed 3D Tiles credits not being shown in the data attribution box. [#7877](https://github.com/CesiumGS/cesium/pull/7877)

### 1.57 - 2019-05-01

##### Additions :tada:

- Improved 3D Tiles streaming performance, resulting in ~67% camera tour load time reduction, ~44% camera tour load count reduction. And for general camera movement, ~20% load time reduction with ~27% tile load count reduction. Tile load priority changed to focus on loading tiles in the center of the screen first. Added the following tileset optimizations, which unless stated otherwise are enabled by default. [#7774](https://github.com/CesiumGS/cesium/pull/7774)
  - Added `Cesium3DTileset.cullRequestsWhileMoving` option to ignore requests for tiles that will likely be out-of-view due to the camera's movement when they come back from the server.
  - Added `Cesium3DTileset.cullRequestsWhileMovingMultiplier` option to act as a multiplier when used in culling requests while moving. Larger is more aggressive culling, smaller less aggressive culling.
  - Added `Cesium3DTileset.preloadFlightDestinations` option to preload tiles at the camera's flight destination while the camera is in flight.
  - Added `Cesium3DTileset.preferLeaves` option to prefer loading of leaves. Good for additive refinement point clouds. Set to `false` by default.
  - Added `Cesium3DTileset.progressiveResolutionHeightFraction` option to load tiles at a smaller resolution first. This can help get a quick layer of tiles down while full resolution tiles continue to load.
  - Added `Cesium3DTileset.foveatedScreenSpaceError` option to prioritize loading tiles in the center of the screen.
  - Added `Cesium3DTileset.foveatedConeSize` option to control the cone size that determines which tiles are deferred for loading. Tiles outside the cone are potentially deferred.
  - Added `Cesium3DTileset.foveatedMinimumScreenSpaceErrorRelaxation` option to control the starting screen space error relaxation for tiles outside the foveated cone.
  - Added `Cesium3DTileset.foveatedInterpolationCallback` option to control how screen space error threshold is interpolated for tiles outside the foveated cone.
  - Added `Cesium3DTileset.foveatedTimeDelay` option to control how long in seconds to wait after the camera stops moving before deferred tiles start loading in.
- Added new parameter to `PolylineGlowMaterial` called `taperPower`, that works similar to the existing `glowPower` parameter, to taper the back of the line away. [#7626](https://github.com/CesiumGS/cesium/pull/7626)
- Added `Cesium3DTileset.preloadWhenHidden` tileset option to preload tiles when `tileset.show` is false. Loads tiles as if the tileset is visible but does not render them. [#7774](https://github.com/CesiumGS/cesium/pull/7774)
- Added support for the `KHR_texture_transform` glTF extension. [#7549](https://github.com/CesiumGS/cesium/pull/7549)
- Added functions to remove samples from `SampledProperty` and `SampledPositionProperty`. [#7723](https://github.com/CesiumGS/cesium/pull/7723)
- Added support for color-to-alpha with a threshold on imagery layers. [#7727](https://github.com/CesiumGS/cesium/pull/7727)
- Add CZML processing for `heightReference` and `extrudedHeightReference` for geoemtry types that support it.
- `CesiumMath.toSNorm` documentation changed to reflect the function's implementation. [#7774](https://github.com/CesiumGS/cesium/pull/7774)
- Added `CesiumMath.normalize` to convert a scalar value in an arbitrary range to a scalar in the range [0.0, 1.0]. [#7774](https://github.com/CesiumGS/cesium/pull/7774)

##### Fixes :wrench:

- Fixed an error when loading the same glTF model in two separate viewers. [#7688](https://github.com/CesiumGS/cesium/issues/7688)
- Fixed an error where `clampToHeightMostDetailed` or `sampleHeightMostDetailed` would crash if entities were created when the promise resolved. [#7690](https://github.com/CesiumGS/cesium/pull/7690)
- Fixed an issue with compositing merged entity availability. [#7717](https://github.com/CesiumGS/cesium/issues/7717)
- Fixed an error where many imagery layers within a single tile would cause parts of the tile to render as black on some platforms. [#7649](https://github.com/CesiumGS/cesium/issues/7649)
- Fixed a bug that could cause terrain with a single, global root tile (e.g. that uses `WebMercatorTilingScheme`) to be culled unexpectedly in some views. [#7702](https://github.com/CesiumGS/cesium/issues/7702)
- Fixed a problem where instanced 3D models were incorrectly lit when using physically based materials. [#7775](https://github.com/CesiumGS/cesium/issues/7775)
- Fixed a bug where glTF models with certain blend modes were rendered incorrectly in browsers that support ImageBitmap. [#7795](https://github.com/CesiumGS/cesium/issues/7795)

### 1.56.1 - 2019-04-02

##### Additions :tada:

- `Resource.fetchImage` now takes a `preferImageBitmap` option to use `createImageBitmap` when supported to move image decode off the main thread. This option defaults to `false`.

##### Breaking Changes :mega:

- The following breaking changes are relative to 1.56. The `Resource.fetchImage` behavior is now identical to 1.55 and earlier.
  - Changed `Resource.fetchImage` back to return an `Image` by default, instead of an `ImageBitmap` when supported. Note that an `ImageBitmap` cannot be flipped during texture upload. Instead, set `flipY : true` during fetch to flip it.
  - Changed the default `flipY` option in `Resource.fetchImage` to false. This only has an effect when ImageBitmap is used.

### 1.56 - 2019-04-01

##### Breaking Changes :mega:

- `Resource.fetchImage` now returns an `ImageBitmap` instead of `Image` when supported. This allows for decoding images while fetching using `createImageBitmap` to greatly speed up texture upload and decrease frame drops when loading models with large textures. [#7579](https://github.com/CesiumGS/cesium/pull/7579)
- `Cesium3DTileStyle.style` now has an empty `Object` as its default value, instead of `undefined`. [#7567](https://github.com/CesiumGS/cesium/issues/7567)
- `Scene.clampToHeight` now takes an optional `width` argument before the `result` argument. [#7693](https://github.com/CesiumGS/cesium/pull/7693)
- In the `Resource` class, `addQueryParameters` and `addTemplateValues` have been removed. Please use `setQueryParameters` and `setTemplateValues` instead. [#7695](https://github.com/CesiumGS/cesium/issues/7695)

##### Deprecated :hourglass_flowing_sand:

- `Resource.fetchImage` now takes an options object. Use `resource.fetchImage({ preferBlob: true })` instead of `resource.fetchImage(true)`. The previous function definition will no longer work in 1.57. [#7579](https://github.com/CesiumGS/cesium/pull/7579)

##### Additions :tada:

- Added support for touch and hold gesture. The touch and hold delay can be customized by updating `ScreenSpaceEventHandler.touchHoldDelayMilliseconds`. [#7286](https://github.com/CesiumGS/cesium/pull/7286)
- `Resource.fetchImage` now has a `flipY` option to vertically flip an image during fetch & decode. It is only valid when `ImageBitmapOptions` is supported by the browser. [#7579](https://github.com/CesiumGS/cesium/pull/7579)
- Added `backFaceCulling` and `normalShading` options to `PointCloudShading`. Both options are only applicable for point clouds containing normals. [#7399](https://github.com/CesiumGS/cesium/pull/7399)
- `Cesium3DTileStyle.style` reacts to updates and represents the current state of the style. [#7567](https://github.com/CesiumGS/cesium/issues/7567)

##### Fixes :wrench:

- Fixed the value for `BlendFunction.ONE_MINUS_CONSTANT_COLOR`. [#7624](https://github.com/CesiumGS/cesium/pull/7624)
- Fixed `HeadingPitchRoll.pitch` being `NaN` when using `.fromQuaternion` due to a rounding error for pitches close to +/- 90°. [#7654](https://github.com/CesiumGS/cesium/pull/7654)
- Fixed a type of crash caused by the camera being rotated through terrain. [#6783](https://github.com/CesiumGS/cesium/issues/6783)
- Fixed an error in `Resource` when used with template replacements using numeric keys. [#7668](https://github.com/CesiumGS/cesium/pull/7668)
- Fixed an error in `Cesium3DTilePointFeature` where `anchorLineColor` used the same color instance instead of cloning the color [#7686](https://github.com/CesiumGS/cesium/pull/7686)

### 1.55 - 2019-03-01

##### Breaking Changes :mega:

- `czm_materialInput.slope` is now an angle in radians between 0 and pi/2 (flat to vertical), rather than a projected length 1 to 0 (flat to vertical).

##### Additions :tada:

- Updated terrain and imagery rendering, resulting in terrain/imagery loading ~33% faster and using ~33% less data [#7061](https://github.com/CesiumGS/cesium/pull/7061)
- `czm_materialInput.aspect` was added as an angle in radians between 0 and 2pi (east, north, west to south).
- Added CZML `arcType` support for `polyline` and `polygon`, which supersedes `followSurface`. `followSurface` is still supported for compatibility with existing documents. [#7582](https://github.com/CesiumGS/cesium/pull/7582)

##### Fixes :wrench:

- Fixed an issue where models would cause a crash on load if some primitives were Draco encoded and others were not. [#7383](https://github.com/CesiumGS/cesium/issues/7383)
- Fixed an issue where RTL labels not reversing correctly non alphabetic characters [#7501](https://github.com/CesiumGS/cesium/pull/7501)
- Fixed Node.js support for the `Resource` class and any functionality using it internally.
- Fixed an issue where some ground polygons crossing the Prime Meridian would have incorrect bounding rectangles. [#7533](https://github.com/CesiumGS/cesium/pull/7533)
- Fixed an issue where polygons on terrain using rhumb lines where being rendered incorrectly. [#7538](https://github.com/CesiumGS/cesium/pulls/7538)
- Fixed an issue with `EllipsoidRhumbLines.findIntersectionWithLongitude` when longitude was IDL. [#7551](https://github.com/CesiumGS/cesium/issues/7551)
- Fixed model silhouette colors when rendering with high dynamic range. [#7563](https://github.com/CesiumGS/cesium/pull/7563)
- Fixed an issue with ground polylines on globes that use ellipsoids other than WGS84. [#7552](https://github.com/CesiumGS/cesium/issues/7552)
- Fixed an issue where Draco compressed models with RGB per-vertex color would not load in Cesium. [#7576](https://github.com/CesiumGS/cesium/issues/7576)
- Fixed an issue where the outline geometry for extruded Polygons didn't calculate the correct indices. [#7599](https://github.com/CesiumGS/cesium/issues/7599)

### 1.54 - 2019-02-01

##### Highlights :sparkler:

- Added support for polylines and textured entities on 3D Tiles. [#7437](https://github.com/CesiumGS/cesium/pull/7437) and [#7434](https://github.com/CesiumGS/cesium/pull/7434)
- Added support for loading models and 3D tilesets with WebP images using the [`EXT_texture_webp`](https://github.com/KhronosGroup/glTF/blob/master/extensions/2.0/Vendor/EXT_texture_webp/README.md) glTF extension. [#7486](https://github.com/CesiumGS/cesium/pull/7486)
- Added support for rhumb lines to polygon and polyline geometries. [#7492](https://github.com/CesiumGS/cesium/pull/7492)

##### Breaking Changes :mega:

- Billboards with `HeightReference.CLAMP_TO_GROUND` are now clamped to both terrain and 3D Tiles. [#7434](https://github.com/CesiumGS/cesium/pull/7434)
- The default `classificationType` for `GroundPrimitive`, `CorridorGraphics`, `EllipseGraphics`, `PolygonGraphics` and `RectangleGraphics` is now `ClassificationType.BOTH`. [#7434](https://github.com/CesiumGS/cesium/pull/7434)
- The properties `ModelAnimation.speedup` and `ModelAnimationCollection.speedup` have been removed. Use `ModelAnimation.multiplier` and `ModelAnimationCollection.multiplier` respectively instead. [#7494](https://github.com/CesiumGS/cesium/issues/7394)

##### Deprecated :hourglass_flowing_sand:

- `Scene.clampToHeight` now takes an optional `width` argument before the `result` argument. The previous function definition will no longer work in 1.56. [#7287](https://github.com/CesiumGS/cesium/pull/7287)
- `PolylineGeometry.followSurface` has been superceded by `PolylineGeometry.arcType`. The previous definition will no longer work in 1.57. Replace `followSurface: false` with `arcType: Cesium.ArcType.NONE` and `followSurface: true` with `arcType: Cesium.ArcType.GEODESIC`. [#7492](https://github.com/CesiumGS/cesium/pull/7492)
- `SimplePolylineGeometry.followSurface` has been superceded by `SimplePolylineGeometry.arcType`. The previous definition will no longer work in 1.57. Replace `followSurface: false` with `arcType: Cesium.ArcType.NONE` and `followSurface: true` with `arcType: Cesium.ArcType.GEODESIC`. [#7492](https://github.com/CesiumGS/cesium/pull/7492)

##### Additions :tada:

- Added support for textured ground entities (entities with unspecified `height`) and `GroundPrimitives` on 3D Tiles. [#7434](https://github.com/CesiumGS/cesium/pull/7434)
- Added support for polylines on 3D Tiles. [#7437](https://github.com/CesiumGS/cesium/pull/7437)
- Added `classificationType` property to `PolylineGraphics` and `GroundPolylinePrimitive` which specifies whether a polyline clamped to ground should be clamped to terrain, 3D Tiles, or both. [#7437](https://github.com/CesiumGS/cesium/pull/7437)
- Added the ability to specify the width of the intersection volume for `Scene.sampleHeight`, `Scene.clampToHeight`, `Scene.sampleHeightMostDetailed`, and `Scene.clampToHeightMostDetailed`. [#7287](https://github.com/CesiumGS/cesium/pull/7287)
- Added a [new Sandcastle example](https://cesiumjs.org/Cesium/Build/Apps/Sandcastle/?src=Time%20Dynamic%20Wheels.html) on using `nodeTransformations` to rotate a model's wheels based on its velocity. [#7361](https://github.com/CesiumGS/cesium/pull/7361)
- Added a [new Sandcastle example](https://cesiumjs.org/Cesium/Build/Apps/Sandcastle/?src=Polylines%20on%203D%20Tiles.html) for drawing polylines on 3D Tiles [#7522](https://github.com/CesiumGS/cesium/pull/7522)
- Added `EllipsoidRhumbLine` class as a rhumb line counterpart to `EllipsoidGeodesic`. [#7484](https://github.com/CesiumGS/cesium/pull/7484)
- Added rhumb line support to `PolygonGeometry`, `PolygonOutlineGeometry`, `PolylineGeometry`, `GroundPolylineGeometry`, and `SimplePolylineGeometry`. [#7492](https://github.com/CesiumGS/cesium/pull/7492)
- When using Cesium in Node.js, we now use the combined and minified version for improved performance unless `NODE_ENV` is specifically set to `development`.
- Improved the performance of `QuantizedMeshTerrainData.interpolateHeight`. [#7508](https://github.com/CesiumGS/cesium/pull/7508)
- Added support for glTF models with WebP textures using the `EXT_texture_webp` extension. [#7486](https://github.com/CesiumGS/cesium/pull/7486)

##### Fixes :wrench:

- Fixed 3D Tiles performance regression. [#7482](https://github.com/CesiumGS/cesium/pull/7482)
- Fixed an issue where classification primitives with the `CESIUM_3D_TILE` classification type would render on terrain. [#7422](https://github.com/CesiumGS/cesium/pull/7422)
- Fixed an issue where 3D Tiles would show through the globe. [#7422](https://github.com/CesiumGS/cesium/pull/7422)
- Fixed crash when entity geometry show value is an interval that only covered part of the entity availability range [#7458](https://github.com/CesiumGS/cesium/pull/7458)
- Fix rectangle positions at the north and south poles. [#7451](https://github.com/CesiumGS/cesium/pull/7451)
- Fixed image size issue when using multiple particle systems. [#7412](https://github.com/CesiumGS/cesium/pull/7412)
- Fixed Sandcastle's "Open in New Window" button not displaying imagery due to blob URI limitations. [#7250](https://github.com/CesiumGS/cesium/pull/7250)
- Fixed an issue where setting `scene.globe.cartographicLimitRectangle` to `undefined` would cause a crash. [#7477](https://github.com/CesiumGS/cesium/issues/7477)
- Fixed `PrimitiveCollection.removeAll` to no longer `contain` removed primitives. [#7491](https://github.com/CesiumGS/cesium/pull/7491)
- Fixed `GeoJsonDataSource` to use polygons and polylines that use rhumb lines. [#7492](https://github.com/CesiumGS/cesium/pull/7492)
- Fixed an issue where some ground polygons would be cut off along circles of latitude. [#7507](https://github.com/CesiumGS/cesium/issues/7507)
- Fixed an issue that would cause IE 11 to crash when enabling image-based lighting. [#7485](https://github.com/CesiumGS/cesium/issues/7485)

### 1.53 - 2019-01-02

##### Additions :tada:

- Added image-based lighting for PBR models and 3D Tiles. [#7172](https://github.com/CesiumGS/cesium/pull/7172)
  - `Scene.specularEnvironmentMaps` is a url to a KTX file that contains the specular environment map and convoluted mipmaps for image-based lighting of all PBR models in the scene.
  - `Scene.sphericalHarmonicCoefficients` is an array of 9 `Cartesian3` spherical harmonics coefficients for the diffuse irradiance of all PBR models in the scene.
  - The `specularEnvironmentMaps` and `sphericalHarmonicCoefficients` properties of `Model` and `Cesium3DTileset` can be used to override the values from the scene for specific models and tilesets.
  - The `luminanceAtZenith` property of `Model` and `Cesium3DTileset` adjusts the luminance of the procedural image-based lighting.
- Double click away from an entity to un-track it [#7285](https://github.com/CesiumGS/cesium/pull/7285)

##### Fixes :wrench:

- Fixed 3D Tiles visibility checking when running multiple passes within the same frame. [#7289](https://github.com/CesiumGS/cesium/pull/7289)
- Fixed contrast on imagery layers. [#7382](https://github.com/CesiumGS/cesium/issues/7382)
- Fixed rendering transparent background color when `highDynamicRange` is enabled. [#7427](https://github.com/CesiumGS/cesium/issues/7427)
- Fixed translucent geometry when `highDynamicRange` is toggled. [#7451](https://github.com/CesiumGS/cesium/pull/7451)

### 1.52 - 2018-12-03

##### Breaking Changes :mega:

- `TerrainProviders` that implement `availability` must now also implement the `loadTileDataAvailability` method.

##### Deprecated :hourglass_flowing_sand:

- The property `ModelAnimation.speedup` has been deprecated and renamed to `ModelAnimation.multiplier`. `speedup` will be removed in version 1.54. [#7393](https://github.com/CesiumGS/cesium/pull/7393)

##### Additions :tada:

- Added functions to get the most detailed height of 3D Tiles on-screen or off-screen. [#7115](https://github.com/CesiumGS/cesium/pull/7115)
  - Added `Scene.sampleHeightMostDetailed`, an asynchronous version of `Scene.sampleHeight` that uses the maximum level of detail for 3D Tiles.
  - Added `Scene.clampToHeightMostDetailed`, an asynchronous version of `Scene.clampToHeight` that uses the maximum level of detail for 3D Tiles.
- Added support for high dynamic range rendering. It is enabled by default when supported, but can be disabled with `Scene.highDynamicRange`. [#7017](https://github.com/CesiumGS/cesium/pull/7017)
- Added `Scene.invertClassificationSupported` for checking if invert classification is supported.
- Added `computeLineSegmentLineSegmentIntersection` to `Intersections2D`. [#7228](https://github.com/CesiumGS/Cesium/pull/7228)
- Added ability to load availability progressively from a quantized mesh extension instead of upfront. This will speed up load time and reduce memory usage. [#7196](https://github.com/CesiumGS/cesium/pull/7196)
- Added the ability to apply styles to 3D Tilesets that don't contain features. [#7255](https://github.com/CesiumGS/Cesium/pull/7255)

##### Fixes :wrench:

- Fixed issue causing polyline to look wavy depending on the position of the camera [#7209](https://github.com/CesiumGS/cesium/pull/7209)
- Fixed translucency issues for dynamic geometry entities. [#7364](https://github.com/CesiumGS/cesium/issues/7364)

### 1.51 - 2018-11-01

##### Additions :tada:

- Added WMS-T (time) support in WebMapServiceImageryProvider [#2581](https://github.com/CesiumGS/cesium/issues/2581)
- Added `cutoutRectangle` to `ImageryLayer`, which allows cutting out rectangular areas in imagery layers to reveal underlying imagery. [#7056](https://github.com/CesiumGS/cesium/pull/7056)
- Added `atmosphereHueShift`, `atmosphereSaturationShift`, and `atmosphereBrightnessShift` properties to `Globe` which shift the color of the ground atmosphere to match the hue, saturation, and brightness shifts of the sky atmosphere. [#4195](https://github.com/CesiumGS/cesium/issues/4195)
- Shrink minified and gzipped Cesium.js by 27 KB (~3.7%) by delay loading seldom-used third-party dependencies. [#7140](https://github.com/CesiumGS/cesium/pull/7140)
- Added `lightColor` property to `Cesium3DTileset`, `Model`, and `ModelGraphics` to change the intensity of the light used when shading model. [#7025](https://github.com/CesiumGS/cesium/pull/7025)
- Added `imageBasedLightingFactor` property to `Cesium3DTileset`, `Model`, and `ModelGraphics` to scale the diffuse and specular image-based lighting contributions to the final color. [#7025](https://github.com/CesiumGS/cesium/pull/7025)
- Added per-feature selection to the 3D Tiles BIM Sandcastle example. [#7181](https://github.com/CesiumGS/cesium/pull/7181)
- Added `Transforms.fixedFrameToHeadingPitchRoll`, a helper function for extracting a `HeadingPitchRoll` from a fixed frame transform. [#7164](https://github.com/CesiumGS/cesium/pull/7164)
- Added `Ray.clone`. [#7174](https://github.com/CesiumGS/cesium/pull/7174)

##### Fixes :wrench:

- Fixed issue removing geometry entities with different materials. [#7163](https://github.com/CesiumGS/cesium/pull/7163)
- Fixed texture coordinate calculation for polygon entities with `perPositionHeight`. [#7188](https://github.com/CesiumGS/cesium/pull/7188)
- Fixed crash when updating polyline attributes twice in one frame. [#7155](https://github.com/CesiumGS/cesium/pull/7155)
- Fixed entity visibility issue related to setting an entity show property and altering or adding entity geometry. [#7156](https://github.com/CesiumGS/cesium/pull/7156)
- Fixed an issue where dynamic Entities on terrain would cause a crash in platforms that do not support depth textures such as Internet Explorer. [#7103](https://github.com/CesiumGS/cesium/issues/7103)
- Fixed an issue that would cause a crash when removing a post process stage. [#7210](https://github.com/CesiumGS/cesium/issues/7210)
- Fixed an issue where `pickPosition` would return incorrect results when called after `sampleHeight` or `clampToHeight`. [#7113](https://github.com/CesiumGS/cesium/pull/7113)
- Fixed an issue where `sampleHeight` and `clampToHeight` would crash if picking a primitive that doesn't write depth. [#7120](https://github.com/CesiumGS/cesium/issues/7120)
- Fixed a crash when using `BingMapsGeocoderService`. [#7143](https://github.com/CesiumGS/cesium/issues/7143)
- Fixed accuracy of rotation matrix generated by `VelocityOrientationProperty`. [#6641](https://github.com/CesiumGS/cesium/pull/6641)
- Fixed clipping plane crash when adding a plane to an empty collection. [#7168](https://github.com/CesiumGS/cesium/pull/7168)
- Fixed clipping planes on tilesets not taking into account the tileset model matrix. [#7182](https://github.com/CesiumGS/cesium/pull/7182)
- Fixed incorrect rendering of models using the `KHR_materials_common` lights extension. [#7206](https://github.com/CesiumGS/cesium/pull/7206)

### 1.50 - 2018-10-01

##### Breaking Changes :mega:

- Clipping planes on tilesets now use the root tile's transform, or the root tile's bounding sphere if a transform is not defined. [#7034](https://github.com/CesiumGS/cesium/pull/7034)
  - This is to make clipping planes' coordinates always relative to the object they're attached to. So if you were positioning the clipping planes as in the example below, this is no longer necessary:
  ```javascript
  clippingPlanes.modelMatrix = Cesium.Transforms.eastNorthUpToFixedFrame(
    tileset.boundingSphere.center
  );
  ```
  - This also fixes several issues with clipping planes not using the correct transform for tilesets with children.

##### Additions :tada:

- Initial support for clamping to 3D Tiles. [#6934](https://github.com/CesiumGS/cesium/pull/6934)
  - Added `Scene.sampleHeight` to get the height of geometry in the scene. May be used to clamp objects to the globe, 3D Tiles, or primitives in the scene.
  - Added `Scene.clampToHeight` to clamp a cartesian position to the scene geometry.
  - Requires depth texture support (`WEBGL_depth_texture` or `WEBKIT_WEBGL_depth_texture`). Added `Scene.sampleHeightSupported` and `Scene.clampToHeightSupported` functions for checking if height sampling is supported.
- Added `Cesium3DTileset.initialTilesLoaded` to indicate that all tiles in the initial view are loaded. [#6934](https://github.com/CesiumGS/cesium/pull/6934)
- Added support for glTF extension [KHR_materials_pbrSpecularGlossiness](https://github.com/KhronosGroup/glTF/tree/master/extensions/2.0/Khronos/KHR_materials_pbrSpecularGlossiness) [#7006](https://github.com/CesiumGS/cesium/pull/7006).
- Added support for glTF extension [KHR_materials_unlit](https://github.com/KhronosGroup/glTF/tree/master/extensions/2.0/Khronos/KHR_materials_unlit) [#6977](https://github.com/CesiumGS/cesium/pull/6977).
- Added support for glTF extensions [KHR_techniques_webgl](https://github.com/KhronosGroup/glTF/tree/master/extensions/2.0/Khronos/KHR_techniques_webgl) and [KHR_blend](https://github.com/KhronosGroup/glTF/pull/1302). [#6805](https://github.com/CesiumGS/cesium/pull/6805)
- Update [gltf-pipeline](https://github.com/CesiumGS/gltf-pipeline/) to 2.0. [#6805](https://github.com/CesiumGS/cesium/pull/6805)
- Added `cartographicLimitRectangle` to `Globe`. Use this to limit terrain and imagery to a specific `Rectangle` area. [#6987](https://github.com/CesiumGS/cesium/pull/6987)
- Added `OpenCageGeocoderService`, which provides geocoding via [OpenCage](https://opencagedata.com/). [#7015](https://github.com/CesiumGS/cesium/pull/7015)
- Added ground atmosphere lighting in 3D. This can be toggled with `Globe.showGroundAtmosphere`. [6877](https://github.com/CesiumGS/cesium/pull/6877)
  - Added `Globe.nightFadeOutDistance` and `Globe.nightFadeInDistance` to configure when ground atmosphere night lighting fades in and out. [6877](https://github.com/CesiumGS/cesium/pull/6877)
- Added `onStop` event to `Clock` that fires each time stopTime is reached. [#7066](https://github.com/CesiumGS/cesium/pull/7066)

##### Fixes :wrench:

- Fixed picking for overlapping translucent primitives. [#7039](https://github.com/CesiumGS/cesium/pull/7039)
- Fixed an issue in the 3D Tiles traversal where tilesets would render with mixed level of detail if an external tileset was visible but its root tile was not. [#7099](https://github.com/CesiumGS/cesium/pull/7099)
- Fixed an issue in the 3D Tiles traversal where external tilesets would not always traverse to their root tile. [#7035](https://github.com/CesiumGS/cesium/pull/7035)
- Fixed an issue in the 3D Tiles traversal where empty tiles would be selected instead of their nearest loaded ancestors. [#7011](https://github.com/CesiumGS/cesium/pull/7011)
- Fixed an issue where scaling near zero with an model animation could cause rendering to stop. [#6954](https://github.com/CesiumGS/cesium/pull/6954)
- Fixed bug where credits weren't displaying correctly if more than one viewer was initialized [#6965](expect(https://github.com/CesiumGS/cesium/issues/6965)
- Fixed entity show issues. [#7048](https://github.com/CesiumGS/cesium/issues/7048)
- Fixed a bug where polylines on terrain covering very large portions of the globe would cull incorrectly in 3d-only scenes. [#7043](https://github.com/CesiumGS/cesium/issues/7043)
- Fixed bug causing crash on entity geometry material change. [#7047](https://github.com/CesiumGS/cesium/pull/7047)
- Fixed MIME type behavior for `Resource` requests in recent versions of Edge [#7085](https://github.com/CesiumGS/cesium/issues/7085).

### 1.49 - 2018-09-04

##### Breaking Changes :mega:

- Removed `ClippingPlaneCollection.clone`. [#6872](https://github.com/CesiumGS/cesium/pull/6872)
- Changed `Globe.pick` to return a position in ECEF coordinates regardless of the current scene mode. This will only effect you if you were working around a bug to make `Globe.pick` work in 2D and Columbus View. Use `Globe.pickWorldCoordinates` to get the position in world coordinates that correlate to the current scene mode. [#6859](https://github.com/CesiumGS/cesium/pull/6859)
- Removed the unused `frameState` parameter in `evaluate` and `evaluateColor` functions in `Expression`, `StyleExpression`, `ConditionsExpression` and all other places that call the functions. [#6890](https://github.com/CesiumGS/cesium/pull/6890)
- Removed `PostProcessStageLibrary.createLensFlarStage`. Use `PostProcessStageLibrary.createLensFlareStage` instead. [#6972](https://github.com/CesiumGS/cesium/pull/6972)
- Removed `Scene.fxaa`. Use `Scene.postProcessStages.fxaa.enabled` instead. [#6980](https://github.com/CesiumGS/cesium/pull/6980)

##### Additions :tada:

- Added `heightReference` to `BoxGraphics`, `CylinderGraphics` and `EllipsoidGraphics`, which can be used to clamp these entity types to terrain. [#6932](https://github.com/CesiumGS/cesium/pull/6932)
- Added `GeocoderViewModel.destinationFound` for specifying a function that is called upon a successful geocode. The default behavior is to fly to the destination found by the geocoder. [#6915](https://github.com/CesiumGS/cesium/pull/6915)
- Added `ClippingPlaneCollection.planeAdded` and `ClippingPlaneCollection.planeRemoved` events. `planeAdded` is raised when a new plane is added to the collection and `planeRemoved` is raised when a plane is removed. [#6875](https://github.com/CesiumGS/cesium/pull/6875)
- Added `Matrix4.setScale` for setting the scale on an affine transformation matrix [#6888](https://github.com/CesiumGS/cesium/pull/6888)
- Added optional `width` and `height` to `Scene.drillPick` for specifying a search area. [#6922](https://github.com/CesiumGS/cesium/pull/6922)
- Added `Cesium3DTileset.root` for getting the root tile of a tileset. [#6944](https://github.com/CesiumGS/cesium/pull/6944)
- Added `Cesium3DTileset.extras` and `Cesium3DTile.extras` for getting application specific metadata from 3D Tiles. [#6974](https://github.com/CesiumGS/cesium/pull/6974)

##### Fixes :wrench:

- Several performance improvements and fixes to the 3D Tiles traversal code. [#6390](https://github.com/CesiumGS/cesium/pull/6390)
  - Improved load performance when `skipLevelOfDetail` is false.
  - Fixed a bug that caused some skipped tiles to load when `skipLevelOfDetail` is true.
  - Fixed pick statistics in the 3D Tiles Inspector.
  - Fixed drawing of debug labels for external tilesets.
  - Fixed drawing of debug outlines for empty tiles.
- The Geocoder widget now takes terrain altitude into account when calculating its final destination. [#6876](https://github.com/CesiumGS/cesium/pull/6876)
- The Viewer widget now takes terrain altitude into account when zooming or flying to imagery layers. [#6895](https://github.com/CesiumGS/cesium/pull/6895)
- Fixed Firefox camera control issues with mouse and touch events. [#6372](https://github.com/CesiumGS/cesium/issues/6372)
- Fixed `getPickRay` in 2D. [#2480](https://github.com/CesiumGS/cesium/issues/2480)
- Fixed `Globe.pick` for 2D and Columbus View. [#6859](https://github.com/CesiumGS/cesium/pull/6859)
- Fixed imagery layer feature picking in 2D and Columbus view. [#6859](https://github.com/CesiumGS/cesium/pull/6859)
- Fixed intermittent ground clamping issues for all entity types that use a height reference. [#6930](https://github.com/CesiumGS/cesium/pull/6930)
- Fixed bug that caused a new `ClippingPlaneCollection` to be created every frame when used with a model entity. [#6872](https://github.com/CesiumGS/cesium/pull/6872)
- Improved `Plane` entities so they are better aligned with the globe surface. [#6887](https://github.com/CesiumGS/cesium/pull/6887)
- Fixed crash when rendering translucent objects when all shadow maps in the scene set `fromLightSource` to false. [#6883](https://github.com/CesiumGS/cesium/pull/6883)
- Fixed night shading in 2D and Columbus view. [#4122](https://github.com/CesiumGS/cesium/issues/4122)
- Fixed model loading failure when a glTF 2.0 primitive does not have a material. [6906](https://github.com/CesiumGS/cesium/pull/6906)
- Fixed a crash when setting show to `false` on a polyline clamped to the ground. [#6912](https://github.com/CesiumGS/cesium/issues/6912)
- Fixed a bug where `Cesium3DTileset` wasn't using the correct `tilesetVersion`. [#6933](https://github.com/CesiumGS/cesium/pull/6933)
- Fixed crash that happened when calling `scene.pick` after setting a new terrain provider. [#6918](https://github.com/CesiumGS/cesium/pull/6918)
- Fixed an issue that caused the browser to hang when using `drillPick` on a polyline clamped to the ground. [6907](https://github.com/CesiumGS/cesium/issues/6907)
- Fixed an issue where color wasn't updated properly for polylines clamped to ground. [#6927](https://github.com/CesiumGS/cesium/pull/6927)
- Fixed an excessive memory use bug that occurred when a data URI was used to specify a glTF model. [#6928](https://github.com/CesiumGS/cesium/issues/6928)
- Fixed an issue where switching from 2D to 3D could cause a crash. [#6929](https://github.com/CesiumGS/cesium/issues/6929)
- Fixed an issue where point primitives behind the camera would appear in view. [#6904](https://github.com/CesiumGS/cesium/issues/6904)
- The `createGroundPolylineGeometry` web worker no longer depends on `GroundPolylinePrimitive`, making the worker smaller and potentially avoiding a hanging build in some webpack configurations. [#6946](https://github.com/CesiumGS/cesium/pull/6946)
- Fixed an issue that cause terrain entities (entities with unspecified `height`) and `GroundPrimitives` to fail when crossing the international date line. [#6951](https://github.com/CesiumGS/cesium/issues/6951)
- Fixed normal calculation for `CylinderGeometry` when the top radius is not equal to the bottom radius [#6863](https://github.com/CesiumGS/cesium/pull/6863)

### 1.48 - 2018-08-01

##### Additions :tada:

- Added support for loading Draco compressed Point Cloud tiles for 2-3x better compression. [#6559](https://github.com/CesiumGS/cesium/pull/6559)
- Added `TimeDynamicPointCloud` for playback of time-dynamic point cloud data, where each frame is a 3D Tiles Point Cloud tile. [#6721](https://github.com/CesiumGS/cesium/pull/6721)
- Added `CoplanarPolygonGeometry` and `CoplanarPolygonGeometryOutline` for drawing polygons composed of coplanar positions that are not necessarily on the ellipsoid surface. [#6769](https://github.com/CesiumGS/cesium/pull/6769)
- Improved support for polygon entities using `perPositionHeight`, including supporting vertical polygons. This also improves KML compatibility. [#6791](https://github.com/CesiumGS/cesium/pull/6791)
- Added `Cartesian3.midpoint` to compute the midpoint between two `Cartesian3` positions [#6836](https://github.com/CesiumGS/cesium/pull/6836)
- Added `equalsEpsilon` methods to `OrthographicFrustum`, `PerspectiveFrustum`, `OrthographicOffCenterFrustum` and `PerspectiveOffCenterFrustum`.

##### Deprecated :hourglass_flowing_sand:

- Support for 3D Tiles `content.url` is deprecated to reflect updates to the [3D Tiles spec](https://github.com/CesiumGS/3d-tiles/pull/301). Use `content.uri instead`. Support for `content.url` will remain for backwards compatibility. [#6744](https://github.com/CesiumGS/cesium/pull/6744)
- Support for the 3D Tiles pre-version 1.0 Batch Table Hierarchy is deprecated to reflect updates to the [3D Tiles spec](https://github.com/CesiumGS/3d-tiles/pull/301). Use the [`3DTILES_batch_table_hierarchy`](https://github.com/CesiumGS/3d-tiles/tree/main/extensions/3DTILES_batch_table_hierarchy) extension instead. Support for the deprecated batch table hierarchy will remain for backwards compatibility. [#6780](https://github.com/CesiumGS/cesium/pull/6780)
- `PostProcessStageLibrary.createLensFlarStage` is deprecated due to misspelling and will be removed in Cesium 1.49. Use `PostProcessStageLibrary.createLensFlareStage` instead.

##### Fixes :wrench:

- Fixed a bug where 3D Tilesets using the `region` bounding volume don't get transformed when the tileset's `modelMatrix` changes. [#6755](https://github.com/CesiumGS/cesium/pull/6755)
- Fixed a bug that caused eye dome lighting for point clouds to fail in Safari on macOS and Edge on Windows by removing the dependency on floating point color textures. [#6792](https://github.com/CesiumGS/cesium/issues/6792)
- Fixed a bug that caused polylines on terrain to render incorrectly in 2D and Columbus View with a `WebMercatorProjection`. [#6809](https://github.com/CesiumGS/cesium/issues/6809)
- Fixed bug causing billboards and labels to appear the wrong size when switching scene modes [#6745](https://github.com/CesiumGS/cesium/issues/6745)
- Fixed `PolygonGeometry` when using `VertexFormat.POSITION_ONLY`, `perPositionHeight` and `extrudedHeight` [#6790](expect(https://github.com/CesiumGS/cesium/pull/6790)
- Fixed an issue where tiles were missing in VR mode. [#6612](https://github.com/CesiumGS/cesium/issues/6612)
- Fixed issues related to updating entity show and geometry color [#6835](https://github.com/CesiumGS/cesium/pull/6835)
- Fixed `PolygonGeometry` and `EllipseGeometry` tangent and bitangent attributes when a texture rotation is used [#6788](https://github.com/CesiumGS/cesium/pull/6788)
- Fixed bug where entities with a height reference weren't being updated correctly when the terrain provider was changed. [#6820](https://github.com/CesiumGS/cesium/pull/6820)
- Fixed an issue where glTF 2.0 models sometimes wouldn't be centered in the view after putting the camera on them. [#6784](https://github.com/CesiumGS/cesium/issues/6784)
- Fixed the geocoder when `Viewer` is passed the option `geocoder: true` [#6833](https://github.com/CesiumGS/cesium/pull/6833)
- Improved performance for billboards and labels clamped to terrain [#6781](https://github.com/CesiumGS/cesium/pull/6781) [#6844](https://github.com/CesiumGS/cesium/pull/6844)
- Fixed a bug that caused billboard positions to be set incorrectly when using a `CallbackProperty`. [#6815](https://github.com/CesiumGS/cesium/pull/6815)
- Improved support for generating a TypeScript typings file using `tsd-jsdoc` [#6767](https://github.com/CesiumGS/cesium/pull/6767)
- Updated viewBoundingSphere to use correct zoomOptions [#6848](https://github.com/CesiumGS/cesium/issues/6848)
- Fixed a bug that caused the scene to continuously render after resizing the viewer when `requestRenderMode` was enabled. [#6812](https://github.com/CesiumGS/cesium/issues/6812)

### 1.47 - 2018-07-02

##### Highlights :sparkler:

- Added support for polylines on terrain [#6689](https://github.com/CesiumGS/cesium/pull/6689) [#6615](https://github.com/CesiumGS/cesium/pull/6615)
- Added `heightReference` and `extrudedHeightReference` properties to `CorridorGraphics`, `EllipseGraphics`, `PolygonGraphics` and `RectangleGraphics`. [#6717](https://github.com/CesiumGS/cesium/pull/6717)
- `PostProcessStage` has a `selected` property which is an array of primitives used for selectively applying a post-process stage. [#6476](https://github.com/CesiumGS/cesium/pull/6476)

##### Breaking Changes :mega:

- glTF 2.0 models corrected to face +Z forwards per specification. Internally Cesium uses +X as forward, so a new +Z to +X rotation was added for 2.0 models only. To fix models that are oriented incorrectly after this change:
  - If the model faces +X forwards update the glTF to face +Z forwards. This can be done by loading the glTF in a model editor and applying a 90 degree clockwise rotation about the up-axis. Alternatively, add a new root node to the glTF node hierarchy whose `matrix` is `[0,0,1,0,0,1,0,0,-1,0,0,0,0,0,0,1]`.
  - Apply a -90 degree rotation to the model's heading. This can be done by setting the model's `orientation` using the Entity API or from within CZML. See [#6738](https://github.com/CesiumGS/cesium/pull/6738) for more details.
- Dropped support for directory URLs when loading tilesets to match the updated [3D Tiles spec](https://github.com/CesiumGS/3d-tiles/issues/272). [#6502](https://github.com/CesiumGS/cesium/issues/6502)
- KML and GeoJSON now use `PolylineGraphics` instead of `CorridorGraphics` for polylines on terrain. [#6706](https://github.com/CesiumGS/cesium/pull/6706)

##### Additions :tada:

- Added support for polylines on terrain [#6689](https://github.com/CesiumGS/cesium/pull/6689) [#6615](https://github.com/CesiumGS/cesium/pull/6615)
  - Use the `clampToGround` option for `PolylineGraphics` (polyline entities).
  - Requires depth texture support (`WEBGL_depth_texture` or `WEBKIT_WEBGL_depth_texture`), otherwise `clampToGround` will be ignored. Use `Entity.supportsPolylinesOnTerrain` to check for support.
  - Added `GroundPolylinePrimitive` and `GroundPolylineGeometry`.
- `PostProcessStage` has a `selected` property which is an array of primitives used for selectively applying a post-process stage. [#6476](https://github.com/CesiumGS/cesium/pull/6476)
  - The `PostProcessStageLibrary.createBlackAndWhiteStage` and `PostProcessStageLibrary.createSilhouetteStage` have per-feature support.
- Added CZML support for `zIndex` with `corridor`, `ellipse`, `polygon`, `polyline` and `rectangle`. [#6708](https://github.com/CesiumGS/cesium/pull/6708)
- Added CZML `clampToGround` option for `polyline`. [#6706](https://github.com/CesiumGS/cesium/pull/6706)
- Added support for `RTC_CENTER` property in batched 3D model tilesets to conform to the updated [3D Tiles spec](https://github.com/CesiumGS/3d-tiles/issues/263). [#6488](https://github.com/CesiumGS/cesium/issues/6488)
- Added `heightReference` and `extrudedHeightReference` properties to `CorridorGraphics`, `EllipseGraphics`, `PolygonGraphics` and `RectangleGraphics`. [#6717](https://github.com/CesiumGS/cesium/pull/6717)
  - This can be used in conjunction with the `height` and/or `extrudedHeight` properties to clamp the geometry to terrain or set the height relative to terrain.
  - Note, this will not make the geometry conform to terrain. Extruded geoemtry that is clamped to the ground will have a flat top will sinks into the terrain at the base.

##### Fixes :wrench:

- Fixed a bug that caused Cesium to be unable to load local resources in Electron. [#6726](https://github.com/CesiumGS/cesium/pull/6726)
- Fixed a bug causing crashes with custom vertex attributes on `Geometry` crossing the IDL. Attributes will be barycentrically interpolated. [#6644](https://github.com/CesiumGS/cesium/pull/6644)
- Fixed a bug causing Point Cloud tiles with unsigned int batch-ids to not load. [#6666](https://github.com/CesiumGS/cesium/pull/6666)
- Fixed a bug with Draco encoded i3dm tiles, and loading two Draco models with the same url. [#6668](https://github.com/CesiumGS/cesium/issues/6668)
- Fixed a bug caused by creating a polygon with positions at the same longitude/latitude position but different heights [#6731](https://github.com/CesiumGS/cesium/pull/6731)
- Fixed terrain clipping when the camera was close to flat terrain and was using logarithmic depth. [#6701](https://github.com/CesiumGS/cesium/pull/6701)
- Fixed KML bug that constantly requested the same image if it failed to load. [#6710](https://github.com/CesiumGS/cesium/pull/6710)
- Improved billboard and label rendering so they no longer sink into terrain when clamped to ground. [#6621](https://github.com/CesiumGS/cesium/pull/6621)
- Fixed an issue where KMLs containing a `colorMode` of `random` could return the exact same color on successive calls to `Color.fromRandom()`.
- `Iso8601.MAXIMUM_VALUE` now formats to a string which can be parsed by `fromIso8601`.
- Fixed material support when using an image that is already loaded [#6729](https://github.com/CesiumGS/cesium/pull/6729)

### 1.46.1 - 2018-06-01

- This is an npm only release to fix the improperly published 1.46.0. There were no code changes.

### 1.46 - 2018-06-01

##### Highlights :sparkler:

- Added support for materials on terrain entities (entities with unspecified `height`) and `GroundPrimitives`. [#6393](https://github.com/CesiumGS/cesium/pull/6393)
- Added a post-processing framework. [#5615](https://github.com/CesiumGS/cesium/pull/5615)
- Added `zIndex` for ground geometry, including corridor, ellipse, polygon and rectangle entities. [#6362](https://github.com/CesiumGS/cesium/pull/6362)

##### Breaking Changes :mega:

- `ParticleSystem` no longer uses `forces`. [#6510](https://github.com/CesiumGS/cesium/pull/6510)
- `Particle` no longer uses `size`, `rate`, `lifeTime`, `life`, `minimumLife`, `maximumLife`, `minimumWidth`, `minimumHeight`, `maximumWidth`, and `maximumHeight`. [#6510](https://github.com/CesiumGS/cesium/pull/6510)
- Removed `Scene.copyGlobeDepth`. Globe depth will now be copied by default when supported. [#6393](https://github.com/CesiumGS/cesium/pull/6393)
- The default `classificationType` for `GroundPrimitive`, `CorridorGraphics`, `EllipseGraphics`, `PolygonGraphics` and `RectangleGraphics` is now `ClassificationType.TERRAIN`. If you wish the geometry to color both terrain and 3D tiles, pass in the option `classificationType: Cesium.ClassificationType.BOTH`.
- Removed support for the `options` argument for `Credit` [#6373](https://github.com/CesiumGS/cesium/issues/6373). Pass in an html string instead.
- glTF 2.0 models corrected to face +Z forwards per specification. Internally Cesium uses +X as forward, so a new +Z to +X rotation was added for 2.0 models only. [#6632](https://github.com/CesiumGS/cesium/pull/6632)

##### Deprecated :hourglass_flowing_sand:

- The `Scene.fxaa` property has been deprecated and will be removed in Cesium 1.47. Use `Scene.postProcessStages.fxaa.enabled`.

##### Additions :tada:

- Added support for materials on terrain entities (entities with unspecified `height`) and `GroundPrimitives`. [#6393](https://github.com/CesiumGS/cesium/pull/6393)
  - Only available for `ClassificationType.TERRAIN` at this time. Adding a material to a terrain `Entity` will cause it to behave as if it is `ClassificationType.TERRAIN`.
  - Requires depth texture support (`WEBGL_depth_texture` or `WEBKIT_WEBGL_depth_texture`), so materials on terrain entities and `GroundPrimitives` are not supported in Internet Explorer.
  - Best suited for notational patterns and not intended for precisely mapping textures to terrain - for that use case, use `SingleTileImageryProvider`.
- Added `GroundPrimitive.supportsMaterials` and `Entity.supportsMaterialsforEntitiesOnTerrain`, both of which can be used to check if materials on terrain entities and `GroundPrimitives` is supported. [#6393](https://github.com/CesiumGS/cesium/pull/6393)
- Added a post-processing framework. [#5615](https://github.com/CesiumGS/cesium/pull/5615)
  - Added `Scene.postProcessStages` which is a collection of post-process stages to be run in order.
    - Has a built-in `ambientOcclusion` property which will apply screen space ambient occlusion to the scene and run before all stages.
    - Has a built-in `bloom` property which applies a bloom filter to the scene before all other stages but after the ambient occlusion stage.
    - Has a built-in `fxaa` property which applies Fast Approximate Anti-aliasing (FXAA) to the scene after all other stages.
  - Added `PostProcessStageLibrary` which contains several built-in stages that can be added to the collection.
  - Added `PostProcessStageComposite` for multi-stage post-processes like depth of field.
  - Added a new Sandcastle label `Post Processing` to showcase the different built-in post-process stages.
- Added `zIndex` for ground geometry, including corridor, ellipse, polygon and rectangle entities. [#6362](https://github.com/CesiumGS/cesium/pull/6362)
- Added `Rectangle.equalsEpsilon` for comparing the equality of two rectangles [#6533](https://github.com/CesiumGS/cesium/pull/6533)

##### Fixes :wrench:

- Fixed a bug causing custom TilingScheme classes to not be able to use a GeographicProjection. [#6524](https://github.com/CesiumGS/cesium/pull/6524)
- Fixed incorrect 3D Tiles statistics when a tile fails during processing. [#6558](https://github.com/CesiumGS/cesium/pull/6558)
- Fixed race condition causing intermittent crash when changing geometry show value [#3061](https://github.com/CesiumGS/cesium/issues/3061)
- `ProviderViewModel`s with no category are displayed in an untitled group in `BaseLayerPicker` instead of being labeled as `'Other'` [#6574](https://github.com/CesiumGS/cesium/pull/6574)
- Fixed a bug causing intermittent crashes with clipping planes due to uninitialized textures. [#6576](https://github.com/CesiumGS/cesium/pull/6576)
- Added a workaround for clipping planes causing a picking shader compilation failure for gltf models and 3D Tilesets in Internet Explorer [#6575](https://github.com/CesiumGS/cesium/issues/6575)
- Allowed Bing Maps servers with a subpath (instead of being at the root) to work correctly. [#6597](https://github.com/CesiumGS/cesium/pull/6597)
- Added support for loading of Draco compressed glTF assets in IE11 [#6404](https://github.com/CesiumGS/cesium/issues/6404)
- Fixed polygon outline when using `perPositionHeight` and `extrudedHeight`. [#6595](https://github.com/CesiumGS/cesium/issues/6595)
- Fixed broken links in documentation of `createTileMapServiceImageryProvider`. [#5818](https://github.com/CesiumGS/cesium/issues/5818)
- Transitioning from 2 touches to 1 touch no longer triggers a new pan gesture. [#6479](https://github.com/CesiumGS/cesium/pull/6479)

### 1.45 - 2018-05-01

##### Major Announcements :loudspeaker:

- We've launched Cesium ion! Read all about it in our [blog post](https://cesium.com/blog/2018/05/01/get-your-cesium-ion-community-account/).
- Cesium now uses ion services by default for base imagery, terrain, and geocoding. A demo key is provided, but to use them in your own apps you must [sign up](https://cesium.com/ion/signup) for a free ion Commmunity account.

##### Breaking Changes :mega:

- `ClippingPlaneCollection` now uses `ClippingPlane` objects instead of `Plane` objects. [#6498](https://github.com/CesiumGS/cesium/pull/6498)
- Cesium no longer ships with a demo Bing Maps API key.
- `BingMapsImageryProvider` is no longer the default base imagery layer. (Bing imagery itself is still the default, however it is provided through Cesium ion)
- `BingMapsGeocoderService` is no longer the default geocoding service.
- If you wish to continue to use your own Bing API key for imagery and geocoding, you can go back to the old default behavior by constructing the Viewer as follows:
  ```javascript
  Cesium.BingMapsApi.defaultKey = "yourBingKey";
  var viewer = new Cesium.Viewer("cesiumContainer", {
    imageryProvider: new Cesium.BingMapsImageryProvider({
      url: "https://dev.virtualearth.net",
    }),
    geocoder: [
      new Cesium.CartographicGeocoderService(),
      new Cesium.BingMapsGeocoderService(),
    ],
  });
  ```

##### Deprecated :hourglass_flowing_sand:

- `Particle.size`, `ParticleSystem.rate`, `ParticleSystem.lifeTime`, `ParticleSystem.life`, `ParticleSystem.minimumLife`, and `ParticleSystem.maximumLife` have been renamed to `Particle.imageSize`, `ParticleSystem.emissionRate`, `ParticleSystem.lifetime`, `ParticleSystem.particleLife`, `ParticleSystem.minimumParticleLife`, and `ParticleSystem.maximumParticleLife`. Use of the `size`, `rate`, `lifeTime`, `life`, `minimumLife`, and `maximumLife` parameters is deprecated and will be removed in Cesium 1.46.
- `ParticleSystem.forces` array has been switched out for singular function `ParticleSystems.updateCallback`. Use of the `forces` parameter is deprecated and will be removed in Cesium 1.46.
- Any width and height variables in `ParticleSystem` will no longer be individual components. `ParticleSystem.minimumWidth` and `ParticleSystem.minimumHeight` will now be `ParticleSystem.minimumImageSize`, `ParticleSystem.maximumWidth` and `ParticleSystem.maximumHeight` will now be `ParticleSystem.maximumImageSize`, and `ParticleSystem.width` and `ParticleSystem.height` will now be `ParticleSystem.imageSize`. Use of the `minimumWidth`, `minimumHeight`, `maximumWidth`, `maximumHeight`, `width`, and `height` parameters is deprecated and will be removed in Cesium 1.46.

##### Additions :tada:

- Added option `logarithmicDepthBuffer` to `Scene`. With this option there is typically a single frustum using logarithmic depth rendered. This increases performance by issuing less draw calls to the GPU and helps to avoid artifacts on the connection of two frustums. [#5851](https://github.com/CesiumGS/cesium/pull/5851)
- When a log depth buffer is supported, the frustum near and far planes default to `0.1` and `1e10` respectively.
- Added `IonGeocoderService` and made it the default geocoding service for the `Geocoder` widget.
- Added `createWorldImagery` which provides Bing Maps imagery via a Cesium ion account.
- Added `PeliasGeocoderService`, which provides geocoding via a [Pelias](https://pelias.io) server.
- Added the ability for `BaseLayerPicker` to group layers by category. `ProviderViewModel.category` was also added to support this feature.
- Added `Math.log2` to compute the base 2 logarithm of a number.
- Added `GeocodeType` enum and use it as an optional parameter to all `GeocoderService` instances to differentiate between autocomplete and search requests.
- Added `initWebAssemblyModule` function to `TaskProcessor` to load a Web Assembly module in a web worker. [#6420](https://github.com/CesiumGS/cesium/pull/6420)
- Added `supportsWebAssembly` function to `FeatureDetection` to check if a browser supports loading Web Assembly modules. [#6420](https://github.com/CesiumGS/cesium/pull/6420)
- Improved `MapboxImageryProvider` performance by 300% via `tiles.mapbox.com` subdomain switching. [#6426](https://github.com/CesiumGS/cesium/issues/6426)
- Added ability to invoke `sampleTerrain` from node.js to enable offline terrain sampling
- Added more ParticleSystem Sandcastle examples for rocket and comet tails and weather. [#6375](https://github.com/CesiumGS/cesium/pull/6375)
- Added color and scale attributes to the `ParticleSystem` class constructor. When defined the variables override startColor and endColor and startScale and endScale. [#6429](https://github.com/CesiumGS/cesium/pull/6429)

##### Fixes :wrench:

- Fixed bugs in `TimeIntervalCollection.removeInterval`. [#6418](https://github.com/CesiumGS/cesium/pull/6418).
- Fixed glTF support to handle meshes with and without tangent vectors, and with/without morph targets, sharing one material. [#6421](https://github.com/CesiumGS/cesium/pull/6421)
- Fixed glTF support to handle skinned meshes when no skin is supplied. [#6061](https://github.com/CesiumGS/cesium/issues/6061)
- Updated glTF 2.0 PBR shader to have brighter lighting. [#6430](https://github.com/CesiumGS/cesium/pull/6430)
- Allow loadWithXhr to work with string URLs in a web worker.
- Updated to Draco 1.3.0 and implemented faster loading of Draco compressed glTF assets in browsers that support Web Assembly. [#6420](https://github.com/CesiumGS/cesium/pull/6420)
- `GroundPrimitive`s and `ClassificationPrimitive`s will become ready when `show` is `false`. [#6428](https://github.com/CesiumGS/cesium/pull/6428)
- Fix Firefox WebGL console warnings. [#5912](https://github.com/CesiumGS/cesium/issues/5912)
- Fix parsing Cesium.js in older browsers that do not support all TypedArray types. [#6396](https://github.com/CesiumGS/cesium/pull/6396)
- Fixed a bug causing crashes when setting colors on un-pickable models. [\$6442](https://github.com/CesiumGS/cesium/issues/6442)
- Fix flicker when adding, removing, or modifying entities. [#3945](https://github.com/CesiumGS/cesium/issues/3945)
- Fixed crash bug in PolylineCollection when a polyline was updated and removed at the same time. [#6455](https://github.com/CesiumGS/cesium/pull/6455)
- Fixed crash when animating a glTF model with a single keyframe. [#6422](https://github.com/CesiumGS/cesium/pull/6422)
- Fixed Imagery Layers Texture Filters Sandcastle example. [#6472](https://github.com/CesiumGS/cesium/pull/6472).
- Fixed a bug causing Cesium 3D Tilesets to not clip properly when tiles were unloaded and reloaded. [#6484](https://github.com/CesiumGS/cesium/issues/6484)
- Fixed `TimeInterval` so now it throws if `fromIso8601` is given an ISO 8601 string with improper formatting. [#6164](https://github.com/CesiumGS/cesium/issues/6164)
- Improved rendering of glTF models that don't contain normals with a temporary unlit shader workaround. [#6501](https://github.com/CesiumGS/cesium/pull/6501)
- Fixed rendering of glTF models with emissive-only materials. [#6501](https://github.com/CesiumGS/cesium/pull/6501)
- Fixed a bug in shader modification for glTF 1.0 quantized attributes and Draco quantized attributes. [#6523](https://github.com/CesiumGS/cesium/pull/6523)

### 1.44 - 2018-04-02

##### Highlights :sparkler:

- Added a new Sandcastle label, `New in X.X` which will include all new Sandcastle demos added for the current release. [#6384](https://github.com/CesiumGS/cesium/issues/6384)
- Added support for glTF models with [Draco geometry compression](https://github.com/KhronosGroup/glTF/blob/master/extensions/2.0/Khronos/KHR_draco_mesh_compression/README.md). [#5120](https://github.com/CesiumGS/cesium/issues/5120)
- Added support for ordering in `DataSourceCollection`. [#6316](https://github.com/CesiumGS/cesium/pull/6316)

##### Breaking Changes :mega:

- `GeometryVisualizer` now requires `primitive` and `groundPrimitive` parameters. [#6316](https://github.com/CesiumGS/cesium/pull/6316)
- For all classes/functions that take a `Resource` instance, all additional parameters that are part of the `Resource` class have been removed. This generally includes `proxy`, `headers` and `query` parameters. [#6368](https://github.com/CesiumGS/cesium/pull/6368)
- All low level load functions including `loadArrayBuffer`, `loadBlob`, `loadImage`, `loadJson`, `loadJsonp`, `loadText`, `loadXML` and `loadWithXhr` have been removed. Please use the equivalent `fetch` functions on the `Resource` class. [#6368](https://github.com/CesiumGS/cesium/pull/6368)

##### Deprecated :hourglass_flowing_sand:

- `ClippingPlaneCollection` is now supported in Internet Explorer, so `ClippingPlaneCollection.isSupported` has been deprecated and will be removed in Cesium 1.45.
- `ClippingPlaneCollection` should now be used with `ClippingPlane` objects instead of `Plane`. Use of `Plane` objects has been deprecated and will be removed in Cesium 1.45.
- `Credit` now takes an `html` and `showOnScreen` parameters instead of an `options` object. Use of the `options` parameter is deprecated and will be removed in Cesium 1.46.
- `Credit.text`, `Credit.imageUrl` and `Credit.link` properties have all been deprecated and will be removed in Cesium 1.46. Use `Credit.html` to retrieve the credit content.
- `Credit.hasImage` and `Credit.hasLink` functions have been deprecated and will be removed in Cesium 1.46.

##### Additions :tada:

- Added a new Sandcastle label, `New in X.X` which will include all new Sandcastle demos added for the current release. [#6384](https://github.com/CesiumGS/cesium/issues/6384)
- Added support for glTF models with [Draco geometry compression](https://github.com/KhronosGroup/glTF/blob/master/extensions/2.0/Khronos/KHR_draco_mesh_compression/README.md). [#5120](https://github.com/CesiumGS/cesium/issues/5120)
  - Added `dequantizeInShader` option parameter to `Model` and `Model.fromGltf` to specify if Draco compressed glTF assets should be dequantized on the GPU.
- Added support for ordering in `DataSourceCollection`. [#6316](https://github.com/CesiumGS/cesium/pull/6316)
  - All ground geometry from one `DataSource` will render in front of all ground geometry from another `DataSource` in the same collection with a lower index.
  - Use `DataSourceCollection.raise`, `DataSourceCollection.lower`, `DataSourceCollection.raiseToTop` and `DataSourceCollection.lowerToBottom` functions to change the ordering of a `DataSource` in the collection.
- `ClippingPlaneCollection` updates [#6201](https://github.com/CesiumGS/cesium/pull/6201):
  - Removed the 6-clipping-plane limit.
  - Added support for Internet Explorer.
  - Added a `ClippingPlane` object to be used with `ClippingPlaneCollection`.
  - Added 3D Tiles use-case to the Terrain Clipping Planes Sandcastle.
- `Credit` has been modified to take an HTML string as the credit content. [#6331](https://github.com/CesiumGS/cesium/pull/6331)
- Sharing Sandcastle examples now works by storing the full example directly in the URL instead of creating GitHub gists, because anonymous gist creation was removed by GitHub. Loading existing gists will still work. [#6342](https://github.com/CesiumGS/cesium/pull/6342)
- Updated `WebMapServiceImageryProvider` so it can take an srs or crs string to pass to the resource query parameters based on the WMS version. [#6223](https://github.com/CesiumGS/cesium/issues/6223)
- Added additional query parameter options to the CesiumViewer demo application [#6328](https://github.com/CesiumGS/cesium/pull/6328):
  - `sourceType` specifies the type of data source if the URL doesn't have a known file extension.
  - `flyTo=false` optionally disables the automatic `flyTo` after loading the data source.
- Added a multi-part CZML example to Sandcastle. [#6320](https://github.com/CesiumGS/cesium/pull/6320)
- Improved processing order of 3D tiles. [#6364](https://github.com/CesiumGS/cesium/pull/6364)

##### Fixes :wrench:

- Fixed Cesium ion browser caching. [#6353](https://github.com/CesiumGS/cesium/pull/6353).
- Fixed formula for Weighted Blended Order-Independent Transparency. [#6340](https://github.com/CesiumGS/cesium/pull/6340)
- Fixed support of glTF-supplied tangent vectors. [#6302](https://github.com/CesiumGS/cesium/pull/6302)
- Fixed model loading failure when containing unused materials. [6315](https://github.com/CesiumGS/cesium/pull/6315)
- Fixed default value of `alphaCutoff` in glTF models. [#6346](https://github.com/CesiumGS/cesium/pull/6346)
- Fixed double-sided flag for glTF materials with `BLEND` enabled. [#6371](https://github.com/CesiumGS/cesium/pull/6371)
- Fixed animation for glTF models with missing animation targets. [#6351](https://github.com/CesiumGS/cesium/pull/6351)
- Fixed improper zoom during model load failure. [#6305](https://github.com/CesiumGS/cesium/pull/6305)
- Fixed rendering vector tiles when using `invertClassification`. [#6349](https://github.com/CesiumGS/cesium/pull/6349)
- Fixed occlusion when `globe.show` is `false`. [#6374](https://github.com/CesiumGS/cesium/pull/6374)
- Fixed crash for entities with static geometry and time-dynamic attributes. [#6377](https://github.com/CesiumGS/cesium/pull/6377)
- Fixed geometry tile rendering in IE. [#6406](https://github.com/CesiumGS/cesium/pull/6406)

### 1.43 - 2018-03-01

##### Major Announcements :loudspeaker:

- Say hello to [Cesium ion](https://cesium.com/blog/2018/03/01/hello-cesium-ion/)
- Cesium, the JavaScript library, is now officially renamed to CesiumJS (no code changes required)
- The STK World Terrain tileset is deprecated and will be available until September 1, 2018. Check out the new high-resolution [Cesium World Terrain](https://cesium.com/blog/2018/03/01/introducing-cesium-world-terrain/)

##### Breaking Changes :mega:

- Removed `GeometryUpdater.perInstanceColorAppearanceType` and `GeometryUpdater.materialAppearanceType`. [#6239](https://github.com/CesiumGS/cesium/pull/6239)
- `GeometryVisualizer` no longer uses a `type` parameter. [#6239](https://github.com/CesiumGS/cesium/pull/6239)
- `GeometryVisualizer` no longer displays polylines. Use `PolylineVisualizer` instead. [#6239](https://github.com/CesiumGS/cesium/pull/6239)
- The experimental `CesiumIon` object has been completely refactored and renamed to `Ion`.

##### Deprecated :hourglass_flowing_sand:

- The STK World Terrain, ArcticDEM, and PAMAP Terrain tilesets hosted on `assets.agi.com` are deprecated and will be available until September 1, 2018. To continue using them, access them via [Cesium ion](https://cesium.com/blog/2018/03/01/hello-cesium-ion/)
- In the `Resource` class, `addQueryParameters` and `addTemplateValues` have been deprecated and will be removed in Cesium 1.45. Please use `setQueryParameters` and `setTemplateValues` instead.

##### Additions :tada:

- Added new `Ion`, `IonResource`, and `IonImageryProvider` objects for loading data hosted on [Cesium ion](https://cesium.com/blog/2018/03/01/hello-cesium-ion/).
- Added `createWorldTerrain` helper function for easily constructing the new Cesium World Terrain.
- Added support for a promise to a resource for `CesiumTerrainProvider`, `createTileMapServiceImageryProvider` and `Cesium3DTileset` [#6204](https://github.com/CesiumGS/cesium/pull/6204)
- Added `Cesium.Math.cbrt`. [#6222](https://github.com/CesiumGS/cesium/pull/6222)
- Added `PolylineVisualizer` for displaying polyline entities [#6239](https://github.com/CesiumGS/cesium/pull/6239)
- `Resource` class [#6205](https://github.com/CesiumGS/cesium/issues/6205)
  - Added `put`, `patch`, `delete`, `options` and `head` methods, so it can be used for all XHR requests.
  - Added `preserveQueryParameters` parameter to `getDerivedResource`, to allow us to append query parameters instead of always replacing them.
  - Added `setQueryParameters` and `appendQueryParameters` to allow for better handling of query strings.
- Enable terrain in the `CesiumViewer` demo application [#6198](https://github.com/CesiumGS/cesium/pull/6198)
- Added `Globe.tilesLoaded` getter property to determine if all terrain and imagery is loaded. [#6194](https://github.com/CesiumGS/cesium/pull/6194)
- Added `classificationType` property to entities which specifies whether an entity on the ground, like a polygon or rectangle, should be clamped to terrain, 3D Tiles, or both. [#6195](https://github.com/CesiumGS/cesium/issues/6195)

##### Fixes :wrench:

- Fixed bug where KmlDataSource did not use Ellipsoid to convert coordinates. Use `options.ellipsoid` to pass the ellipsoid to KmlDataSource constructors / loaders. [#6176](https://github.com/CesiumGS/cesium/pull/6176)
- Fixed bug where 3D Tiles Point Clouds would fail in Internet Explorer. [#6220](https://github.com/CesiumGS/cesium/pull/6220)
- Fixed issue where `CESIUM_BASE_URL` wouldn't work without a trailing `/`. [#6225](https://github.com/CesiumGS/cesium/issues/6225)
- Fixed coloring for polyline entities with a dynamic color for the depth fail material [#6245](https://github.com/CesiumGS/cesium/pull/6245)
- Fixed bug with zooming to dynamic geometry. [#6269](https://github.com/CesiumGS/cesium/issues/6269)
- Fixed bug where `AxisAlignedBoundingBox` did not copy over center value when cloning an undefined result. [#6183](https://github.com/CesiumGS/cesium/pull/6183)
- Fixed a bug where imagery stops loading when changing terrain in request render mode. [#6193](https://github.com/CesiumGS/cesium/issues/6193)
- Fixed `Resource.fetch` when called with no arguments [#6206](https://github.com/CesiumGS/cesium/issues/6206)
- Fixed `Resource.clone` to clone the `Request` object, so resource can be used in parallel. [#6208](https://github.com/CesiumGS/cesium/issues/6208)
- Fixed `Material` so it can now take a `Resource` object as an image. [#6199](https://github.com/CesiumGS/cesium/issues/6199)
- Fixed an issue causing the Bing Maps key to be sent unnecessarily with every tile request. [#6250](https://github.com/CesiumGS/cesium/pull/6250)
- Fixed documentation issue for the `Cesium.Math` class. [#6233](https://github.com/CesiumGS/cesium/issues/6233)
- Fixed rendering 3D Tiles as classification volumes. [#6295](https://github.com/CesiumGS/cesium/pull/6295)

### 1.42.1 - 2018-02-01

\_This is an npm-only release to fix an issue with using Cesium in Node.js.\_\_

- Fixed a bug where Cesium would fail to load under Node.js. [#6177](https://github.com/CesiumGS/cesium/pull/6177)

### 1.42 - 2018-02-01

##### Highlights :sparkler:

- Added experimental support for [3D Tiles Vector and Geometry data](https://github.com/CesiumGS/3d-tiles/tree/vctr/TileFormats/VectorData). ([#4665](https://github.com/CesiumGS/cesium/pull/4665))
- Added optional mode to reduce CPU usage. See [Improving Performance with Explicit Rendering](https://cesium.com/blog/2018/01/24/cesium-scene-rendering-performance/). ([#6115](https://github.com/CesiumGS/cesium/pull/6115))
- Added experimental `CesiumIon` utility class for working with the Cesium ion beta API. [#6136](https://github.com/CesiumGS/cesium/pull/6136)
- Major refactor of URL handling. All classes that take a url parameter, can now take a Resource or a String. This includes all imagery providers, all terrain providers, `Cesium3DTileset`, `KMLDataSource`, `CZMLDataSource`, `GeoJsonDataSource`, `Model`, and `Billboard`.

##### Breaking Changes :mega:

- The clock does not animate by default. Set the `shouldAnimate` option to `true` when creating the Viewer to enable animation.

##### Deprecated :hourglass_flowing_sand:

- For all classes/functions that can now take a `Resource` instance, all additional parameters that are part of the `Resource` class have been deprecated and will be removed in Cesium 1.44. This generally includes `proxy`, `headers` and `query` parameters.
- All low level load functions including `loadArrayBuffer`, `loadBlob`, `loadImage`, `loadJson`, `loadJsonp`, `loadText`, `loadXML` and `loadWithXhr` have been deprecated and will be removed in Cesium 1.44. Please use the equivalent `fetch` functions on the `Resource` class.

##### Additions :tada:

- Added experimental support for [3D Tiles Vector and Geometry data](https://github.com/CesiumGS/3d-tiles/tree/vctr/TileFormats/VectorData) ([#4665](https://github.com/CesiumGS/cesium/pull/4665)). The new and modified Cesium APIs are:
  - `Cesium3DTileStyle` has expanded to include styling point features. See the [styling specification](https://github.com/CesiumGS/3d-tiles/tree/vector-tiles/Styling#vector-data) for details.
  - `Cesium3DTileFeature` can modify `color` and `show` properties for polygon, polyline, and geometry features.
  - `Cesium3DTilePointFeature` can modify the styling options for a point feature.
- Added optional mode to reduce CPU usage. [#6115](https://github.com/CesiumGS/cesium/pull/6115)
  - `Scene.requestRenderMode` enables a mode which will only request new render frames on changes to the scene, or when the simulation time change exceeds `scene.maximumRenderTimeChange`.
  - `Scene.requestRender` will explicitly request a new render frame when in request render mode.
  - Added `Scene.preUpdate` and `Scene.postUpdate` events that are raised before and after the scene updates respectively. The scene is always updated before executing a potential render. Continue to listen to `Scene.preRender` and `Scene.postRender` events for when the scene renders a frame.
  - Added `CreditDisplay.update`, which updates the credit display before a new frame is rendered.
  - Added `Globe.imageryLayersUpdatedEvent`, which is raised when an imagery layer is added, shown, hidden, moved, or removed on the globe.
- Added `Cesium3DTileset.classificationType` to specify if a tileset classifies terrain, another 3D Tiles tileset, or both. This only applies to vector, geometry and batched 3D model tilesets. The limitations on the glTF contained in the b3dm tile are:
  - `POSITION` and `_BATCHID` semantics are required.
  - All indices with the same batch id must occupy contiguous sections of the index buffer.
  - All shaders and techniques are ignored. The generated shader simply multiplies the position by the model-view-projection matrix.
  - The only supported extensions are `CESIUM_RTC` and `WEB3D_quantized_attributes`.
  - Only one node is supported.
  - Only one mesh per node is supported.
  - Only one primitive per mesh is supported.
- Added geometric-error-based point cloud attenuation and eye dome lighting for point clouds using replacement refinement. [#6069](https://github.com/CesiumGS/cesium/pull/6069)
- Updated `Viewer.zoomTo` and `Viewer.flyTo` to take a `Cesium3DTileset` as a target. [#6104](https://github.com/CesiumGS/cesium/pull/6104)
- Added `shouldAnimate` option to the `Viewer` constructor to indicate if the clock should begin animating on startup. [#6154](https://github.com/CesiumGS/cesium/pull/6154)
- Added `Cesium3DTileset.ellipsoid` determining the size and shape of the globe. This can be set at construction and defaults to a WGS84 ellipsoid.
- Added `Plane.projectPointOntoPlane` for projecting a `Cartesian3` position onto a `Plane`. [#6092](https://github.com/CesiumGS/cesium/pull/6092)
- Added `Cartesian3.projectVector` for projecting one vector to another. [#6093](https://github.com/CesiumGS/cesium/pull/6093)
- Added `Cesium3DTileset.tileFailed` event that will be raised when a tile fails to load. The object passed to the event listener will have a url and message property. If there are no event listeners, error messages will be logged to the console. [#6088](https://github.com/CesiumGS/cesium/pull/6088)
- Added `AttributeCompression.zigZagDeltaDecode` which will decode delta and ZigZag encoded buffers in place.
- Added `pack` and `unpack` functions to `OrientedBoundingBox` for packing to and unpacking from a flat buffer.
- Added support for vertex shader uniforms when `tileset.colorBlendMode` is `MIX` or `REPLACE`. [#5874](https://github.com/CesiumGS/cesium/pull/5874)
- Added `ClippingPlaneCollection.isSupported` function for checking if rendering with clipping planes is supported.[#6084](https://github.com/CesiumGS/cesium/pull/6084)
- Added `Cartographic.toCartesian` to convert from `Cartographic` to `Cartesian3`. [#6163](https://github.com/CesiumGS/cesium/pull/6163)
- Added `BoundingSphere.volume` for computing the volume of a `BoundingSphere`. [#6069](https://github.com/CesiumGS/cesium/pull/6069)
- Added new file for the Cesium [Code of Conduct](https://github.com/CesiumGS/cesium/blob/main/CODE_OF_CONDUCT.md). [#6129](https://github.com/CesiumGS/cesium/pull/6129)

##### Fixes :wrench:

- Fixed a bug that could cause tiles to be missing from the globe surface, especially when starting with the camera zoomed close to the surface. [#4969](https://github.com/CesiumGS/cesium/pull/4969)
- Fixed applying a translucent style to a point cloud tileset. [#6113](https://github.com/CesiumGS/cesium/pull/6113)
- Fixed Sandcastle error in IE 11. [#6169](https://github.com/CesiumGS/cesium/pull/6169)
- Fixed a glTF animation bug that caused certain animations to jitter. [#5740](https://github.com/CesiumGS/cesium/pull/5740)
- Fixed a bug when creating billboard and model entities without a globe. [#6109](https://github.com/CesiumGS/cesium/pull/6109)
- Improved CZML Custom Properties Sandcastle example. [#6086](https://github.com/CesiumGS/cesium/pull/6086)
- Improved Particle System Sandcastle example for better visual. [#6132](https://github.com/CesiumGS/cesium/pull/6132)
- Fixed behavior of `Camera.move*` and `Camera.look*` functions in 2D mode. [#5884](https://github.com/CesiumGS/cesium/issues/5884)
- Fixed `Camera.moveStart` and `Camera.moveEnd` events not being raised when camera is close to the ground. [#4753](https://github.com/CesiumGS/cesium/issues/4753)
- Fixed `OrientedBoundingBox` documentation. [#6147](https://github.com/CesiumGS/cesium/pull/6147)
- Updated documentation links to reflect new locations on `https://cesiumjs.org` and `https://cesium.com`.

### 1.41 - 2018-01-02

- Breaking changes
  - Removed the `text`, `imageUrl`, and `link` parameters from `Credit`, which were deprecated in Cesium 1.40. Use `options.text`, `options.imageUrl`, and `options.link` instead.
- Added support for clipping planes. [#5913](https://github.com/CesiumGS/cesium/pull/5913), [#5996](https://github.com/CesiumGS/cesium/pull/5996)
  - Added `clippingPlanes` property to `ModelGraphics`, `Model`, `Cesium3DTileset`, and `Globe`, which specifies a `ClippingPlaneCollection` to selectively disable rendering.
  - Added `PlaneGeometry`, `PlaneOutlineGeometry`, `PlaneGeometryUpdater`, `PlaneOutlineGeometryUpdater`, `PlaneGraphics`, and `Entity.plane` to visualize planes.
  - Added `Plane.transformPlane` to apply a transformation to a plane.
- Fixed point cloud exception in IE. [#6051](https://github.com/CesiumGS/cesium/pull/6051)
- Fixed globe materials when `Globe.enableLighting` was `false`. [#6042](https://github.com/CesiumGS/cesium/issues/6042)
- Fixed shader compilation failure on pick when globe materials were enabled. [#6039](https://github.com/CesiumGS/cesium/issues/6039)
- Fixed exception when `invertClassification` was enabled, the invert color had an alpha less than `1.0`, and the window was resized. [#6046](https://github.com/CesiumGS/cesium/issues/6046)

### 1.40 - 2017-12-01

- Deprecated
  - The `text`, `imageUrl` and `link` parameters from `Credit` have been deprecated and will be removed in Cesium 1.41. Use `options.text`, `options.imageUrl` and `options.link` instead.
- Added `Globe.material` to apply materials to the globe/terrain for shading such as height- or slope-based color ramps. See the new [Sandcastle example](https://cesiumjs.org/Cesium/Apps/Sandcastle/?src=Globe%20Materials.html&label=Showcases). [#5919](https://github.com/CesiumGS/cesium/pull/5919/files)
- Added CZML support for `polyline.depthFailMaterial`, `label.scaleByDistance`, `distanceDisplayCondition`, and `disableDepthTestDistance`. [#5986](https://github.com/CesiumGS/cesium/pull/5986)
- Fixed a bug where drill picking a polygon clamped to ground would cause the browser to hang. [#5971](https://github.com/CesiumGS/cesium/issues/5971)
- Fixed bug in KML LookAt bug where degrees and radians were mixing in a subtraction. [#5992](https://github.com/CesiumGS/cesium/issues/5992)
- Fixed handling of KMZ files with missing `xsi` namespace declarations. [#6003](https://github.com/CesiumGS/cesium/pull/6003)
- Added function that removes duplicate namespace declarations while loading a KML or a KMZ. [#5972](https://github.com/CesiumGS/cesium/pull/5972)
- Fixed a language detection issue. [#6016](https://github.com/CesiumGS/cesium/pull/6016)
- Fixed a bug where glTF models with animations of different lengths would cause an error. [#5694](https://github.com/CesiumGS/cesium/issues/5694)
- Added a `clampAnimations` parameter to `Model` and `Entity.model`. Setting this to `false` allows different length animations to loop asynchronously over the duration of the longest animation.
- Fixed `Invalid asm.js: Invalid member of stdlib` console error by recompiling crunch.js with latest emscripten toolchain. [#5847](https://github.com/CesiumGS/cesium/issues/5847)
- Added `file:` scheme compatibility to `joinUrls`. [#5989](https://github.com/CesiumGS/cesium/pull/5989)
- Added a Reverse Geocoder [Sandcastle example](https://cesiumjs.org/Cesium/Apps/Sandcastle/?src=Reverse%20Geocoder.html&label=Showcases). [#5976](https://github.com/CesiumGS/cesium/pull/5976)
- Added ability to support touch event in Imagery Layers Split Sandcastle example. [#5948](https://github.com/CesiumGS/cesium/pull/5948)
- Added a new `@experimental` tag to the documentation. A small subset of the Cesium API tagged as such are subject to breaking changes without deprecation. See the [Coding Guide](https://github.com/CesiumGS/cesium/tree/main/Documentation/Contributors/CodingGuide#deprecation-and-breaking-changes) for further explanation. [#6010](https://github.com/CesiumGS/cesium/pull/6010)
- Moved terrain and imagery credits to a lightbox that pops up when you click a link in the onscreen credits [#3013](https://github.com/CesiumGS/cesium/issues/3013)

### 1.39 - 2017-11-01

- Cesium now officially supports webpack. See our [Integrating Cesium and webpack blog post](https://cesium.com/blog/2017/10/18/cesium-and-webpack/) for more details.
- Added support for right-to-left language detection in labels, currently Hebrew and Arabic are supported. To enable it, set `Cesium.Label.enableRightToLeftDetection = true` at the start of your application. [#5771](https://github.com/CesiumGS/cesium/pull/5771)
- Fixed handling of KML files with missing `xsi` namespace declarations. [#5860](https://github.com/CesiumGS/cesium/pull/5860)
- Fixed a bug that caused KML ground overlays to appear distorted when rotation was applied. [#5914](https://github.com/CesiumGS/cesium/issues/5914)
- Fixed a bug where KML placemarks with no specified icon would be displayed with default icon. [#5819](https://github.com/CesiumGS/cesium/issues/5819)
- Changed KML loading to ignore NetworkLink failures and continue to load the rest of the document. [#5871](https://github.com/CesiumGS/cesium/pull/5871)
- Added the ability to load Cesium's assets from the local file system if security permissions allow it. [#5830](https://github.com/CesiumGS/cesium/issues/5830)
- Added two new properties to `ImageryLayer` that allow for adjusting the texture sampler used for up and down-sampling of imagery tiles, namely `minificationFilter` and `magnificationFilter` with possible values `LINEAR` (the default) and `NEAREST` defined in `TextureMinificationFilter` and `TextureMagnificationFilter`. [#5846](https://github.com/CesiumGS/cesium/issues/5846)
- Fixed flickering artifacts with 3D Tiles tilesets with thin walls. [#5940](https://github.com/CesiumGS/cesium/pull/5940)
- Fixed bright fog when terrain lighting is enabled and added `Fog.minimumBrightness` to affect how bright the fog will be when in complete darkness. [#5934](https://github.com/CesiumGS/cesium/pull/5934)
- Fixed using arrow keys in geocoder widget to select search suggestions. [#5943](https://github.com/CesiumGS/cesium/issues/5943)
- Added support for the layer.json `parentUrl` property in `CesiumTerrainProvider` to allow for compositing of tilesets. [#5864](https://github.com/CesiumGS/cesium/pull/5864)
- Added `invertClassification` and `invertClassificationColor` to `Scene`. When `invertClassification` is `true`, any 3D Tiles geometry that is not classified by a `ClassificationPrimitive` or `GroundPrimitive` will have its color multiplied by `invertClassificationColor`. [#5836](https://github.com/CesiumGS/cesium/pull/5836)
- Added `customTags` property to the UrlTemplateImageryProvider to allow custom keywords in the template URL. [#5696](https://github.com/CesiumGS/cesium/pull/5696)
- Added `eyeSeparation` and `focalLength` properties to `Scene` to configure VR settings. [#5917](https://github.com/CesiumGS/cesium/pull/5917)
- Improved CZML Reference Properties example [#5754](https://github.com/CesiumGS/cesium/pull/5754)

### 1.38 - 2017-10-02

- Breaking changes
  - `Scene/CullingVolume` has been removed. Use `Core/CullingVolume`.
  - `Scene/OrthographicFrustum` has been removed. Use `Core/OrthographicFrustum`.
  - `Scene/OrthographicOffCenterFrustum` has been removed. Use `Core/OrthographicOffCenterFrustum`.
  - `Scene/PerspectiveFrustum` has been removed. Use `Core/PerspectiveFrustum`.
  - `Scene/PerspectiveOffCenterFrustum` has been removed. Use `Core/PerspectiveOffCenterFrustum`.
- Added support in CZML for expressing `orientation` as the velocity vector of an entity, using `velocityReference` syntax. [#5807](https://github.com/CesiumGS/cesium/pull/5807)
- Fixed CZML processing of `velocityReference` within an interval. [#5738](https://github.com/CesiumGS/cesium/issues/5738)
- Added ability to add an animation to `ModelAnimationCollection` by its index. [#5815](https://github.com/CesiumGS/cesium/pull/5815)
- Fixed a bug in `ModelAnimationCollection` that caused adding an animation by its name to throw an error. [#5815](https://github.com/CesiumGS/cesium/pull/5815)
- Fixed issue in Internet Explorer and Edge with loading unicode strings in typed arrays that impacted 3D Tiles Batch Table values.
- Zoom now maintains camera heading, pitch, and roll. [#4639](https://github.com/CesiumGS/cesium/pull/5603)
- Fixed a bug in `PolylineCollection` preventing the display of more than 16K points in a single collection. [#5538](https://github.com/CesiumGS/cesium/pull/5782)
- Fixed a 3D Tiles point cloud bug causing a stray point to appear at the center of the screen on certain hardware. [#5599](https://github.com/CesiumGS/cesium/issues/5599)
- Fixed removing multiple event listeners within event callbacks. [#5827](https://github.com/CesiumGS/cesium/issues/5827)
- Running `buildApps` now creates a built version of Sandcastle which uses the built version of Cesium for better performance.
- Fixed a tileset traversal bug when the `skipLevelOfDetail` optimization is off. [#5869](https://github.com/CesiumGS/cesium/issues/5869)

### 1.37 - 2017-09-01

- Breaking changes
  - Passing `options.clock` when creating a new `Viewer` instance is removed, pass `options.clockViewModel` instead.
  - Removed `GoogleEarthImageryProvider`, use `GoogleEarthEnterpriseMapsProvider` instead.
  - Removed the `throttleRequest` parameter from `TerrainProvider.requestTileGeometry` and inherited terrain providers. It is replaced with an optional `Request` object. Set the request's `throttle` property to `true` to throttle requests.
  - Removed the ability to provide a Promise for the `options.url` parameter of `loadWithXhr` and for the `url` parameter of `loadArrayBuffer`, `loadBlob`, `loadImageViaBlob`, `loadText`, `loadJson`, `loadXML`, `loadImage`, `loadCRN`, `loadKTX`, and `loadCubeMap`. Instead `url` must be a string.
- Added `classificationType` to `ClassificationPrimitive` and `GroundPrimitive` to choose whether terrain, 3D Tiles, or both are classified. [#5770](https://github.com/CesiumGS/cesium/pull/5770)
- Fixed depth picking on 3D Tiles. [#5676](https://github.com/CesiumGS/cesium/issues/5676)
- Fixed glTF model translucency bug. [#5731](https://github.com/CesiumGS/cesium/issues/5731)
- Fixed `replaceState` bug that was causing the `CesiumViewer` demo application to crash in Safari and iOS. [#5691](https://github.com/CesiumGS/cesium/issues/5691)
- Fixed a 3D Tiles traversal bug for tilesets using additive refinement. [#5766](https://github.com/CesiumGS/cesium/issues/5766)
- Fixed a 3D Tiles traversal bug where out-of-view children were being loaded unnecessarily. [#5477](https://github.com/CesiumGS/cesium/issues/5477)
- Fixed `Entity` id type to be `String` in `EntityCollection` and `CompositeEntityCollection` [#5791](https://github.com/CesiumGS/cesium/pull/5791)
- Fixed issue where `Model` and `BillboardCollection` would throw an error if the globe is undefined. [#5638](https://github.com/CesiumGS/cesium/issues/5638)
- Fixed issue where the `Model` glTF cache loses reference to the model's buffer data. [#5720](https://github.com/CesiumGS/cesium/issues/5720)
- Fixed some issues with `disableDepthTestDistance`. [#5501](https://github.com/CesiumGS/cesium/issues/5501) [#5331](https://github.com/CesiumGS/cesium/issues/5331) [#5621](https://github.com/CesiumGS/cesium/issues/5621)
- Added several new Bing Maps styles: `CANVAS_DARK`, `CANVAS_LIGHT`, and `CANVAS_GRAY`. [#5737](https://github.com/CesiumGS/cesium/pull/5737)
- Added small improvements to the atmosphere. [#5741](https://github.com/CesiumGS/cesium/pull/5741)
- Fixed a bug that caused imagery splitting to work incorrectly when CSS pixels were not equivalent to WebGL drawing buffer pixels, such as on high DPI displays in Microsoft Edge and Internet Explorer. [#5743](https://github.com/CesiumGS/cesium/pull/5743)
- Added `Cesium3DTileset.loadJson` to support overriding the default tileset loading behavior. [#5685](https://github.com/CesiumGS/cesium/pull/5685)
- Fixed loading of binary glTFs containing CRN or KTX textures. [#5753](https://github.com/CesiumGS/cesium/pull/5753)
- Fixed specular computation for certain models using the `KHR_materials_common` extension. [#5773](https://github.com/CesiumGS/cesium/pull/5773)
- Fixed a picking bug in the `3D Tiles Interactivity` Sandcastle demo. [#5703](https://github.com/CesiumGS/cesium/issues/5703)
- Updated knockout from 3.4.0 to 3.4.2 [#5703](https://github.com/CesiumGS/cesium/pull/5829)

### 1.36 - 2017-08-01

- Breaking changes
  - The function `Quaternion.fromHeadingPitchRoll(heading, pitch, roll, result)` was removed. Use `Quaternion.fromHeadingPitchRoll(hpr, result)` instead where `hpr` is a `HeadingPitchRoll`.
  - The function `Transforms.headingPitchRollToFixedFrame(origin, headingPitchRoll, ellipsoid, result)` was removed. Use `Transforms.headingPitchRollToFixedFrame(origin, headingPitchRoll, ellipsoid, fixedFrameTransform, result)` instead where `fixedFrameTransform` is a a 4x4 transformation matrix (see `Transforms.localFrameToFixedFrameGenerator`).
  - The function `Transforms.headingPitchRollQuaternion(origin, headingPitchRoll, ellipsoid, result)` was removed. Use `Transforms.headingPitchRollQuaternion(origin, headingPitchRoll, ellipsoid, fixedFrameTransform, result)` instead where `fixedFrameTransform` is a a 4x4 transformation matrix (see `Transforms.localFrameToFixedFrameGenerator`).
  - The `color`, `show`, and `pointSize` properties of `Cesium3DTileStyle` are no longer initialized with default values.
- Deprecated
  - `Scene/CullingVolume` is deprecated and will be removed in 1.38. Use `Core/CullingVolume`.
  - `Scene/OrthographicFrustum` is deprecated and will be removed in 1.38. Use `Core/OrthographicFrustum`.
  - `Scene/OrthographicOffCenterFrustum` is deprecated and will be removed in 1.38. Use `Core/OrthographicOffCenterFrustum`.
  - `Scene/PerspectiveFrustum` is deprecated and will be removed in 1.38. Use `Core/PerspectiveFrustum`.
  - `Scene/PerspectiveOffCenterFrustum` is deprecated and will be removed in 1.38. Use `Core/PerspectiveOffCenterFrustum`.
- Added glTF 2.0 support, including physically-based material rendering, morph targets, and appropriate updating of glTF 1.0 models to 2.0. [#5641](https://github.com/CesiumGS/cesium/pull/5641)
- Added `ClassificationPrimitive` which defines a volume and draws the intersection of the volume and terrain or 3D Tiles. [#5625](https://github.com/CesiumGS/cesium/pull/5625)
- Added `tileLoad` event to `Cesium3DTileset`. [#5628](https://github.com/CesiumGS/cesium/pull/5628)
- Fixed issue where scene would blink when labels were added. [#5537](https://github.com/CesiumGS/cesium/issues/5537)
- Fixed label positioning when height reference changes [#5609](https://github.com/CesiumGS/cesium/issues/5609)
- Fixed label positioning when using `HeightReference.CLAMP_TO_GROUND` and no position [#5648](https://github.com/CesiumGS/cesium/pull/5648)
- Fix for dynamic polylines with polyline dash material [#5681](https://github.com/CesiumGS/cesium/pull/5681)
- Added ability to provide a `width` and `height` to `scene.pick`. [#5602](https://github.com/CesiumGS/cesium/pull/5602)
- Fixed `Viewer.flyTo` not respecting zoom limits, and resetting minimumZoomDistance if the camera zoomed past the minimumZoomDistance. [5573](https://github.com/CesiumGS/cesium/issues/5573)
- Added ability to show tile urls in the 3D Tiles Inspector. [#5592](https://github.com/CesiumGS/cesium/pull/5592)
- Fixed a bug when reading CRN compressed textures with multiple mip levels. [#5618](https://github.com/CesiumGS/cesium/pull/5618)
- Fixed issue where composite 3D Tiles that contained instanced 3D Tiles with an external model reference would fail to download the model.
- Added behavior to `Cesium3DTilesInspector` that selects the first tileset hovered over if no tilest is specified. [#5139](https://github.com/CesiumGS/cesium/issues/5139)
- Added `Entity.computeModelMatrix` which returns the model matrix representing the entity's transformation. [#5584](https://github.com/CesiumGS/cesium/pull/5584)
- Added ability to set a style's `color`, `show`, or `pointSize` with a string or object literal. `show` may also take a boolean and `pointSize` may take a number. [#5412](https://github.com/CesiumGS/cesium/pull/5412)
- Added setter for `KmlDataSource.name` to specify a name for the datasource [#5660](https://github.com/CesiumGS/cesium/pull/5660).
- Added setter for `GeoJsonDataSource.name` to specify a name for the datasource [#5653](https://github.com/CesiumGS/cesium/issues/5653)
- Fixed crash when using the `Cesium3DTilesInspectorViewModel` and removing a tileset [#5607](https://github.com/CesiumGS/cesium/issues/5607)
- Fixed polygon outline in Polygon Sandcastle demo [#5642](https://github.com/CesiumGS/cesium/issues/5642)
- Updated `Billboard`, `Label` and `PointPrimitive` constructors to clone `NearFarScale` parameters [#5654](https://github.com/CesiumGS/cesium/pull/5654)
- Added `FrustumGeometry` and `FrustumOutlineGeometry`. [#5649](https://github.com/CesiumGS/cesium/pull/5649)
- Added an `options` parameter to the constructors of `PerspectiveFrustum`, `PerspectiveOffCenterFrustum`, `OrthographicFrustum`, and `OrthographicOffCenterFrustum` to set properties. [#5649](https://github.com/CesiumGS/cesium/pull/5649)

### 1.35.2 - 2017-07-11

- This is an npm-only release to fix an issue with using Cesium in Node.js.
- Fixed a bug where Cesium would fail to load under Node.js and some webpack configurations. [#5593](https://github.com/CesiumGS/cesium/issues/5593)
- Fixed a bug where a Model's compressed textures were not being displayed. [#5596](https://github.com/CesiumGS/cesium/pull/5596)
- Fixed documentation for `OrthographicFrustum`. [#5586](https://github.com/CesiumGS/cesium/issues/5586)

### 1.35.1 - 2017-07-05

- This is an npm-only release to fix a deployment issue with 1.35. No code changes.

### 1.35 - 2017-07-05

- Breaking changes
  - `JulianDate.fromIso8601` will default to midnight UTC if no time is provided to match the Javascript [`Date` specification](https://developer.mozilla.org/en-US/docs/Web/JavaScript/Reference/Global_Objects/Date). You must specify a local time of midnight to achieve the old behavior.
- Deprecated
  - `GoogleEarthImageryProvider` has been deprecated and will be removed in Cesium 1.37, use `GoogleEarthEnterpriseMapsProvider` instead.
  - The `throttleRequest` parameter for `TerrainProvider.requestTileGeometry`, `CesiumTerrainProvider.requestTileGeometry`, `VRTheWorldTerrainProvider.requestTileGeometry`, and `EllipsoidTerrainProvider.requestTileGeometry` is deprecated and will be replaced with an optional `Request` object. The `throttleRequests` parameter will be removed in 1.37. Instead set the request's `throttle` property to `true` to throttle requests.
  - The ability to provide a Promise for the `options.url` parameter of `loadWithXhr` and for the `url` parameter of `loadArrayBuffer`, `loadBlob`, `loadImageViaBlob`, `loadText`, `loadJson`, `loadXML`, `loadImage`, `loadCRN`, `loadKTX`, and `loadCubeMap` is deprecated. This will be removed in 1.37, instead `url` must be a string.
- Added support for [3D Tiles](https://github.com/CesiumGS/3d-tiles/blob/main/README.md) for streaming massive heterogeneous 3D geospatial datasets ([#5308](https://github.com/CesiumGS/cesium/pull/5308)). See the new [Sandcastle examples](http://cesiumjs.org/Cesium/Apps/Sandcastle/index.html?src=3D%20Tiles%20Photogrammetry&label=3D%20Tiles). The new Cesium APIs are:
  - `Cesium3DTileset`
  - `Cesium3DTileStyle`, `StyleExpression`, `Expression`, and `ConditionsExpression`
  - `Cesium3DTile`
  - `Cesium3DTileContent`
  - `Cesium3DTileFeature`
  - `Cesium3DTilesInspector`, `Cesium3DTilesInspectorViewModel`, and `viewerCesium3DTilesInspectorMixin`
  - `Cesium3DTileColorBlendMode`
- Added a particle system for effects like smoke, fire, sparks, etc. See `ParticleSystem`, `Particle`, `ParticleBurst`, `BoxEmitter`, `CircleEmitter`, `ConeEmitter`, `ParticleEmitter`, and `SphereEmitter`, and the new Sandcastle examples: [Particle System](http://cesiumjs.org/Cesium/Apps/Sandcastle/index.html?src=Particle%20System.html&label=Showcases) and [Particle System Fireworks](http://cesiumjs.org/Cesium/Apps/Sandcastle/index.html?src=Particle%20System%20Fireworks.html&label=Showcases). [#5212](https://github.com/CesiumGS/cesium/pull/5212)
- Added `options.clock`, `options.times` and `options.dimensions` to `WebMapTileServiceImageryProvider` in order to handle time dynamic and static values for dimensions.
- Added an `options.request` parameter to `loadWithXhr` and a `request` parameter to `loadArrayBuffer`, `loadBlob`, `loadImageViaBlob`, `loadText`, `loadJson`, `loadJsonp`, `loadXML`, `loadImageFromTypedArray`, `loadImage`, `loadCRN`, and `loadKTX`.
- `CzmlDataSource` and `KmlDataSource` load functions now take an optional `query` object, which will append query parameters to all network requests. [#5419](https://github.com/CesiumGS/cesium/pull/5419), [#5434](https://github.com/CesiumGS/cesium/pull/5434)
- Added Sandcastle demo for setting time with the Clock API [#5457](https://github.com/CesiumGS/cesium/pull/5457);
- Added Sandcastle demo for ArcticDEM data. [#5224](https://github.com/CesiumGS/cesium/issues/5224)
- Added `fromIso8601`, `fromIso8601DateArray`, and `fromIso8601DurationArray` to `TimeIntervalCollection` for handling various ways groups of intervals can be specified in ISO8601 format.
- Added `fromJulianDateArray` to `TimeIntervalCollection` for generating intervals from a list of dates.
- Fixed geocoder bug so geocoder can accurately handle NSEW inputs [#5407](https://github.com/CesiumGS/cesium/pull/5407)
- Fixed a bug where picking would break when the Sun came into view [#5478](https://github.com/CesiumGS/cesium/issues/5478)
- Fixed a bug where picking clusters would return undefined instead of a list of the clustered entities. [#5286](https://github.com/CesiumGS/cesium/issues/5286)
- Fixed bug where if polylines were set to follow the surface of an undefined globe, Cesium would throw an exception. [#5413](https://github.com/CesiumGS/cesium/pull/5413)
- Reduced the amount of Sun bloom post-process effect near the horizon. [#5381](https://github.com/CesiumGS/cesium/issues/5381)
- Fixed a bug where camera zooming worked incorrectly when the display height was greater than the display width [#5421](https://github.com/CesiumGS/cesium/pull/5421)
- Updated glTF/glb MIME types. [#5420](https://github.com/CesiumGS/cesium/issues/5420)
- Added `Cesium.Math.randomBetween`.
- Modified `defaultValue` to check for both `undefined` and `null`. [#5551](https://github.com/CesiumGS/cesium/pull/5551)
- The `throttleRequestByServer` function has been removed. Instead pass a `Request` object with `throttleByServer` set to `true` to any of following load functions: `loadWithXhr`, `loadArrayBuffer`, `loadBlob`, `loadImageViaBlob`, `loadText`, `loadJson`, `loadJsonp`, `loadXML`, `loadImageFromTypedArray`, `loadImage`, `loadCRN`, and `loadKTX`.

### 1.34 - 2017-06-01

- Deprecated
  - Passing `options.clock` when creating a new `Viewer` instance has been deprecated and will be removed in Cesium 1.37, pass `options.clockViewModel` instead.
- Fix issue where polylines in a `PolylineCollection` would ignore the far distance when updating the distance display condition. [#5283](https://github.com/CesiumGS/cesium/pull/5283)
- Fixed a crash when calling `Camera.pickEllipsoid` with a canvas of size 0.
- Fix `BoundingSphere.fromOrientedBoundingBox`. [#5334](https://github.com/CesiumGS/cesium/issues/5334)
- Fixed bug where polylines would not update when `PolylineCollection` model matrix was updated. [#5327](https://github.com/CesiumGS/cesium/pull/5327)
- Fixed a bug where adding a ground clamped label without a position would show up at a previous label's clamped position. [#5338](https://github.com/CesiumGS/cesium/issues/5338)
- Fixed translucency bug for certain material types. [#5335](https://github.com/CesiumGS/cesium/pull/5335)
- Fix picking polylines that use a depth fail appearance. [#5337](https://github.com/CesiumGS/cesium/pull/5337)
- Fixed a crash when morphing from Columbus view to 3D. [#5311](https://github.com/CesiumGS/cesium/issues/5311)
- Fixed a bug which prevented KML descriptions with relative paths from loading. [#5352](https://github.com/CesiumGS/cesium/pull/5352)
- Fixed an issue where camera view could be invalid at the last frame of animation. [#4949](https://github.com/CesiumGS/cesium/issues/4949)
- Fixed an issue where using the depth fail material for polylines would cause a crash in Edge. [#5359](https://github.com/CesiumGS/cesium/pull/5359)
- Fixed a crash where `EllipsoidGeometry` and `EllipsoidOutlineGeometry` were given floating point values when expecting integers. [#5260](https://github.com/CesiumGS/cesium/issues/5260)
- Fixed an issue where billboards were not properly aligned. [#2487](https://github.com/CesiumGS/cesium/issues/2487)
- Fixed an issue where translucent objects could flicker when picking on mouse move. [#5307](https://github.com/CesiumGS/cesium/issues/5307)
- Fixed a bug where billboards with `sizeInMeters` set to true would move upwards when zooming out. [#5373](https://github.com/CesiumGS/cesium/issues/5373)
- Fixed a bug where `SampledProperty.setInterpolationOptions` does not ignore undefined `options`. [#3575](https://github.com/CesiumGS/cesium/issues/3575)
- Added `basePath` option to `Cesium.Model.fromGltf`. [#5320](https://github.com/CesiumGS/cesium/issues/5320)

### 1.33 - 2017-05-01

- Breaking changes
  - Removed left, right, bottom and top properties from `OrthographicFrustum`. Use `OrthographicOffCenterFrustum` instead. [#5109](https://github.com/CesiumGS/cesium/issues/5109)
- Added `GoogleEarthEnterpriseTerrainProvider` and `GoogleEarthEnterpriseImageryProvider` to read data from Google Earth Enterprise servers. [#5189](https://github.com/CesiumGS/cesium/pull/5189).
- Support for dashed polylines [#5159](https://github.com/CesiumGS/cesium/pull/5159).
  - Added `PolylineDash` Material type.
  - Added `PolylineDashMaterialProperty` to the Entity API.
  - Added CZML `polylineDash` property .
- Added `disableDepthTestDistance` to billboards, points and labels. This sets the distance to the camera where the depth test will be disabled. Setting it to zero (the default) will always enable the depth test. Setting it to `Number.POSITVE_INFINITY` will never enabled the depth test. Also added `scene.minimumDisableDepthTestDistance` to change the default value from zero. [#5166](https://github.com/CesiumGS/cesium/pull/5166)
- Added a `depthFailMaterial` property to line entities, which is the material used to render the line when it fails the depth test. [#5160](https://github.com/CesiumGS/cesium/pull/5160)
- Fixed billboards not initially clustering. [#5208](https://github.com/CesiumGS/cesium/pull/5208)
- Fixed issue with displaying `MapboxImageryProvider` default token error message. [#5191](https://github.com/CesiumGS/cesium/pull/5191)
- Fixed bug in conversion formula in `Matrix3.fromHeadingPitchRoll`. [#5195](https://github.com/CesiumGS/cesium/issues/5195)
- Upgrade FXAA to version 3.11. [#5200](https://github.com/CesiumGS/cesium/pull/5200)
- `Scene.pickPosition` now caches results per frame to increase performance. [#5117](https://github.com/CesiumGS/cesium/issues/5117)

### 1.32 - 2017-04-03

- Deprecated
  - The `left`, `right`, `bottom`, and `top` properties of `OrthographicFrustum` are deprecated and will be removed in 1.33. Use `OrthographicOffCenterFrustum` instead.
- Breaking changes
  - Removed `ArcGisImageServerTerrainProvider`.
  - The top-level `properties` in an `Entity` created by `GeoJsonDataSource` are now instances of `ConstantProperty` instead of raw values.
- Added support for an orthographic projection in 3D and Columbus view.
  - Set `projectionPicker` to `true` in the options when creating a `Viewer` to add a widget that will switch projections. [#5021](https://github.com/CesiumGS/cesium/pull/5021)
  - Call `switchToOrthographicFrustum` or `switchToPerspectiveFrustum` on `Camera` to change projections.
- Added support for custom time-varying properties in CZML. [#5105](https://github.com/CesiumGS/cesium/pull/5105).
- Added new flight parameters to `Camera.flyTo` and `Camera.flyToBoundingSphere`: `flyOverLongitude`, `flyOverLongitudeWeight`, and `pitchAdjustHeight`. [#5070](https://github.com/CesiumGS/cesium/pull/5070)
- Added the event `Viewer.trackedEntityChanged`, which is raised when the value of `viewer.trackedEntity` changes. [#5060](https://github.com/CesiumGS/cesium/pull/5060)
- Added `Camera.DEFAULT_OFFSET` for default view of objects with bounding spheres. [#4936](https://github.com/CesiumGS/cesium/pull/4936)
- Fixed an issue with `TileBoundingBox` that caused the terrain to disappear in certain places [4032](https://github.com/CesiumGS/cesium/issues/4032)
- Fixed overlapping billboard blending. [#5066](https://github.com/CesiumGS/cesium/pull/5066)
- Fixed an issue with `PinBuilder` where inset images could have low-alpha fringes against an opaque background. [#5099](https://github.com/CesiumGS/cesium/pull/5099)
- Fix billboard, point and label clustering in 2D and Columbus view. [#5136](https://github.com/CesiumGS/cesium/pull/5136)
- Fixed `GroundPrimitive` rendering in 2D and Columbus View. [#5078](https://github.com/CesiumGS/cesium/pull/5078)
- Fixed an issue with camera tracking of dynamic ellipsoids. [#5133](https://github.com/CesiumGS/cesium/pull/5133)
- Fixed issues with imagerySplitPosition and the international date line in 2D mode. [#5151](https://github.com/CesiumGS/cesium/pull/5151)
- Fixed a bug in `ModelAnimationCache` causing different animations to reference the same animation. [#5064](https://github.com/CesiumGS/cesium/pull/5064)
- `ConstantProperty` now provides `valueOf` and `toString` methods that return the constant value.
- Improved depth artifacts between opaque and translucent primitives. [#5116](https://github.com/CesiumGS/cesium/pull/5116)
- Fixed crunch compressed textures in IE11. [#5057](https://github.com/CesiumGS/cesium/pull/5057)
- Fixed a bug in `Quaternion.fromHeadingPitchRoll` that made it erroneously throw an exception when passed individual angles in an unminified / debug build.
- Fixed a bug that caused an exception in `CesiumInspectorViewModel` when using the NW / NE / SW / SE / Parent buttons to navigate to a terrain tile that is not yet loaded.
- `QuadtreePrimitive` now uses `frameState.afterRender` to fire `tileLoadProgressEvent` [#3450](https://github.com/CesiumGS/cesium/issues/3450)

### 1.31 - 2017-03-01

- Deprecated
  - The function `Quaternion.fromHeadingPitchRoll(heading, pitch, roll, result)` will be removed in 1.33. Use `Quaternion.fromHeadingPitchRoll(hpr, result)` instead where `hpr` is a `HeadingPitchRoll`. [#4896](https://github.com/CesiumGS/cesium/pull/4896)
  - The function `Transforms.headingPitchRollToFixedFrame(origin, headingPitchRoll, ellipsoid, result)` will be removed in 1.33. Use `Transforms.headingPitchRollToFixedFrame(origin, headingPitchRoll, ellipsoid, fixedFrameTransform, result)` instead where `fixedFrameTransform` is a a 4x4 transformation matrix (see `Transforms.localFrameToFixedFrameGenerator`). [#4896](https://github.com/CesiumGS/cesium/pull/4896)
  - The function `Transforms.headingPitchRollQuaternion(origin, headingPitchRoll, ellipsoid, result)` will be removed in 1.33. Use `Transforms.headingPitchRollQuaternion(origin, headingPitchRoll, ellipsoid, fixedFrameTransform, result)` instead where `fixedFrameTransform` is a a 4x4 transformation matrix (see `Transforms.localFrameToFixedFrameGenerator`). [#4896](https://github.com/CesiumGS/cesium/pull/4896)
  - `ArcGisImageServerTerrainProvider` will be removed in 1.32 due to missing TIFF support in web browsers. [#4981](https://github.com/CesiumGS/cesium/pull/4981)
- Breaking changes
  - Corrected spelling of `Color.FUCHSIA` from `Color.FUSCHIA`. [#4977](https://github.com/CesiumGS/cesium/pull/4977)
  - The enums `MIDDLE_DOUBLE_CLICK` and `RIGHT_DOUBLE_CLICK` from `ScreenSpaceEventType` have been removed. [#5052](https://github.com/CesiumGS/cesium/pull/5052)
  - Removed the function `GeometryPipeline.computeBinormalAndTangent`. Use `GeometryPipeline.computeTangentAndBitangent` instead. [#5053](https://github.com/CesiumGS/cesium/pull/5053)
  - Removed the `url` and `key` properties from `GeocoderViewModel`. [#5056](https://github.com/CesiumGS/cesium/pull/5056)
  - `BingMapsGeocoderServices` now requires `options.scene`. [#5056](https://github.com/CesiumGS/cesium/pull/5056)
- Added compressed texture support. [#4758](https://github.com/CesiumGS/cesium/pull/4758)
  - glTF models and imagery layers can now reference [KTX](https://www.khronos.org/opengles/sdk/tools/KTX/) textures and textures compressed with [crunch](https://github.com/BinomialLLC/crunch).
  - Added `loadKTX`, to load KTX textures, and `loadCRN` to load crunch compressed textures.
  - Added new `PixelFormat` and `WebGLConstants` enums from WebGL extensions `WEBGL_compressed_s3tc`, `WEBGL_compressed_texture_pvrtc`, and `WEBGL_compressed_texture_etc1`.
  - Added `CompressedTextureBuffer`.
- Added support for `Scene.pickPosition` in Columbus view and 2D. [#4990](https://github.com/CesiumGS/cesium/pull/4990)
- Added support for depth picking translucent primitives when `Scene.pickTranslucentDepth` is `true`. [#4979](https://github.com/CesiumGS/cesium/pull/4979)
- Fixed an issue where the camera would zoom past an object and flip to the other side of the globe. [#4967](https://github.com/CesiumGS/cesium/pull/4967) and [#4982](https://github.com/CesiumGS/cesium/pull/4982)
- Enable rendering `GroundPrimitives` on hardware without the `EXT_frag_depth` extension; however, this could cause artifacts for certain viewing angles. [#4930](https://github.com/CesiumGS/cesium/pull/4930)
- Added `Transforms.localFrameToFixedFrameGenerator` to generate a function that computes a 4x4 transformation matrix from a local reference frame to fixed reference frame. [#4896](https://github.com/CesiumGS/cesium/pull/4896)
- Added `Label.scaleByDistance` to control minimum/maximum label size based on distance from the camera. [#5019](https://github.com/CesiumGS/cesium/pull/5019)
- Added support to `DebugCameraPrimitive` to draw multifrustum planes. The attribute `debugShowFrustumPlanes` of `Scene` and `frustumPlanes` of `CesiumInspector` toggle this. [#4932](https://github.com/CesiumGS/cesium/pull/4932)
- Added fix to always outline KML line extrusions so that they show up properly in 2D and other straight down views. [#4961](https://github.com/CesiumGS/cesium/pull/4961)
- Improved `RectangleGeometry` by skipping unnecessary logic in the code. [#4948](https://github.com/CesiumGS/cesium/pull/4948)
- Fixed exception for polylines in 2D when rotating the map. [#4619](https://github.com/CesiumGS/cesium/issues/4619)
- Fixed an issue with constant `VertexArray` attributes not being set correctly. [#4995](https://github.com/CesiumGS/cesium/pull/4995)
- Added the event `Viewer.selectedEntityChanged`, which is raised when the value of `viewer.selectedEntity` changes. [#5043](https://github.com/CesiumGS/cesium/pull/5043)

### 1.30 - 2017-02-01

- Deprecated
  - The properties `url` and `key` will be removed from `GeocoderViewModel` in 1.31. These properties will be available on geocoder services that support them, like `BingMapsGeocoderService`.
  - The function `GeometryPipeline.computeBinormalAndTangent` will be removed in 1.31. Use `GeometryPipeline.createTangentAndBitangent` instead. [#4856](https://github.com/CesiumGS/cesium/pull/4856)
  - The enums `MIDDLE_DOUBLE_CLICK` and `RIGHT_DOUBLE_CLICK` from `ScreenSpaceEventType` have been deprecated and will be removed in 1.31. [#4910](https://github.com/CesiumGS/cesium/pull/4910)
- Breaking changes
  - Removed separate `heading`, `pitch`, `roll` parameters from `Transform.headingPitchRollToFixedFrame` and `Transform.headingPitchRollQuaternion`. Pass a `HeadingPitchRoll` object instead. [#4843](https://github.com/CesiumGS/cesium/pull/4843)
  - The property `binormal` has been renamed to `bitangent` for `Geometry` and `VertexFormat`. [#4856](https://github.com/CesiumGS/cesium/pull/4856)
  - A handful of `CesiumInspectorViewModel` properties were removed or changed from variables to functions. [#4857](https://github.com/CesiumGS/cesium/pull/4857)
  - The `ShadowMap` constructor has been made private. [#4010](https://github.com/CesiumGS/cesium/issues/4010)
- Added `sampleTerrainMostDetailed` to sample the height of an array of positions using the best available terrain data at each point. This requires a `TerrainProvider` with the `availability` property.
- Transparent parts of billboards, labels, and points no longer overwrite parts of the scene behind them. [#4886](https://github.com/CesiumGS/cesium/pull/4886)
  - Added `blendOption` property to `BillboardCollection`, `LabelCollection`, and `PointPrimitiveCollection`. The default is `BlendOption.OPAQUE_AND_TRANSLUCENT`; however, if all billboards, labels, or points are either completely opaque or completely translucent, `blendOption` can be changed to `BlendOption.OPAQUE` or `BlendOption.TRANSLUCENT`, respectively, to increase performance by up to 2x.
- Added support for custom geocoder services and autocomplete, see the [Sandcastle example](http://cesiumjs.org/Cesium/Apps/Sandcastle/index.html?src=Custom%20Geocoder.html). Added `GeocoderService`, an interface for geocoders, and `BingMapsGeocoderService` and `CartographicGeocoderService` implementations. [#4723](https://github.com/CesiumGS/cesium/pull/4723)
- Added ability to draw an `ImageryLayer` with a splitter to allow layers to only display to the left or right of a splitter. See `ImageryLayer.splitDirection`, `Scene.imagerySplitPosition`, and the [Sandcastle example](http://cesiumjs.org/Cesium/Apps/Sandcastle/index.html?src=Imagery%20Layers%20Split.html&label=Showcases).
- Fixed bug where `GroundPrimitives` where rendering incorrectly or disappearing at different zoom levels. [#4161](https://github.com/CesiumGS/cesium/issues/4161), [#4326](https://github.com/CesiumGS/cesium/issues/4326)
- `TerrainProvider` now optionally exposes an `availability` property that can be used to query the terrain level that is available at a location or in a rectangle. Currently only `CesiumTerrainProvider` exposes this property.
- Added support for WMS version 1.3 by using CRS vice SRS query string parameter to request projection. SRS is still used for older versions.
- Fixed a bug that caused all models to use the same highlight color. [#4798](https://github.com/CesiumGS/cesium/pull/4798)
- Fixed sky atmosphere from causing incorrect picking and hanging drill picking. [#4783](https://github.com/CesiumGS/cesium/issues/4783) and [#4784](https://github.com/CesiumGS/cesium/issues/4784)
- Fixed KML loading when color is an empty string. [#4826](https://github.com/CesiumGS/cesium/pull/4826)
- Fixed a bug that could cause a "readyImagery is not actually ready" exception when quickly zooming past the maximum available imagery level of an imagery layer near the poles.
- Fixed a bug that affected dynamic graphics with time-dynamic modelMatrix. [#4907](https://github.com/CesiumGS/cesium/pull/4907)
- Fixed `Geocoder` autocomplete drop down visibility in Firefox. [#4916](https://github.com/CesiumGS/cesium/issues/4916)
- Added `Rectangle.fromRadians`.
- Updated the morph so the default view in Columbus View is now angled. [#3878](https://github.com/CesiumGS/cesium/issues/3878)
- Added 2D and Columbus View support for models using the RTC extension or whose vertices are in WGS84 coordinates. [#4922](https://github.com/CesiumGS/cesium/pull/4922)
- The attribute `perInstanceAttribute` of `DebugAppearance` has been made optional and defaults to `false`.
- Fixed a bug that would cause a crash when `debugShowFrustums` is enabled with OIT. [#4864](https://github.com/CesiumGS/cesium/pull/4864)
- Added the ability to run the unit tests with a [WebGL Stub](https://github.com/CesiumGS/cesium/tree/main/Documentation/Contributors/TestingGuide#run-with-webgl-stub), which makes all WebGL calls a noop and ignores test expectations that rely on reading back from WebGL. Use the web link from the main index.html or run with `npm run test-webgl-stub`.

### 1.29 - 2017-01-02

- Improved 3D Models
  - Added the ability to blend a `Model` with a color/translucency. Added `color`, `colorBlendMode`, and `colorBlendAmount` properties to `Model`, `ModelGraphics`, and CZML. Also added `ColorBlendMode` enum. [#4547](https://github.com/CesiumGS/cesium/pull/4547)
  - Added the ability to render a `Model` with a silhouette. Added `silhouetteColor` and `silhouetteSize` properties to `Model`, `ModelGraphics`, and CZML. [#4314](https://github.com/CesiumGS/cesium/pull/4314)
- Improved Labels
  - Added new `Label` properties `showBackground`, `backgroundColor`, and `backgroundPadding` to the primitive, Entity, and CZML layers.
  - Added support for newlines (`\n`) in Cesium `Label`s and CZML. [#2402]
  - Added new enum `VerticalOrigin.BASELINE`. Previously, `VerticalOrigin.BOTTOM` would sometimes align to the baseline depending on the contents of a label.
    (https://github.com/CesiumGS/cesium/issues/2402)
- Fixed translucency in Firefox 50. [#4762](https://github.com/CesiumGS/cesium/pull/4762)
- Fixed texture rotation for `RectangleGeometry`. [#2737](https://github.com/CesiumGS/cesium/issues/2737)
- Fixed issue where billboards on terrain had an incorrect offset. [#4598](https://github.com/CesiumGS/cesium/issues/4598)
- Fixed issue where `globe.getHeight` incorrectly returned `undefined`. [#3411](https://github.com/CesiumGS/cesium/issues/3411)
- Fixed a crash when using Entity path visualization with reference properties. [#4915](https://github.com/CesiumGS/cesium/issues/4915)
- Fixed a bug that caused `GroundPrimitive` to render incorrectly on systems without the `WEBGL_depth_texture` extension. [#4747](https://github.com/CesiumGS/cesium/pull/4747)
- Fixed default Mapbox token and added a watermark to notify users that they need to sign up for their own token.
- Fixed glTF models with skinning that used `bindShapeMatrix`. [#4722](https://github.com/CesiumGS/cesium/issues/4722)
- Fixed a bug that could cause a "readyImagery is not actually ready" exception with some configurations of imagery layers.
- Fixed `Rectangle.union` to correctly account for rectangles that cross the IDL. [#4732](https://github.com/CesiumGS/cesium/pull/4732)
- Fixed tooltips for gallery thumbnails in Sandcastle [#4702].(https://github.com/CesiumGS/cesium/pull/4702)
- DataSourceClock.getValue now preserves the provided `result` properties when its properties are `undefined`. [#4029](https://github.com/CesiumGS/cesium/issues/4029)
- Added `divideComponents` function to `Cartesian2`, `Cartesian3`, and `Cartesian4`. [#4750](https://github.com/CesiumGS/cesium/pull/4750)
- Added `WebGLConstants` enum. Previously, this was part of the private Renderer API. [#4731](https://github.com/CesiumGS/cesium/pull/4731)

### 1.28 - 2016-12-01

- Improved terrain/imagery load ordering, especially when the terrain is already fully loaded and a new imagery layer is loaded. This results in a 25% reduction in load times in many cases. [#4616](https://github.com/CesiumGS/cesium/pull/4616)
- Improved `Billboard`, `Label`, and `PointPrimitive` visual quality. [#4675](https://github.com/CesiumGS/cesium/pull/4675)
  - Corrected odd-width and odd-height billboard sizes from being incorrectly rounded up.
  - Changed depth testing from `LESS` to `LEQUAL`, allowing label glyphs of equal depths to overlap.
  - Label glyph positions have been adjusted and corrected.
  - `TextureAtlas.borderWidthInPixels` has always been applied to the upper and right edges of each internal texture, but is now also applied to the bottom and left edges of the entire TextureAtlas, guaranteeing borders on all sides regardless of position within the atlas.
- Fall back to packing floats into an unsigned byte texture when floating point textures are unsupported. [#4563](https://github.com/CesiumGS/cesium/issues/4563)
- Added support for saving html and css in GitHub Gists. [#4125](https://github.com/CesiumGS/cesium/issues/4125)
- Fixed `Cartographic.fromCartesian` when the cartesian is not on the ellipsoid surface. [#4611](https://github.com/CesiumGS/cesium/issues/4611)

### 1.27 - 2016-11-01

- Deprecated
  - Individual heading, pitch, and roll options to `Transforms.headingPitchRollToFixedFrame` and `Transforms.headingPitchRollQuaternion` have been deprecated and will be removed in 1.30. Pass the new `HeadingPitchRoll` object instead. [#4498](https://github.com/CesiumGS/cesium/pull/4498)
- Breaking changes
  - The `scene` parameter for creating `BillboardVisualizer`, `LabelVisualizer`, and `PointVisualizer` has been removed. Instead, pass an instance of `EntityCluster`. [#4514](https://github.com/CesiumGS/cesium/pull/4514)
- Fixed an issue where a billboard entity would not render after toggling the show property. [#4408](https://github.com/CesiumGS/cesium/issues/4408)
- Fixed a crash when zooming from touch input on viewer initialization. [#4177](https://github.com/CesiumGS/cesium/issues/4177)
- Fixed a crash when clustering is enabled, an entity has a label graphics defined, but the label isn't visible. [#4414](https://github.com/CesiumGS/cesium/issues/4414)
- Added the ability for KML files to load network links to other KML files within the same KMZ archive. [#4477](https://github.com/CesiumGS/cesium/issues/4477)
- `KmlDataSource` and `GeoJsonDataSource` were not honoring the `clampToGround` option for billboards and labels and was instead always clamping, reducing performance in cases when it was unneeded. [#4459](https://github.com/CesiumGS/cesium/pull/4459)
- Fixed `KmlDataSource` features to respect `timespan` and `timestamp` properties of its parents (e.g. Folders or NetworkLinks). [#4041](https://github.com/CesiumGS/cesium/issues/4041)
- Fixed a `KmlDataSource` bug where features had duplicate IDs and only one was drawn. [#3941](https://github.com/CesiumGS/cesium/issues/3941)
- `GeoJsonDataSource` now treats null crs values as a no-op instead of failing to load. [#4456](https://github.com/CesiumGS/cesium/pull/4456)
- `GeoJsonDataSource` now gracefully handles missing style icons instead of failing to load. [#4452](https://github.com/CesiumGS/cesium/pull/4452)
- Added `HeadingPitchRoll` [#4047](https://github.com/CesiumGS/cesium/pull/4047)
  - `HeadingPitchRoll.fromQuaternion` function for retrieving heading-pitch-roll angles from a quaternion.
  - `HeadingPitchRoll.fromDegrees` function that returns a new HeadingPitchRoll instance from angles given in degrees.
  - `HeadingPitchRoll.clone` function to duplicate HeadingPitchRoll instance.
  - `HeadingPitchRoll.equals` and `HeadingPitchRoll.equalsEpsilon` functions for comparing two instances.
  - Added `Matrix3.fromHeadingPitchRoll` Computes a 3x3 rotation matrix from the provided headingPitchRoll.
- Fixed primitive bounding sphere bug that would cause a crash when loading data sources. [#4431](https://github.com/CesiumGS/cesium/issues/4431)
- Fixed `BoundingSphere` computation for `Primitive` instances with a modelMatrix. [#4428](https://github.com/CesiumGS/cesium/issues/4428)
- Fixed a bug with rotated, textured rectangles. [#4430](https://github.com/CesiumGS/cesium/pull/4430)
- Added the ability to specify retina options, such as `@2x.png`, via the `MapboxImageryProvider` `format` option. [#4453](https://github.com/CesiumGS/cesium/pull/4453).
- Fixed a crash that could occur when specifying an imagery provider's `rectangle` option. [https://github.com/CesiumGS/cesium/issues/4377](https://github.com/CesiumGS/cesium/issues/4377)
- Fixed a crash that would occur when using dynamic `distanceDisplayCondition` properties. [#4403](https://github.com/CesiumGS/cesium/pull/4403)
- Fixed several bugs that lead to billboards and labels being improperly clamped to terrain. [#4396](https://github.com/CesiumGS/cesium/issues/4396), [#4062](https://github.com/CesiumGS/cesium/issues/4062)
- Fixed a bug affected models with multiple meshes without indices. [#4237](https://github.com/CesiumGS/cesium/issues/4237)
- Fixed a glTF transparency bug where `blendFuncSeparate` parameters were loaded in the wrong order. [#4435](https://github.com/CesiumGS/cesium/pull/4435)
- Fixed a bug where creating a custom geometry with attributes and indices that have values that are not a typed array would cause a crash. [#4419](https://github.com/CesiumGS/cesium/pull/4419)
- Fixed a bug when morphing from 2D to 3D. [#4388](https://github.com/CesiumGS/cesium/pull/4388)
- Fixed `RectangleGeometry` rotation when the rectangle is close to the international date line [#3874](https://github.com/CesiumGS/cesium/issues/3874)
- Added `clusterBillboards`, `clusterLabels`, and `cluserPoints` properties to `EntityCluster` to selectively cluster screen space entities.
- Prevent execution of default device/browser behavior when handling "pinch" touch event/gesture. [#4518](https://github.com/CesiumGS/cesium/pull/4518).
- Fixed a shadow aliasing issue where polygon offset was not being applied. [#4559](https://github.com/CesiumGS/cesium/pull/4559)
- Removed an unnecessary reprojection of Web Mercator imagery tiles to the Geographic projection on load. This should improve both visual quality and load performance slightly. [#4339](https://github.com/CesiumGS/cesium/pull/4339)
- Added `Transforms.northUpEastToFixedFrame` to compute a 4x4 local transformation matrix from a reference frame with a north-west-up axes.
- Improved `Geocoder` usability by selecting text on click [#4464](https://github.com/CesiumGS/cesium/pull/4464)
- Added `Rectangle.simpleIntersection` which is an optimized version of `Rectangle.intersection` for more constrained input. [#4339](https://github.com/CesiumGS/cesium/pull/4339)
- Fixed warning when using Webpack. [#4467](https://github.com/CesiumGS/cesium/pull/4467)

### 1.26 - 2016-10-03

- Deprecated
  - The `scene` parameter for creating `BillboardVisualizer`, `LabelVisualizer`, and `PointVisualizer` has been deprecated and will be removed in 1.28. Instead, pass an instance of `EntityCluster`.
- Breaking changes
  - Vertex texture fetch is now required to be supported to render polylines. Maximum vertex texture image units must be greater than zero.
  - Removed `castShadows` and `receiveShadows` properties from `Model`, `Primitive`, and `Globe`. Instead, use `shadows` with the `ShadowMode` enum, e.g. `model.shadows = ShadowMode.ENABLED`.
  - `Viewer.terrainShadows` now uses the `ShadowMode` enum instead of a Boolean, e.g. `viewer.terrainShadows = ShadowMode.RECEIVE_ONLY`.
- Added support for clustering `Billboard`, `Label` and `Point` entities. [#4240](https://github.com/CesiumGS/cesium/pull/4240)
- Added `DistanceDisplayCondition`s to all primitives to determine the range interval from the camera for when it will be visible.
- Removed the default gamma correction for Bing Maps aerial imagery, because it is no longer an improvement to current versions of the tiles. To restore the previous look, set the `defaultGamma` property of your `BingMapsImageryProvider` instance to 1.3.
- Fixed a bug that could lead to incorrect terrain heights when using `HeightmapTerrainData` with an encoding in which actual heights were equal to the minimum representable height.
- Fixed a bug in `AttributeCompression.compressTextureCoordinates` and `decompressTextureCoordinates` that could cause a small inaccuracy in the encoded texture coordinates.
- Fixed a bug where viewing a model with transparent geometry would cause a crash. [#4378](https://github.com/CesiumGS/cesium/issues/4378)
- Added `TrustedServer` collection that controls which servers should have `withCredential` set to `true` on XHR Requests.
- Fixed billboard rotation when sized in meters. [#3979](https://github.com/CesiumGS/cesium/issues/3979)
- Added `backgroundColor` and `borderWidth` properties to `writeTextToCanvas`.
- Fixed timeline touch events. [#4305](https://github.com/CesiumGS/cesium/pull/4305)
- Fixed a bug that was incorrectly clamping Latitudes in KML <GroundOverlay>(s) to the range -PI..PI. Now correctly clamps to -PI/2..PI/2.
- Added `CesiumMath.clampToLatitudeRange`. A convenience function to clamp a passed radian angle to valid Latitudes.
- Added `DebugCameraPrimitive` to visualize the view frustum of a camera.

### 1.25 - 2016-09-01

- Breaking changes
  - The number and order of arguments passed to `KmlDataSource` `unsupportedNodeEvent` listeners have changed to allow better handling of unsupported KML Features.
  - Changed billboards and labels that are clamped to terrain to have the `verticalOrigin` set to `CENTER` by default instead of `BOTTOM`.
- Deprecated
  - Deprecated `castShadows` and `receiveShadows` properties from `Model`, `Primitive`, and `Globe`. They will be removed in 1.26. Use `shadows` instead with the `ShadowMode` enum, e.g. `model.shadows = ShadowMode.ENABLED`.
  - `Viewer.terrainShadows` now uses the `ShadowMode` enum instead of a Boolean, e.g. `viewer.terrainShadows = ShadowMode.RECEIVE_ONLY`. Boolean support will be removed in 1.26.
- Updated the online [model converter](http://cesiumjs.org/convertmodel.html) to convert OBJ models to glTF with [obj2gltf](https://github.com/CesiumGS/OBJ2GLTF), as well as optimize existing glTF models with the [gltf-pipeline](https://github.com/CesiumGS/gltf-pipeline). Added an option to bake ambient occlusion onto the glTF model. Also added an option to compress geometry using the glTF [WEB3D_quantized_attributes](https://github.com/KhronosGroup/glTF/blob/master/extensions/Vendor/WEB3D_quantized_attributes/README.md) extension.
- Improve label quality for oblique and italic fonts. [#3782](https://github.com/CesiumGS/cesium/issues/3782)
- Added `shadows` property to the entity API for `Box`, `Corridor`, `Cylinder`, `Ellipse`, `Ellipsoid`, `Polygon`, `Polyline`, `PoylineVolume`, `Rectangle`, and `Wall`. [#4005](https://github.com/CesiumGS/cesium/pull/4005)
- Added `Camera.cancelFlight` to cancel the existing camera flight if it exists.
- Fix overlapping camera flights by always cancelling the previous flight when a new one is created.
- Camera flights now disable collision with the terrain until all of the terrain in the area has finished loading. This prevents the camera from being moved to be above lower resolution terrain when flying to a position close to higher resolution terrain. [#4075](https://github.com/CesiumGS/cesium/issues/4075)
- Fixed a crash that would occur if quickly toggling imagery visibility. [#4083](https://github.com/CesiumGS/cesium/issues/4083)
- Fixed an issue causing an error if KML has a clamped to ground LineString with color. [#4131](https://github.com/CesiumGS/cesium/issues/4131)
- Added logic to `KmlDataSource` defaulting KML Feature node to hidden unless all ancestors are visible. This better matches the KML specification.
- Fixed position of KML point features with an altitude mode of `relativeToGround` and `clampToGround`.
- Added `GeocoderViewModel.keepExpanded` which when set to true will always keep the Geocoder in its expanded state.
- Added support for `INT` and `UNSIGNED_INT` in `ComponentDatatype`.
- Added `ComponentDatatype.fromName` for getting a `ComponentDatatype` from its name.
- Fixed a crash caused by draping dynamic geometry over terrain. [#4255](https://github.com/CesiumGS/cesium/pull/4255)

### 1.24 - 2016-08-01

- Added support in CZML for expressing `BillboardGraphics.alignedAxis` as the velocity vector of an entity, using `velocityReference` syntax.
- Added `urlSchemeZeroPadding` property to `UrlTemplateImageryProvider` to allow the numeric parts of a URL, such as `{x}`, to be padded with zeros to make them a fixed width.
- Added leap second just prior to January 2017. [#4092](https://github.com/CesiumGS/cesium/issues/4092)
- Fixed an exception that would occur when switching to 2D view when shadows are enabled. [#4051](https://github.com/CesiumGS/cesium/issues/4051)
- Fixed an issue causing entities to disappear when updating multiple entities simultaneously. [#4096](https://github.com/CesiumGS/cesium/issues/4096)
- Normalizing the velocity vector produced by `VelocityVectorProperty` is now optional.
- Pack functions now return the result array [#4156](https://github.com/CesiumGS/cesium/pull/4156)
- Added optional `rangeMax` parameter to `Math.toSNorm` and `Math.fromSNorm`. [#4121](https://github.com/CesiumGS/cesium/pull/4121)
- Removed `MapQuest OpenStreetMap` from the list of demo base layers since direct tile access has been discontinued. See the [MapQuest Developer Blog](http://devblog.mapquest.com/2016/06/15/modernization-of-mapquest-results-in-changes-to-open-tile-access/) for details.
- Fixed PolylinePipeline.generateArc to accept an array of heights when there's only one position [#4155](https://github.com/CesiumGS/cesium/pull/4155)

### 1.23 - 2016-07-01

- Breaking changes
  - `GroundPrimitive.initializeTerrainHeights()` must be called and have the returned promise resolve before a `GroundPrimitive` can be added synchronously.
- Added terrain clamping to entities, KML, and GeoJSON
  - Added `heightReference` property to point, billboard and model entities.
  - Changed corridor, ellipse, polygon and rectangle entities to conform to terrain by using a `GroundPrimitive` if its material is a `ColorMaterialProperty` instance and it doesn't have a `height` or `extrudedHeight`. Entities with any other type of material are not clamped to terrain.
  - `KMLDataSource`
    - Point and Model features will always respect `altitudeMode`.
    - Added `clampToGround` property. When `true`, clamps `Polygon`, `LineString` and `LinearRing` features to the ground if their `altitudeMode` is `clampToGround`. For this case, lines use a corridor instead of a polyline.
  - `GeoJsonDataSource`
    - Points with a height will be drawn at that height; otherwise, they will be clamped to the ground.
    - Added `clampToGround` property. When `true`, clamps `Polygon` and `LineString` features to the ground. For this case, lines use a corridor instead of a polyline.
  - Added [Ground Clamping Sandcastle example](https://cesiumjs.org/Cesium/Apps/Sandcastle/index.html?src=Ground%20Clamping.html&label=Showcases).
- Improved performance and accuracy of polygon triangulation by using the [earcut](https://github.com/mapbox/earcut) library. Loading a GeoJSON with polygons for each country was 2x faster.
- Fix some large polygon triangulations. [#2788](https://github.com/CesiumGS/cesium/issues/2788)
- Added support for the glTF extension [WEB3D_quantized_attributes](https://github.com/KhronosGroup/glTF/blob/master/extensions/Vendor/WEB3D_quantized_attributes/README.md). [#3241](https://github.com/CesiumGS/cesium/issues/3241)
- Added CZML support for `Box`, `Corridor` and `Cylinder`. Added new CZML properties:
  - `Billboard`: `width`, `height`, `heightReference`, `scaleByDistance`, `translucencyByDistance`, `pixelOffsetScaleByDistance`, `imageSubRegion`
  - `Label`: `heightReference`, `translucencyByDistance`, `pixelOffsetScaleByDistance`
  - `Model`: `heightReference`, `maximumScale`
  - `Point`: `heightReference`, `scaleByDistance`, `translucencyByDistance`
  - `Ellipsoid`: `subdivisions`, `stackPartitions`, `slicePartitions`
- Added `rotatable2D` property to to `Scene`, `CesiumWidget` and `Viewer` to enable map rotation in 2D mode. [#3897](https://github.com/CesiumGS/cesium/issues/3897)
- `Camera.setView` and `Camera.flyTo` now use the `orientation.heading` parameter in 2D if the map is rotatable.
- Added `Camera.changed` event that will fire whenever the camera has changed more than `Camera.percentageChanged`. `percentageChanged` is in the range [0, 1].
- Zooming in toward a target point now keeps the target point at the same screen position. [#4016](https://github.com/CesiumGS/cesium/pull/4016)
- Improved `GroundPrimitive` performance.
- Some incorrect KML (specifically KML that reuses IDs) is now parsed correctly.
- Added `unsupportedNodeEvent` to `KmlDataSource` that is fired whenever an unsupported node is encountered.
- `Clock` now keeps its configuration settings self-consistent. Previously, this was done by `AnimationViewModel` and could become inconsistent in certain cases. [#4007](https://github.com/CesiumGS/cesium/pull/4007)
- Updated [Google Cardboard Sandcastle example](http://cesiumjs.org/Cesium/Apps/Sandcastle/index.html?src=Cardboard.html&label=Showcase).
- Added [hot air balloon](https://github.com/CesiumGS/cesium/tree/main/Apps/SampleData/models/CesiumBalloon) sample model.
- Fixed handling of sampled Rectangle coordinates in CZML. [#4033](https://github.com/CesiumGS/cesium/pull/4033)
- Fix "Cannot read property 'x' of undefined" error when calling SceneTransforms.wgs84ToWindowCoordinates in certain cases. [#4022](https://github.com/CesiumGS/cesium/pull/4022)
- Re-enabled mouse inputs after a specified number of milliseconds past the most recent touch event.
- Exposed a parametric ray-triangle intersection test to the API as `IntersectionTests.rayTriangleParametric`.
- Added `packArray` and `unpackArray` functions to `Cartesian2`, `Cartesian3`, and `Cartesian4`.

### 1.22.2 - 2016-06-14

- This is an npm only release to fix the improperly published 1.22.1. There were no code changes.

### 1.22.1 - 2016-06-13

- Fixed default Bing Key and added a watermark to notify users that they need to sign up for their own key.

### 1.22 - 2016-06-01

- Breaking changes
  - `KmlDataSource` now requires `options.camera` and `options.canvas`.
- Added shadows
  - See the Sandcastle demo: [Shadows](http://cesiumjs.org/Cesium/Apps/Sandcastle/index.html?src=Shadows.html&label=Showcases).
  - Added `Viewer.shadows` and `Viewer.terrainShadows`. Both are off by default.
  - Added `Viewer.shadowMap` and `Scene.shadowMap` for accessing the scene's shadow map.
  - Added `castShadows` and `receiveShadows` properties to `Model` and `Entity.model`, and options to the `Model` constructor and `Model.fromGltf`.
  - Added `castShadows` and `receiveShadows` properties to `Primitive`, and options to the `Primitive` constructor.
  - Added `castShadows` and `receiveShadows` properties to `Globe`.
- Added `heightReference` to models so they can be drawn on terrain.
- Added support for rendering models in 2D and Columbus view.
- Added option to enable sun position based atmosphere color when `Globe.enableLighting` is `true`. [3439](https://github.com/CesiumGS/cesium/issues/3439)
- Improved KML NetworkLink compatibility by supporting the `Url` tag. [#3895](https://github.com/CesiumGS/cesium/pull/3895).
- Added `VelocityVectorProperty` so billboard's aligned axis can follow the velocity vector. [#3908](https://github.com/CesiumGS/cesium/issues/3908)
- Improve memory management for entity billboard/label/point/path visualization.
- Added `terrainProviderChanged` event to `Scene` and `Globe`
- Added support for hue, saturation, and brightness color shifts in the atmosphere in `SkyAtmosphere`. See the new Sandcastle example: [Atmosphere Color](http://cesiumjs.org/Cesium/Apps/Sandcastle/index.html?src=Atmosphere%20Color.html&label=Showcases). [#3439](https://github.com/CesiumGS/cesium/issues/3439)
- Fixed exaggerated terrain tiles disappearing. [#3676](https://github.com/CesiumGS/cesium/issues/3676)
- Fixed a bug that could cause incorrect normals to be computed for exaggerated terrain, especially for low-detail tiles. [#3904](https://github.com/CesiumGS/cesium/pull/3904)
- Fixed a bug that was causing errors to be thrown when picking and terrain was enabled. [#3779](https://github.com/CesiumGS/cesium/issues/3779)
- Fixed a bug that was causing the atmosphere to disappear when only atmosphere is visible. [#3347](https://github.com/CesiumGS/cesium/issues/3347)
- Fixed infinite horizontal 2D scrolling in IE/Edge. [#3893](https://github.com/CesiumGS/cesium/issues/3893)
- Fixed a bug that would cause a crash is the camera was on the IDL in 2D. [#3951](https://github.com/CesiumGS/cesium/issues/3951)
- Fixed issue where a repeating model animation doesn't play when the clock is set to a time before the model was created. [#3932](https://github.com/CesiumGS/cesium/issues/3932)
- Fixed `Billboard.computeScreenSpacePosition` returning the wrong y coordinate. [#3920](https://github.com/CesiumGS/cesium/issues/3920)
- Fixed issue where labels were disappearing. [#3730](https://github.com/CesiumGS/cesium/issues/3730)
- Fixed issue where billboards on terrain didn't always update when the terrain provider was changed. [#3921](https://github.com/CesiumGS/cesium/issues/3921)
- Fixed issue where `Matrix4.fromCamera` was taking eye/target instead of position/direction. [#3927](https://github.com/CesiumGS/cesium/issues/3927)
- Added `Scene.nearToFarDistance2D` that determines the size of each frustum of the multifrustum in 2D.
- Added `Matrix4.computeView`.
- Added `CullingVolume.fromBoundingSphere`.
- Added `debugShowShadowVolume` to `GroundPrimitive`.
- Fix issue with disappearing tiles on Linux. [#3889](https://github.com/CesiumGS/cesium/issues/3889)

### 1.21 - 2016-05-02

- Breaking changes
  - Removed `ImageryMaterialProperty.alpha`. Use `ImageryMaterialProperty.color.alpha` instead.
  - Removed `OpenStreetMapImageryProvider`. Use `createOpenStreetMapImageryProvider` instead.
- Added ability to import and export Sandcastle example using GitHub Gists. [#3795](https://github.com/CesiumGS/cesium/pull/3795)
- Added `PolygonGraphics.closeTop`, `PolygonGraphics.closeBottom`, and `PolygonGeometry` options for creating an extruded polygon without a top or bottom. [#3879](https://github.com/CesiumGS/cesium/pull/3879)
- Added support for polyline arrow material to `CzmlDataSource` [#3860](https://github.com/CesiumGS/cesium/pull/3860)
- Fixed issue causing the sun not to render. [#3801](https://github.com/CesiumGS/cesium/pull/3801)
- Fixed issue where `Camera.flyTo` would not work with a rectangle in 2D. [#3688](https://github.com/CesiumGS/cesium/issues/3688)
- Fixed issue causing the fog to go dark and the atmosphere to flicker when the camera clips the globe. [#3178](https://github.com/CesiumGS/cesium/issues/3178)
- Fixed a bug that caused an exception and rendering to stop when using `ArcGisMapServerImageryProvider` to connect to a MapServer specifying the Web Mercator projection and a fullExtent bigger than the valid extent of the projection. [#3854](https://github.com/CesiumGS/cesium/pull/3854)
- Fixed issue causing an exception when switching scene modes with an active KML network link. [#3865](https://github.com/CesiumGS/cesium/issues/3865)

### 1.20 - 2016-04-01

- Breaking changes
  - Removed `TileMapServiceImageryProvider`. Use `createTileMapServiceImageryProvider` instead.
  - Removed `GroundPrimitive.geometryInstance`. Use `GroundPrimitive.geometryInstances` instead.
  - Removed `definedNotNull`. Use `defined` instead.
  - Removed ability to rotate the map in 2D due to the new infinite 2D scrolling feature.
- Deprecated
  - Deprecated `ImageryMaterialProperty.alpha`. It will be removed in 1.21. Use `ImageryMaterialProperty.color.alpha` instead.
- Added infinite horizontal scrolling in 2D.
- Added a code example to Sandcastle for the [new 1-meter Pennsylvania terrain service](http://cesiumjs.org/2016/03/15/New-Cesium-Terrain-Service-Covering-Pennsylvania/).
- Fixed loading for KML `NetworkLink` to not append a `?` if there isn't a query string.
- Fixed handling of non-standard KML `styleUrl` references within a `StyleMap`.
- Fixed issue in KML where StyleMaps from external documents fail to load.
- Added translucent and colored image support to KML ground overlays
- Fix bug when upsampling exaggerated terrain where the terrain heights were exaggerated at twice the value. [#3607](https://github.com/CesiumGS/cesium/issues/3607)
- All external urls are now https by default to make Cesium work better with non-server-based applications. [#3650](https://github.com/CesiumGS/cesium/issues/3650)
- `GeoJsonDataSource` now handles CRS `urn:ogc:def:crs:EPSG::4326`
- Fixed `TimeIntervalCollection.removeInterval` bug that resulted in too many intervals being removed.
- `GroundPrimitive` throws a `DeveloperError` when passed an unsupported geometry type instead of crashing.
- Fix issue with billboard collections that have at least one billboard with an aligned axis and at least one billboard without an aligned axis. [#3318](https://github.com/CesiumGS/cesium/issues/3318)
- Fix a race condition that would cause the terrain to continue loading and unloading or cause a crash when changing terrain providers. [#3690](https://github.com/CesiumGS/cesium/issues/3690)
- Fix issue where the `GroundPrimitive` volume was being clipped by the far plane. [#3706](https://github.com/CesiumGS/cesium/issues/3706)
- Fixed issue where `Camera.computeViewRectangle` was incorrect when crossing the international date line. [#3717](https://github.com/CesiumGS/cesium/issues/3717)
- Added `Rectangle` result parameter to `Camera.computeViewRectangle`.
- Fixed a reentrancy bug in `EntityCollection.collectionChanged`. [#3739](https://github.com/CesiumGS/cesium/pull/3739)
- Fixed a crash that would occur if you added and removed an `Entity` with a path without ever actually rendering it. [#3738](https://github.com/CesiumGS/cesium/pull/3738)
- Fixed issue causing parts of geometry and billboards/labels to be clipped. [#3748](https://github.com/CesiumGS/cesium/issues/3748)
- Fixed bug where transparent image materials were drawn black.
- Fixed `Color.fromCssColorString` from reusing the input `result` alpha value in some cases.

### 1.19 - 2016-03-01

- Breaking changes
  - `PolygonGeometry` now changes the input `Cartesian3` values of `options.positions` so that they are on the ellipsoid surface. This only affects polygons created synchronously with `options.perPositionHeight = false` when the positions have a non-zero height and the same positions are used for multiple entities. In this case, make a copy of the `Cartesian3` values used for the polygon positions.
- Deprecated
  - Deprecated `KmlDataSource` taking a proxy object. It will throw an exception in 1.21. It now should take a `options` object with required `camera` and `canvas` parameters.
  - Deprecated `definedNotNull`. It will be removed in 1.20. Use `defined` instead, which now checks for `null` as well as `undefined`.
- Improved KML support.
  - Added support for `NetworkLink` refresh modes `onInterval`, `onExpire` and `onStop`. Includes support for `viewboundScale`, `viewFormat`, `httpQuery`.
  - Added partial support for `NetworkLinkControl` including `minRefreshPeriod`, `cookie` and `expires`.
  - Added support for local `StyleMap`. The `highlight` style is still ignored.
  - Added support for `root://` URLs.
  - Added more warnings for unsupported features.
  - Improved style processing in IE.
- `Viewer.zoomTo` and `Viewer.flyTo` now accept an `ImageryLayer` instance as a valid parameter and will zoom to the extent of the imagery.
- Added `Camera.flyHome` function for resetting the camera to the home view.
- `Camera.flyTo` now honors max and min zoom settings in `ScreenSpaceCameraController`.
- Added `show` property to `CzmlDataSource`, `GeoJsonDataSource`, `KmlDataSource`, `CustomDataSource`, and `EntityCollection` for easily toggling display of entire data sources.
- Added `owner` property to `CompositeEntityCollection`.
- Added `DataSouceDisplay.ready` for determining whether or not static data associated with the Entity API has been rendered.
- Fix an issue when changing a billboard's position property multiple times per frame. [#3511](https://github.com/CesiumGS/cesium/pull/3511)
- Fixed texture coordinates for polygon with position heights.
- Fixed issue that kept `GroundPrimitive` with an `EllipseGeometry` from having a `rotation`.
- Fixed crash caused when drawing `CorridorGeometry` and `CorridorOutlineGeometry` synchronously.
- Added the ability to create empty geometries. Instead of throwing `DeveloperError`, `undefined` is returned.
- Fixed flying to `latitude, longitude, height` in the Geocoder.
- Fixed bug in `IntersectionTests.lineSegmentSphere` where the ray origin was not set.
- Added `length` to `Matrix2`, `Matrix3` and `Matrix4` so these can be used as array-like objects.
- Added `Color.add`, `Color.subtract`, `Color.multiply`, `Color.divide`, `Color.mod`, `Color.multiplyByScalar`, and `Color.divideByScalar` functions to perform arithmetic operations on colors.
- Added optional `result` parameter to `Color.fromRgba`, `Color.fromHsl` and `Color.fromCssColorString`.
- Fixed bug causing `navigator is not defined` reference error when Cesium is used with Node.js.
- Upgraded Knockout from version 3.2.0 to 3.4.0.
- Fixed hole that appeared in the top of in dynamic ellipsoids

### 1.18 - 2016-02-01

- Breaking changes
  - Removed support for `CESIUM_binary_glTF`. Use `KHR_binary_glTF` instead, which is the default for the online [COLLADA-to-glTF converter](http://cesiumjs.org/convertmodel.html).
- Deprecated
  - Deprecated `GroundPrimitive.geometryInstance`. It will be removed in 1.20. Use `GroundPrimitive.geometryInstances` instead.
  - Deprecated `TileMapServiceImageryProvider`. It will be removed in 1.20. Use `createTileMapServiceImageryProvider` instead.
- Reduced the amount of CPU memory used by terrain by ~25% in Chrome.
- Added a Sandcastle example to "star burst" overlapping billboards and labels.
- Added `VRButton` which is a simple, single-button widget that toggles VR mode. It is off by default. To enable the button, set the `vrButton` option to `Viewer` to `true`. Only Cardboard for mobile is supported. More VR devices will be supported when the WebVR API is more stable.
- Added `Scene.useWebVR` to switch the scene to use stereoscopic rendering.
- Cesium now honors `window.devicePixelRatio` on browsers that support the CSS `imageRendering` attribute. This greatly improves performance on mobile devices and high DPI displays by rendering at the browser-recommended resolution. This also reduces bandwidth usage and increases battery life in these cases. To enable the previous behavior, use the following code:
  ```javascript
  if (Cesium.FeatureDetection.supportsImageRenderingPixelated()) {
    viewer.resolutionScale = window.devicePixelRatio;
  }
  ```
- `GroundPrimitive` now supports batching geometry for better performance.
- Improved compatibility with glTF KHR_binary_glTF and KHR_materials_common extensions
- Added `ImageryLayer.getViewableRectangle` to make it easy to get the effective bounds of an imagery layer.
- Improved compatibility with glTF KHR_binary_glTF and KHR_materials_common extensions
- Fixed a picking issue that sometimes prevented objects being selected. [#3386](https://github.com/CesiumGS/cesium/issues/3386)
- Fixed cracking between tiles in 2D. [#3486](https://github.com/CesiumGS/cesium/pull/3486)
- Fixed creating bounding volumes for `GroundPrimitive`s whose containing rectangle has a width greater than pi.
- Fixed incorrect texture coordinates for polygons with large height.
- Fixed camera.flyTo not working when in 2D mode and only orientation changes
- Added `UrlTemplateImageryProvider.reinitialize` for changing imagery provider options without creating a new instance.
- `UrlTemplateImageryProvider` now accepts a promise to an `options` object in addition to taking the object directly.
- Fixed a bug that prevented WMS feature picking from working with THREDDS XML and msGMLOutput in Internet Explorer 11.
- Added `Scene.useDepthPicking` to enable or disable picking using the depth buffer. [#3390](https://github.com/CesiumGS/cesium/pull/3390)
- Added `BoundingSphere.fromEncodedCartesianVertices` to create bounding volumes from parallel arrays of the upper and lower bits of `EncodedCartesian3`s.
- Added helper functions: `getExtensionFromUri`, `getAbsoluteUri`, and `Math.logBase`.
- Added `Rectangle.union` and `Rectangle.expand`.
- TMS support now works with newer versions of gdal2tiles.py generated layers. `createTileMapServiceImageryProvider`. Tilesets generated with older gdal2tiles.py versions may need to have the `flipXY : true` option set to load correctly.

### 1.17 - 2016-01-04

- Breaking changes
  - Removed `Camera.viewRectangle`. Use `Camera.setView({destination: rectangle})` instead.
  - Removed `RectanglePrimitive`. Use `RectangleGeometry` or `Entity.rectangle` instead.
  - Removed `Polygon`. Use `PolygonGeometry` or `Entity.polygon` instead.
  - Removed `OrthographicFrustum.getPixelSize`. Use `OrthographicFrustum.getPixelDimensions` instead.
  - Removed `PerspectiveFrustum.getPixelSize`. Use `PerspectiveFrustum.getPixelDimensions` instead.
  - Removed `PerspectiveOffCenterFrustum.getPixelSize`. Use `PerspectiveOffCenterFrustum.getPixelDimensions` instead.
  - Removed `Scene\HeadingPitchRange`. Use `Core\HeadingPitchRange` instead.
  - Removed `jsonp`. Use `loadJsonp` instead.
  - Removed `HeightmapTessellator` from the public API. It is an implementation details.
  - Removed `TerrainMesh` from the public API. It is an implementation details.
- Reduced the amount of GPU and CPU memory used by terrain by using [compression](http://cesiumjs.org/2015/12/18/Terrain-Quantization/). The CPU memory was reduced by up to 40%.
- Added the ability to manipulate `Model` node transformations via CZML and the Entity API. See the new Sandcastle example: [CZML Model - Node Transformations](http://cesiumjs.org/Cesium/Apps/Sandcastle/index.html?src=CZML%20Model%20-%20Node%20Transformations.html&label=CZML). [#3316](https://github.com/CesiumGS/cesium/pull/3316)
- Added `Globe.tileLoadProgressEvent`, which is raised when the length of the tile load queue changes, enabling incremental loading indicators.
- Added support for msGMLOutput and Thredds server feature information formats to `GetFeatureInfoFormat` and `WebMapServiceImageryProvider`.
- Added dynamic `enableFeaturePicking` toggle to all ImageryProviders that support feature picking.
- Fixed disappearing terrain while fog is active. [#3335](https://github.com/CesiumGS/cesium/issues/3335)
- Fixed short segments in `CorridorGeometry` and `PolylineVolumeGeometry`. [#3293](https://github.com/CesiumGS/cesium/issues/3293)
- Fixed `CorridorGeometry` with nearly colinear points. [#3320](https://github.com/CesiumGS/cesium/issues/3320)
- Added missing points to `EllipseGeometry` and `EllipseOutlineGeometry`. [#3078](https://github.com/CesiumGS/cesium/issues/3078)
- `Rectangle.fromCartographicArray` now uses the smallest rectangle regardess of whether or not it crosses the international date line. [#3227](https://github.com/CesiumGS/cesium/issues/3227)
- Added `TranslationRotationScale` property, which represents an affine transformation defined by a translation, rotation, and scale.
- Added `Matrix4.fromTranslationRotationScale`.
- Added `NodeTransformationProperty`, which is a `Property` value that is defined by independent `translation`, `rotation`, and `scale` `Property` instances.
- Added `PropertyBag`, which is a `Property` whose value is a key-value mapping of property names to the computed value of other properties.
- Added `ModelGraphics.runAnimations` which is a boolean `Property` indicating if all model animations should be started after the model is loaded.
- Added `ModelGraphics.nodeTransformations` which is a `PropertyBag` of `TranslationRotationScale` properties to be applied to a loaded model.
- Added CZML support for new `runAnimations` and `nodeTransformations` properties on the `model` packet.

### 1.16 - 2015-12-01

- Deprecated
  - Deprecated `HeightmapTessellator`. It will be removed in 1.17.
  - Deprecated `TerrainMesh`. It will be removed in 1.17.
  - Deprecated `OpenStreetMapImageryProvider`. It will be removed in 1.18. Use `createOpenStreetMapImageryProvider` instead.
- Improved terrain performance by up to 35%. Added support for fog near the horizon, which improves performance by rendering less terrain tiles and reduces terrain tile requests. This is enabled by default. See `Scene.fog` for options. [#3154](https://github.com/CesiumGS/cesium/pull/3154)
- Added terrain exaggeration. Enabled on viewer creation with the exaggeration scalar as the `terrainExaggeration` option.
- Added support for incrementally loading textures after a Model is ready. This allows the Model to be visible as soon as possible while its textures are loaded in the background.
- `ImageMaterialProperty.image` now accepts an `HTMLVideoElement`. You can also assign a video element directly to an Entity `material` property.
- `Material` image uniforms now accept and `HTMLVideoElement` anywhere it could previously take a `Canvas` element.
- Added `VideoSynchronizer` helper object for keeping an `HTMLVideoElement` in sync with a scene's clock.
- Fixed an issue with loading skeletons for skinned glTF models. [#3224](https://github.com/CesiumGS/cesium/pull/3224)
- Fixed an issue with tile selection when below the surface of the ellipsoid. [#3170](https://github.com/CesiumGS/cesium/issues/3170)
- Added `Cartographic.fromCartesian` function.
- Added `createOpenStreetMapImageryProvider` function to replace the `OpenStreetMapImageryProvider` class. This function returns a constructed `UrlTemplateImageryProvider`.
- `GeoJsonDataSource.load` now takes an optional `describeProperty` function for generating feature description properties. [#3140](https://github.com/CesiumGS/cesium/pull/3140)
- Added `ImageryProvider.readyPromise` and `TerrainProvider.readyPromise` and implemented it in all terrain and imagery providers. This is a promise which resolves when `ready` becomes true and rejected if there is an error during initialization. [#3175](https://github.com/CesiumGS/cesium/pull/3175)
- Fixed an issue where the sun texture is not generated correctly on some mobile devices. [#3141](https://github.com/CesiumGS/cesium/issues/3141)
- Fixed a bug that caused setting `Entity.parent` to `undefined` to throw an exception. [#3169](https://github.com/CesiumGS/cesium/issues/3169)
- Fixed a bug which caused `Entity` polyline graphics to be incorrect when a scene's ellipsoid was not WGS84. [#3174](https://github.com/CesiumGS/cesium/pull/3174)
- Entities have a reference to their entity collection and to their owner (usually a data source, but can be a `CompositeEntityCollection`).
- Added `ImageMaterialProperty.alpha` and a `alpha` uniform to `Image` and `Material` types to control overall image opacity. It defaults to 1.0, fully opaque.
- Added `Camera.getPixelSize` function to get the size of a pixel in meters based on the current view.
- Added `Camera.distanceToBoundingSphere` function.
- Added `BoundingSphere.fromOrientedBoundingBox` function.
- Added utility function `getBaseUri`, which given a URI with or without query parameters, returns the base path of the URI.
- Added `Queue.peek` to return the item at the front of a Queue.
- Fixed `JulianDate.fromIso8601` so that it correctly parses the `YYYY-MM-DDThh:mmTZD` format.
- Added `Model.maximumScale` and `ModelGraphics.maximumScale` properties, giving an upper limit for minimumPixelSize.
- Fixed glTF implementation to read the version as a string as per the specification and to correctly handle backwards compatibility for axis-angle rotations in glTF 0.8 models.
- Fixed a bug in the deprecated `jsonp` that prevented it from returning a promise. Its replacement, `loadJsonp`, was unaffected.
- Fixed a bug where loadWithXhr would reject the returned promise with successful HTTP responses (2xx) that weren't 200.

### 1.15 - 2015-11-02

- Breaking changes
  - Deleted old `<subfolder>/package.json` and `*.profile.js` files, not used since Cesium moved away from a Dojo-based build years ago. This will allow future compatibility with newer systems like Browserify and Webpack.
- Deprecated
  - Deprecated `Camera.viewRectangle`. It will be removed in 1.17. Use `Camera.setView({destination: rectangle})` instead.
  - The following options to `Camera.setView` have been deprecated and will be removed in 1.17:
    - `position`. Use `destination` instead.
    - `positionCartographic`. Convert to a `Cartesian3` and use `destination` instead.
    - `heading`, `pitch` and `roll`. Use `orientation.heading/pitch/roll` instead.
  - Deprecated `CESIUM_binary_glTF` extension support for glTF models. [KHR_binary_glTF](https://github.com/KhronosGroup/glTF/tree/master/extensions/Khronos/KHR_binary_glTF) should be used instead. `CESIUM_binary_glTF` will be removed in 1.18. Reconvert models using the online [model converter](http://cesiumjs.org/convertmodel.html).
  - Deprecated `RectanglePrimitive`. It will be removed in 1.17. Use `RectangleGeometry` or `Entity.rectangle` instead.
  - Deprecated `EllipsoidPrimitive`. It will be removed in 1.17. Use `EllipsoidGeometry` or `Entity.ellipsoid` instead.
  - Made `EllipsoidPrimitive` private, use `EllipsoidGeometry` or `Entity.ellipsoid` instead.
  - Deprecated `BoxGeometry.minimumCorner` and `BoxGeometry.maximumCorner`. These will be removed in 1.17. Use `BoxGeometry.minimum` and `BoxGeometry.maximum` instead.
  - Deprecated `BoxOutlineGeometry.minimumCorner` and `BoxOutlineGeometry.maximumCorner`. These will be removed in 1.17. Use `BoxOutlineGeometry.minimum` and `BoxOutlineGeometry.maximum` instead.
  - Deprecated `OrthographicFrustum.getPixelSize`. It will be removed in 1.17. Use `OrthographicFrustum.getPixelDimensions` instead.
  - Deprecated `PerspectiveFrustum.getPixelSize`. It will be removed in 1.17. Use `PerspectiveFrustum.getPixelDimensions` instead.
  - Deprecated `PerspectiveOffCenterFrustum.getPixelSize`. It will be removed in 1.17. Use `PerspectiveOffCenterFrustum.getPixelDimensions` instead.
  - Deprecated `Scene\HeadingPitchRange`. It will be removed in 1.17. Use `Core\HeadingPitchRange` instead.
  - Deprecated `jsonp`. It will be removed in 1.17. Use `loadJsonp` instead.
- Added support for the [glTF 1.0](https://github.com/KhronosGroup/glTF/blob/master/specification/README.md) draft specification.
- Added support for the glTF extensions [KHR_binary_glTF](https://github.com/KhronosGroup/glTF/tree/master/extensions/Khronos/KHR_binary_glTF) and [KHR_materials_common](https://github.com/KhronosGroup/glTF/tree/KHR_materials_common/extensions/Khronos/KHR_materials_common).
- Decreased GPU memory usage in `BillboardCollection` and `LabelCollection` by using WebGL instancing.
- Added CZML examples to Sandcastle. See the new CZML tab.
- Changed `Camera.setView` to take the same parameter options as `Camera.flyTo`. `options.destination` takes a rectangle, `options.orientation` works with heading/pitch/roll or direction/up, and `options.endTransform` was added. [#3100](https://github.com/CesiumGS/cesium/pull/3100)
- Fixed token issue in `ArcGisMapServerImageryProvider`.
- `ImageryLayerFeatureInfo` now has an `imageryLayer` property, indicating the layer that contains the feature.
- Made `TileMapServiceImageryProvider` and `CesiumTerrainProvider` work properly when the provided base url contains query parameters and fragments.
- The WebGL setting of `failIfMajorPerformanceCaveat` now defaults to `false`, which is the WebGL default. This improves compatibility with out-of-date drivers and remote desktop sessions. Cesium will run slower in these cases instead of simply failing to load. [#3108](https://github.com/CesiumGS/cesium/pull/3108)
- Fixed the issue where the camera inertia takes too long to finish causing the camera move events to fire after it appears to. [#2839](https://github.com/CesiumGS/cesium/issues/2839)
- Make KML invalid coordinate processing match Google Earth behavior. [#3124](https://github.com/CesiumGS/cesium/pull/3124)
- Added `BoxOutlineGeometry.fromAxisAlignedBoundingBox` and `BoxGeometry.fromAxisAlignedBoundingBox` functions.
- Switched to [gulp](http://gulpjs.com/) for all build tasks. `Java` and `ant` are no longer required to develop Cesium. [#3106](https://github.com/CesiumGS/cesium/pull/3106)
- Updated `requirejs` from 2.1.9 to 2.1.20. [#3107](https://github.com/CesiumGS/cesium/pull/3107)
- Updated `almond` from 0.2.6 to 0.3.1. [#3107](https://github.com/CesiumGS/cesium/pull/3107)

### 1.14 - 2015-10-01

- Fixed issues causing the terrain and sky to disappear when the camera is near the surface. [#2415](https://github.com/CesiumGS/cesium/issues/2415) and [#2271](https://github.com/CesiumGS/cesium/issues/2271)
- Changed the `ScreenSpaceCameraController.minimumZoomDistance` default from `20.0` to `1.0`.
- Added `Billboard.sizeInMeters`. `true` sets the billboard size to be measured in meters; otherwise, the size of the billboard is measured in pixels. Also added support for billboard `sizeInMeters` to entities and CZML.
- Fixed a bug in `AssociativeArray` that would cause unbounded memory growth when adding and removing lots of items.
- Provided a workaround for Safari 9 where WebGL constants can't be accessed through `WebGLRenderingContext`. Now constants are hard-coded in `WebGLConstants`. [#2989](https://github.com/CesiumGS/cesium/issues/2989)
- Added a workaround for Chrome 45, where the first character in a label with a small font size would not appear. [#3011](https://github.com/CesiumGS/cesium/pull/3011)
- Added `subdomains` option to the `WebMapTileServiceImageryProvider` constructor.
- Added `subdomains` option to the `WebMapServiceImageryProvider` constructor.
- Fix zooming in 2D when tracking an object. The zoom was based on location rather than the tracked object. [#2991](https://github.com/CesiumGS/cesium/issues/2991)
- Added `options.credit` parameter to `MapboxImageryProvider`.
- Fixed an issue with drill picking at low frame rates that would cause a crash. [#3010](https://github.com/CesiumGS/cesium/pull/3010)
- Fixed a bug that prevented `setView` from working across all scene modes.
- Fixed a bug that caused `camera.positionWC` to occasionally return the incorrect value.
- Used all the template urls defined in the CesiumTerrain provider.[#3038](https://github.com/CesiumGS/cesium/pull/3038)

### 1.13 - 2015-09-01

- Breaking changes
  - Remove deprecated `AxisAlignedBoundingBox.intersect` and `BoundingSphere.intersect`. Use `BoundingSphere.intersectPlane` instead.
  - Remove deprecated `getFeatureInfoAsGeoJson` and `getFeatureInfoAsXml` constructor parameters from `WebMapServiceImageryProvider`.
- Added support for `GroundPrimitive` which works much like `Primitive` but drapes geometry over terrain. Valid geometries that can be draped on terrain are `CircleGeometry`, `CorridorGeometry`, `EllipseGeometry`, `PolygonGeometry`, and `RectangleGeometry`. Because of the cutting edge nature of this feature in WebGL, it requires the [EXT_frag_depth](https://www.khronos.org/registry/webgl/extensions/EXT_frag_depth/) extension, which is currently only supported in Chrome, Firefox, and Edge. Apple support is expected in iOS 9 and MacOS Safari 9. Android support varies by hardware and IE11 will most likely never support it. You can use [webglreport.com](http://webglreport.com) to verify support for your hardware. Finally, this feature is currently only supported in Primitives and not yet available via the Entity API. [#2865](https://github.com/CesiumGS/cesium/pull/2865)
- Added `Scene.groundPrimitives`, which is a primitive collection like `Scene.primitives`, but for `GroundPrimitive` instances. It allows custom z-ordering. [#2960](https://github.com/CesiumGS/cesium/pull/2960) For example:

        // draws the ellipse on top of the rectangle
        var ellipse = scene.groundPrimitives.add(new Cesium.GroundPrimitive({...}));
        var rectangle = scene.groundPrimitives.add(new Cesium.GroundPrimitive({...}));

        // move the rectangle to draw on top of the ellipse
        scene.groundPrimitives.raise(rectangle);

- Added `reverseZ` tag to `UrlTemplateImageryProvider`. [#2961](https://github.com/CesiumGS/cesium/pull/2961)
- Added `BoundingSphere.isOccluded` and `OrientedBoundingBox.isOccluded` to determine if the volumes are occluded by an `Occluder`.
- Added `distanceSquaredTo` and `computePlaneDistances` functions to `OrientedBoundingBox`.
- Fixed a GLSL precision issue that enables Cesium to support Mali-400MP GPUs and other mobile GPUs where GLSL shaders did not previously compile. [#2984](https://github.com/CesiumGS/cesium/pull/2984)
- Fixed an issue where extruded `PolygonGeometry` was always extruding to the ellipsoid surface instead of specified height. [#2923](https://github.com/CesiumGS/cesium/pull/2923)
- Fixed an issue where non-feature nodes prevented KML documents from loading. [#2945](https://github.com/CesiumGS/cesium/pull/2945)
- Fixed an issue where `JulianDate` would not parse certain dates properly. [#405](https://github.com/CesiumGS/cesium/issues/405)
- Removed [es5-shim](https://github.com/kriskowal/es5-shim), which is no longer being used. [#2933](https://github.com/CesiumGS/cesium/pull/2945)

### 1.12 - 2015-08-03

- Breaking changes
  - Remove deprecated `ObjectOrientedBoundingBox`. Use `OrientedBoundingBox` instead.
- Added `MapboxImageryProvider` to load imagery from [Mapbox](https://www.mapbox.com).
- Added `maximumHeight` option to `Viewer.flyTo`. [#2868](https://github.com/CesiumGS/cesium/issues/2868)
- Added picking support to `UrlTemplateImageryProvider`.
- Added ArcGIS token-based authentication support to `ArcGisMapServerImageryProvider`.
- Added proxy support to `ArcGisMapServerImageryProvider` for `pickFeatures` requests.
- The default `CTRL + Left Click Drag` mouse behavior is now duplicated for `CTRL + Right Click Drag` for better compatibility with Firefox on Mac OS [#2872](https://github.com/CesiumGS/cesium/pull/2913).
- Fixed incorrect texture coordinates for `WallGeometry` [#2872](https://github.com/CesiumGS/cesium/issues/2872)
- Fixed `WallGeometry` bug that caused walls covering a short distance not to render. [#2897](https://github.com/CesiumGS/cesium/issues/2897)
- Fixed `PolygonGeometry` clockwise winding order bug.
- Fixed extruded `RectangleGeometry` bug for small heights. [#2823](https://github.com/CesiumGS/cesium/issues/2823)
- Fixed `BillboardCollection` bounding sphere for billboards with a non-center vertical origin. [#2894](https://github.com/CesiumGS/cesium/issues/2894)
- Fixed a bug that caused `Camera.positionCartographic` to be incorrect. [#2838](https://github.com/CesiumGS/cesium/issues/2838)
- Fixed calling `Scene.pickPosition` after calling `Scene.drillPick`. [#2813](https://github.com/CesiumGS/cesium/issues/2813)
- The globe depth is now rendered during picking when `Scene.depthTestAgainstTerrain` is `true` so objects behind terrain are not picked.
- Fixed Cesium.js failing to parse in IE 8 and 9. While Cesium doesn't work in IE versions less than 11, this allows for more graceful error handling.

### 1.11 - 2015-07-01

- Breaking changes
  - Removed `Scene.fxaaOrderIndependentTranslucency`, which was deprecated in 1.10. Use `Scene.fxaa` which is now `true` by default.
  - Removed `Camera.clone`, which was deprecated in 1.10.
- Deprecated
  - The STK World Terrain url `cesiumjs.org/stk-terrain/world` has been deprecated, use `assets.agi.com/stk-terrain/world` instead. A redirect will be in place until 1.14.
  - Deprecated `AxisAlignedBoundingBox.intersect` and `BoundingSphere.intersect`. These will be removed in 1.13. Use `AxisAlignedBoundingBox.intersectPlane` and `BoundingSphere.intersectPlane` instead.
  - Deprecated `ObjectOrientedBoundingBox`. It will be removed in 1.12. Use `OrientedBoundingBox` instead.
- Improved camera flights. [#2825](https://github.com/CesiumGS/cesium/pull/2825)
- The camera now zooms to the point under the mouse cursor.
- Added a new camera mode for horizon views. When the camera is looking at the horizon and a point on terrain above the camera is picked, the camera moves in the plane containing the camera position, up and right vectors.
- Improved terrain and imagery performance and reduced tile loading by up to 50%, depending on the camera view, by using the new `OrientedBoundingBox` for view frustum culling. See [Terrain Culling with Oriented Bounding Boxes](http://cesiumjs.org/2015/06/24/Oriented-Bounding-Boxes/).
- Added `UrlTemplateImageryProvider`. This new imagery provider allows access to a wide variety of imagery sources, including OpenStreetMap, TMS, WMTS, WMS, WMS-C, and various custom schemes, by specifying a URL template to use to request imagery tiles.
- Fixed flash/streak rendering artifacts when picking. [#2790](https://github.com/CesiumGS/cesium/issues/2790), [#2811](https://github.com/CesiumGS/cesium/issues/2811)
- Fixed 2D and Columbus view lighting issue. [#2635](https://github.com/CesiumGS/cesium/issues/2635).
- Fixed issues with material caching which resulted in the inability to use an image-based material multiple times. [#2821](https://github.com/CesiumGS/cesium/issues/2821)
- Improved `Camera.viewRectangle` so that the specified rectangle is now better centered on the screen. [#2764](https://github.com/CesiumGS/cesium/issues/2764)
- Fixed a crash when `viewer.zoomTo` or `viewer.flyTo` were called immediately before or during a scene morph. [#2775](https://github.com/CesiumGS/cesium/issues/2775)
- Fixed an issue where `Camera` functions would throw an exception if used from within a `Scene.morphComplete` callback. [#2776](https://github.com/CesiumGS/cesium/issues/2776)
- Fixed camera flights that ended up at the wrong position in Columbus view. [#802](https://github.com/CesiumGS/cesium/issues/802)
- Fixed camera flights through the map in 2D. [#804](https://github.com/CesiumGS/cesium/issues/804)
- Fixed strange camera flights from opposite sides of the globe. [#1158](https://github.com/CesiumGS/cesium/issues/1158)
- Fixed camera flights that wouldn't fly to the home view after zooming out past it. [#1400](https://github.com/CesiumGS/cesium/issues/1400)
- Fixed flying to rectangles that cross the IDL in Columbus view and 2D. [#2093](https://github.com/CesiumGS/cesium/issues/2093)
- Fixed flights with a pitch of -90 degrees. [#2468](https://github.com/CesiumGS/cesium/issues/2468)
- `Model` can now load Binary glTF from a `Uint8Array`.
- Fixed a bug in `ImageryLayer` that could cause an exception and the render loop to stop when the base layer did not cover the entire globe.
- The performance statistics displayed when `scene.debugShowFramesPerSecond === true` can now be styled using the `cesium-performanceDisplay` CSS classes in `shared.css` [#2779](https://github.com/CesiumGS/cesium/issues/2779).
- Added `Plane.fromCartesian4`.
- Added `Plane.ORIGIN_XY_PLANE`/`ORIGIN_YZ_PLANE`/`ORIGIN_ZX_PLANE` constants for commonly-used planes.
- Added `Matrix2`/`Matrix3`/`Matrix4.ZERO` constants.
- Added `Matrix2`/`Matrix3.multiplyByScale` for multiplying against non-uniform scales.
- Added `projectPointToNearestOnPlane` and `projectPointsToNearestOnPlane` to `EllipsoidTangentPlane` to project 3D points to the nearest 2D point on an `EllipsoidTangentPlane`.
- Added `EllipsoidTangentPlane.plane` property to get the `Plane` for the tangent plane.
- Added `EllipsoidTangentPlane.xAxis`/`yAxis`/`zAxis` properties to get the local coordinate system of the tangent plane.
- Add `QuantizedMeshTerrainData` constructor argument `orientedBoundingBox`.
- Add `TerrainMesh.orientedBoundingBox` which holds the `OrientedBoundingBox` for the mesh for a single terrain tile.

### 1.10 - 2015-06-01

- Breaking changes
  - Existing bookmarks to documentation of static members have changed [#2757](https://github.com/CesiumGS/cesium/issues/2757).
  - Removed `InfoBoxViewModel.defaultSanitizer`, `InfoBoxViewModel.sanitizer`, and `Cesium.sanitize`, which was deprecated in 1.7.
  - Removed `InfoBoxViewModel.descriptionRawHtml`, which was deprecated in 1.7. Use `InfoBoxViewModel.description` instead.
  - Removed `GeoJsonDataSource.fromUrl`, which was deprecated in 1.7. Use `GeoJsonDataSource.load` instead. Unlike fromUrl, load can take either a url or parsed JSON object and returns a promise to a new instance, rather than a new instance.
  - Removed `GeoJsonDataSource.prototype.loadUrl`, which was deprecated in 1.7. Instead, pass a url as the first parameter to `GeoJsonDataSource.prototype.load`.
  - Removed `CzmlDataSource.prototype.loadUrl`, which was deprecated in 1.7. Instead, pass a url as the first parameter to `CzmlDataSource.prototype.load`.
  - Removed `CzmlDataSource.prototype.processUrl`, which was deprecated in 1.7. Instead, pass a url as the first parameter to `CzmlDataSource.prototype.process`.
  - Removed the `sourceUri` parameter to all `CzmlDataSource` load and process functions, which was deprecated in 1.7. Instead pass an `options` object with `sourceUri` property.
  - Removed `PolygonGraphics.positions` which was deprecated in 1.6. Instead, use `PolygonGraphics.hierarchy`.
  - Existing bookmarks to documentation of static members changed. [#2757](https://github.com/CesiumGS/cesium/issues/2757)
- Deprecated
  - `WebMapServiceImageryProvider` constructor parameters `options.getFeatureInfoAsGeoJson` and `options.getFeatureInfoAsXml` were deprecated and will be removed in Cesium 1.13. Use `options.getFeatureInfoFormats` instead.
  - Deprecated `Camera.clone`. It will be removed in 1.11.
  - Deprecated `Scene.fxaaOrderIndependentTranslucency`. It will be removed in 1.11. Use `Scene.fxaa` which is now `true` by default.
  - The Cesium sample models are now in the Binary glTF format (`.bgltf`). Cesium will also include the models as plain glTF (`.gltf`) until 1.13. Cesium support for `.gltf` will not be removed.
- Added `view` query parameter to the CesiumViewer app, which sets the initial camera position using longitude, latitude, height, heading, pitch and roll. For example: `http://cesiumjs.org/Cesium/Build/Apps/CesiumViewer/index.html/index.html?view=-75.0,40.0,300.0,9.0,-13.0,3.0`
- Added `Billboard.heightReference` and `Label.heightReference` to clamp billboards and labels to terrain.
- Added support for the [CESIUM_binary_glTF](https://github.com/KhronosGroup/glTF/blob/new-extensions/extensions/CESIUM_binary_glTF/README.md) extension for loading binary blobs of glTF to `Model`. See [Faster 3D Models with Binary glTF](http://cesiumjs.org/2015/06/01/Binary-glTF/).
- Added support for the [CESIUM_RTC](https://github.com/KhronosGroup/glTF/blob/new-extensions/extensions/CESIUM_RTC/README.md) glTF extension for high-precision rendering to `Model`.
- Added `PointPrimitive` and `PointPrimitiveCollection`, which are faster and use less memory than billboards with circles.
- Changed `Entity.point` to use the new `PointPrimitive` instead of billboards. This does not change the `Entity.point` API.
- Added `Scene.pickPosition` to reconstruct the WGS84 position from window coordinates.
- The default mouse controls now support panning and zooming on 3D models and other opaque geometry.
- Added `Camera.moveStart` and `Camera.moveEnd` events.
- Added `GeocoderViewModel.complete` event. Triggered after the camera flight is completed.
- `KmlDataSource` can now load a KML file that uses explicit XML namespacing, e.g. `kml:Document`.
- Setting `Entity.show` now properly toggles the display of all descendant entities, previously it only affected its direct children.
- Fixed a bug that sometimes caused `Entity` instances with `show` set to false to reappear when new `Entity` geometry is added. [#2686](https://github.com/CesiumGS/cesium/issues/2686)
- Added a `Rotation` object which, when passed to `SampledProperty`, always interpolates values towards the shortest angle. Also hooked up CZML to use `Rotation` for all time-dynamic rotations.
- Fixed a bug where moon rendered in front of foreground geometry. [#1964](https://github.com/CesiumGS/cesium/issue/1964)
- Fixed a bug where the sun was smeared when the skybox/stars was disabled. [#1829](https://github.com/CesiumGS/cesium/issue/1829)
- `TileProviderError` now optionally takes an `error` parameter with more details of the error or exception that occurred. `ImageryLayer` passes that information through when tiles fail to load. This allows tile provider error handling to take a different action when a tile returns a 404 versus a 500, for example.
- `ArcGisMapServerImageryProvider` now has a `maximumLevel` constructor parameter.
- `ArcGisMapServerImageryProvider` picking now works correctly when the `layers` parameter is specified. Previously, it would pick from all layers even if only displaying a subset.
- `WebMapServiceImageryProvider.pickFeatures` now works with WMS servers, such as Google Maps Engine, that can only return feature information in HTML format.
- `WebMapServiceImageryProvider` now accepts an array of `GetFeatureInfoFormat` instances that it will use to obtain information about the features at a given position on the globe. This enables an arbitrary `info_format` to be passed to the WMS server, and an arbitrary JavaScript function to be used to interpret the response.
- Fixed a crash caused by `ImageryLayer` attempting to generate mipmaps for textures that are not a power-of-two size.
- Fixed a bug where `ImageryLayerCollection.pickImageryLayerFeatures` would return incorrect results when picking from a terrain tile that was partially covered by correct-level imagery and partially covered by imagery from an ancestor level.
- Fixed incorrect counting of `debug.tilesWaitingForChildren` in `QuadtreePrimitive`.
- Added `throttleRequestsByServer.maximumRequestsPerServer` property.
- Changed `createGeometry` to load individual-geometry workers using a CommonJS-style `require` when run in a CommonJS-like environment.
- Added `buildModuleUrl.setBaseUrl` function to allow the Cesium base URL to be set without the use of the global CESIUM_BASE_URL variable.
- Changed `ThirdParty/zip` to defer its call to `buildModuleUrl` until it is needed, rather than executing during module loading.
- Added optional drilling limit to `Scene.drillPick`.
- Added optional `ellipsoid` parameter to construction options of imagery and terrain providers that were lacking it. Note that terrain bounding spheres are precomputed on the server, so any supplied terrain ellipsoid must match the one used by the server.
- Added debug option to `Scene` to show the depth buffer information for a specified view frustum slice and exposed capability in `CesiumInspector` widget.
- Added new leap second for 30 June 2015 at UTC 23:59:60.
- Upgraded Autolinker from version 0.15.2 to 0.17.1.

### 1.9 - 2015-05-01

- Breaking changes
  - Removed `ColorMaterialProperty.fromColor`, previously deprecated in 1.6. Pass a `Color` directly to the `ColorMaterialProperty` constructor instead.
  - Removed `CompositeEntityCollection.entities` and `EntityCollection.entities`, both previously deprecated in 1.6. Use `CompositeEntityCollection.values` and `EntityCollection.values` instead.
  - Removed `DataSourceDisplay.getScene` and `DataSourceDisplay.getDataSources`, both previously deprecated in 1.6. Use `DataSourceDisplay.scene` and `DataSourceDisplay.dataSources` instead.
  - `Entity` no longer takes a string id as its constructor argument. Pass an options object with `id` property instead. This was previously deprecated in 1.6.
  - Removed `Model.readyToRender`, previously deprecated in 1.6. Use `Model.readyPromise` instead.
- Entity `material` properties and `Material` uniform values can now take a `canvas` element in addition to an image or url. [#2667](https://github.com/CesiumGS/cesium/pull/2667)
- Fixed a bug which caused `Entity.viewFrom` to be ignored when flying to, zooming to, or tracking an Entity. [#2628](https://github.com/CesiumGS/cesium/issues/2628)
- Fixed a bug that caused `Corridor` and `PolylineVolume` geometry to be incorrect for sharp corners [#2626](https://github.com/CesiumGS/cesium/pull/2626)
- Fixed crash when modifying a translucent entity geometry outline. [#2630](https://github.com/CesiumGS/cesium/pull/2630)
- Fixed crash when loading KML GroundOverlays that spanned 360 degrees. [#2639](https://github.com/CesiumGS/cesium/pull/2639)
- Fixed `Geocoder` styling issue in Safari. [#2658](https://github.com/CesiumGS/cesium/pull/2658).
- Fixed a crash that would occur when the `Viewer` or `CesiumWidget` was resized to 0 while the camera was in motion. [#2662](https://github.com/CesiumGS/cesium/issues/2662)
- Fixed a bug that prevented the `InfoBox` title from updating if the name of `viewer.selectedEntity` changed. [#2644](https://github.com/CesiumGS/cesium/pull/2644)
- Added an optional `result` parameter to `computeScreenSpacePosition` on both `Billboard` and `Label`.
- Added number of cached shaders to the `CesiumInspector` debugging widget.
- An exception is now thrown if `Primitive.modelMatrix` is not the identity matrix when in in 2D or Columbus View.

### 1.8 - 2015-04-01

- Breaking changes
  - Removed the `eye`, `target`, and `up` parameters to `Camera.lookAt` which were deprecated in Cesium 1.6. Use the `target` and `offset`.
  - Removed `Camera.setTransform`, which was deprecated in Cesium 1.6. Use `Camera.lookAtTransform`.
  - Removed `Camera.transform`, which was deprecated in Cesium 1.6. Use `Camera.lookAtTransform`.
  - Removed the `direction` and `up` options to `Camera.flyTo`, which were deprecated in Cesium 1.6. Use the `orientation` option.
  - Removed `Camera.flyToRectangle`, which was deprecated in Cesium 1.6. Use `Camera.flyTo`.
- Deprecated
  - Deprecated the `smallterrain` tileset. It will be removed in 1.11. Use the [STK World Terrain](http://cesiumjs.org/data-and-assets/terrain/stk-world-terrain.html) tileset.
- Added `Entity.show`, a boolean for hiding or showing an entity and its children.
- Added `Entity.isShowing`, a read-only property that indicates if an entity is currently being drawn.
- Added support for the KML `visibility` element.
- Added `PolylineArrowMaterialProperty` to allow entities materials to use polyline arrows.
- Added `VelocityOrientationProperty` to easily orient Entity graphics (such as a model) along the direction it is moving.
- Added a new Sandcastle demo, [Interpolation](http://cesiumjs.org/Cesium/Apps/Sandcastle/index.html?src=Interpolation.html&label=Showcases), which illustrates time-dynamic position interpolation options and uses the new `VelocityOrientationProperty` to orient an aircraft in flight.
- Improved `viewer.zoomTo` and `viewer.flyTo` so they are now "best effort" and work even if some entities being zoomed to are not currently in the scene.
- Fixed `PointerEvent` detection so that it works with older implementations of the specification. This also fixes lack of mouse handling when detection failed, such as when using Cesium in the Windows `WebBrowser` control.
- Fixed an issue with transparency. [#2572](https://github.com/CesiumGS/cesium/issues/2572)
- Fixed improper handling of null values when loading `GeoJSON` data.
- Added support for automatic raster feature picking from `ArcGisMapServerImagerProvider`.
- Added the ability to specify the desired tiling scheme, rectangle, and width and height of tiles to the `ArcGisMapServerImagerProvider` constructor.
- Added the ability to access dynamic ArcGIS MapServer layers by specifying the `layers` parameter to the `ArcGisMapServerImagerProvider` constructor.
- Fixed a bug that could cause incorrect rendering of an `ArcGisMapServerImageProvider` with a "singleFusedMapCache" in the geographic projection (EPSG:4326).
- Added new construction options to `CesiumWidget` and `Viewer`, for `skyBox`, `skyAtmosphere`, and `globe`.
- Fixed a bug that prevented Cesium from working in browser configurations that explicitly disabled localStorage, such as Safari's private browsing mode.
- Cesium is now tested using Jasmine 2.2.0.

### 1.7.1 - 2015-03-06

- Fixed a crash in `InfoBox` that would occur when attempting to display plain text.
- Fixed a crash when loading KML features that have no description and an empty `ExtendedData` node.
- Fixed a bug `in Color.fromCssColorString` where undefined would be returned for the CSS color `transparent`.
- Added `Color.TRANSPARENT`.
- Added support for KML `TimeStamp` nodes.
- Improved KML compatibility to work with non-specification compliant KML files that still happen to load in Google Earth.
- All data sources now print errors to the console in addition to raising the `errorEvent` and rejecting their load promise.

### 1.7 - 2015-03-02

- Breaking changes
  - Removed `viewerEntityMixin`, which was deprecated in Cesium 1.5. Its functionality is now directly part of the `Viewer` widget.
  - Removed `Camera.tilt`, which was deprecated in Cesium 1.6. Use `Camera.pitch`.
  - Removed `Camera.heading` and `Camera.tilt`. They were deprecated in Cesium 1.6. Use `Camera.setView`.
  - Removed `Camera.setPositionCartographic`, which was was deprecated in Cesium 1.6. Use `Camera.setView`.
- Deprecated
  - Deprecated `InfoBoxViewModel.defaultSanitizer`, `InfoBoxViewModel.sanitizer`, and `Cesium.sanitize`. They will be removed in 1.10.
  - Deprecated `InfoBoxViewModel.descriptionRawHtml`, it will be removed in 1.10. Use `InfoBoxViewModel.description` instead.
  - Deprecated `GeoJsonDataSource.fromUrl`, it will be removed in 1.10. Use `GeoJsonDataSource.load` instead. Unlike fromUrl, load can take either a url or parsed JSON object and returns a promise to a new instance, rather than a new instance.
  - Deprecated `GeoJsonDataSource.prototype.loadUrl`, it will be removed in 1.10. Instead, pass a url as the first parameter to `GeoJsonDataSource.prototype.load`.
  - Deprecated `CzmlDataSource.prototype.loadUrl`, it will be removed in 1.10. Instead, pass a url as the first parameter to `CzmlDataSource.prototype.load`.
  - Deprecated `CzmlDataSource.prototype.processUrl`, it will be removed in 1.10. Instead, pass a url as the first parameter to `CzmlDataSource.prototype.process`.
  - Deprecated the `sourceUri` parameter to all `CzmlDataSource` load and process functions. Support will be removed in 1.10. Instead pass an `options` object with `sourceUri` property.
- Added initial support for [KML 2.2](https://developers.google.com/kml/) via `KmlDataSource`. Check out the new [Sandcastle Demo](http://cesiumjs.org/Cesium/Apps/Sandcastle/index.html?src=KML.html) and the [reference documentation](http://cesiumjs.org/Cesium/Build/Documentation/KmlDataSource.html) for more details.
- `InfoBox` sanitization now relies on [iframe sandboxing](http://www.html5rocks.com/en/tutorials/security/sandboxed-iframes/). This allows for much more content to be displayed in the InfoBox (and still be secure).
- Added `InfoBox.frame` which is the instance of the iframe that is used to host description content. Sanitization can be controlled via the frame's `sandbox` attribute. See the above link for additional information.
- Worked around a bug in Safari that caused most of Cesium to be broken. Cesium should now work much better on Safari for both desktop and mobile.
- Fixed incorrect ellipse texture coordinates. [#2363](https://github.com/CesiumGS/cesium/issues/2363) and [#2465](https://github.com/CesiumGS/cesium/issues/2465)
- Fixed a bug that would cause incorrect geometry for long Corridors and Polyline Volumes. [#2513](https://github.com/CesiumGS/cesium/issues/2513)
- Fixed a bug in imagery loading that could cause some or all of the globe to be missing when using an imagery layer that does not cover the entire globe.
- Fixed a bug that caused `ElipseOutlineGeometry` and `CircleOutlineGeometry` to be extruded to the ground when they should have instead been drawn at height. [#2499](https://github.com/CesiumGS/cesium/issues/2499).
- Fixed a bug that prevented per-vertex colors from working with `PolylineGeometry` and `SimplePolylineGeometry` when used asynchronously. [#2516](https://github.com/CesiumGS/cesium/issues/2516)
- Fixed a bug that would caused duplicate graphics if non-time-dynamic `Entity` objects were modified in quick succession. [#2514](https://github.com/CesiumGS/cesium/issues/2514).
- Fixed a bug where `camera.flyToBoundingSphere` would ignore range if the bounding sphere radius was 0. [#2519](https://github.com/CesiumGS/cesium/issues/2519)
- Fixed some styling issues with `InfoBox` and `BaseLayerPicker` caused by using Bootstrap with Cesium. [#2487](https://github.com/CesiumGS/cesium/issues/2479)
- Added support for rendering a water effect on Quantized-Mesh terrain tiles.
- Added `pack` and `unpack` functions to `Matrix2` and `Matrix3`.
- Added camera-terrain collision detection/response when the camera reference frame is set.
- Added `ScreenSpaceCameraController.enableCollisionDetection` to enable/disable camera collision detection with terrain.
- Added `CzmlDataSource.load` and `GeoJsonDataSource.load` to make it easy to create and load data in a single line.
- Added the ability to pass a `Promise` to a `DataSource` to `DataSourceCollection.add`. The `DataSource` will not actually be added until the promise resolves.
- Added the ability to pass a `Promise` to a target to `viewer.zoomTo` and `viewer.flyTo`.
- All `CzmlDataSource` and `GeoJsonDataSource` loading functions now return `Promise` instances that resolve to the instances after data is loaded.
- Error handling in all `CzmlDataSource` and `GeoJsonDataSource` loading functions is now more consistent. Rather than a mix of exceptions and `Promise` rejections, all errors are raised via `Promise` rejections.
- In addition to addresses, the `Geocoder` widget now allows input of longitude, latitude, and an optional height in degrees and meters. Example: `-75.596, 40.038, 1000` or `-75.596 40.038`.

### 1.6 - 2015-02-02

- Breaking changes
  - `Rectangle.intersectWith` was deprecated in Cesium 1.5. Use `Rectangle.intersection`, which is the same but returns `undefined` when two rectangles do not intersect.
  - `Rectangle.isEmpty` was deprecated in Cesium 1.5.
  - The `sourceUri` parameter to `GeoJsonDatasource.load` was deprecated in Cesium 1.4 and has been removed. Use options.sourceUri instead.
  - `PolygonGraphics.positions` created by `GeoJSONDataSource` now evaluate to a `PolygonHierarchy` object instead of an array of positions.
- Deprecated
  - `Camera.tilt` was deprecated in Cesium 1.6. It will be removed in Cesium 1.7. Use `Camera.pitch`.
  - `Camera.heading` and `Camera.tilt` were deprecated in Cesium 1.6. They will become read-only in Cesium 1.7. Use `Camera.setView`.
  - `Camera.setPositionCartographic` was deprecated in Cesium 1.6. It will be removed in Cesium 1.7. Use `Camera.setView`.
  - The `direction` and `up` options to `Camera.flyTo` have been deprecated in Cesium 1.6. They will be removed in Cesium 1.8. Use the `orientation` option.
  - `Camera.flyToRectangle` has been deprecated in Cesium 1.6. They will be removed in Cesium 1.8. Use `Camera.flyTo`.
  - `Camera.setTransform` was deprecated in Cesium 1.6. It will be removed in Cesium 1.8. Use `Camera.lookAtTransform`.
  - `Camera.transform` was deprecated in Cesium 1.6. It will be removed in Cesium 1.8. Use `Camera.lookAtTransform`.
  - The `eye`, `target`, and `up` parameters to `Camera.lookAt` were deprecated in Cesium 1.6. It will be removed in Cesium 1.8. Use the `target` and `offset`.
  - `PolygonGraphics.positions` was deprecated and replaced with `PolygonGraphics.hierarchy`, whose value is a `PolygonHierarchy` instead of an array of positions. `PolygonGraphics.positions` will be removed in Cesium 1.8.
  - The `Model.readyToRender` event was deprecated and will be removed in Cesium 1.9. Use the new `Model.readyPromise` instead.
  - `ColorMaterialProperty.fromColor(color)` has been deprecated and will be removed in Cesium 1.9. The constructor can now take a Color directly, for example `new ColorMaterialProperty(color)`.
  - `DataSourceDisplay` methods `getScene` and `getDataSources` have been deprecated and replaced with `scene` and `dataSources` properties. They will be removed in Cesium 1.9.
  - The `Entity` constructor taking a single string value for the id has been deprecated. The constructor now takes an options object which allows you to provide any and all `Entity` related properties at construction time. Support for the deprecated behavior will be removed in Cesium 1.9.
  - The `EntityCollection.entities` and `CompositeEntityCollect.entities` properties have both been renamed to `values`. Support for the deprecated behavior will be removed in Cesium 1.9.
- Fixed an issue which caused order independent translucency to be broken on many video cards. Disabling order independent translucency should no longer be necessary.
- `GeoJsonDataSource` now supports polygons with holes.
- Many Sandcastle examples have been rewritten to make use of the newly improved Entity API.
- Instead of throwing an exception when there are not enough unique positions to define a geometry, creating a `Primitive` will succeed, but not render. [#2375](https://github.com/CesiumGS/cesium/issues/2375)
- Improved performance of asynchronous geometry creation (as much as 20% faster in some use cases). [#2342](https://github.com/CesiumGS/cesium/issues/2342)
- Fixed picking in 2D. [#2447](https://github.com/CesiumGS/cesium/issues/2447)
- Added `viewer.entities` which allows you to easily create and manage `Entity` instances without a corresponding `DataSource`. This is just a shortcut to `viewer.dataSourceDisplay.defaultDataSource.entities`
- Added `viewer.zoomTo` and `viewer.flyTo` which takes an entity, array of entities, `EntityCollection`, or `DataSource` as a parameter and zooms or flies to the corresponding visualization.
- Setting `viewer.trackedEntity` to `undefined` will now restore the camera controls to their default states.
- When you track an entity by clicking on the track button in the `InfoBox`, you can now stop tracking by clicking the button a second time.
- Added `Quaternion.fromHeadingPitchRoll` to create a rotation from heading, pitch, and roll angles.
- Added `Transforms.headingPitchRollToFixedFrame` to create a local frame from a position and heading/pitch/roll angles.
- Added `Transforms.headingPitchRollQuaternion` which is the quaternion rotation from `Transforms.headingPitchRollToFixedFrame`.
- Added `Color.fromAlpha` and `Color.withAlpha` to make it easy to create translucent colors from constants, i.e. `var translucentRed = Color.RED.withAlpha(0.95)`.
- Added `PolylineVolumeGraphics` and `Entity.polylineVolume`
- Added `Camera.lookAtTransform` which sets the camera position and orientation given a transformation matrix defining a reference frame and either a cartesian offset or heading/pitch/range from the center of that frame.
- Added `Camera.setView` (which use heading, pitch, and roll) and `Camera.roll`.
- Added an orientation option to `Camera.flyTo` that can be either direction and up unit vectors or heading, pitch and roll angles.
- Added `BillboardGraphics.imageSubRegion`, to enable custom texture atlas use for `Entity` instances.
- Added `CheckerboardMaterialProperty` to enable use of the checkerboard material with the entity API.
- Added `PolygonHierarchy` to make defining polygons with holes clearer.
- Added `PolygonGraphics.hierarchy` for supporting polygons with holes via data sources.
- Added `BoundingSphere.fromBoundingSpheres`, which creates a `BoundingSphere` that encloses the specified array of BoundingSpheres.
- Added `Model.readyPromise` and `Primitive.readyPromise` which are promises that resolve when the primitives are ready.
- `ConstantProperty` can now hold any value; previously it was limited to values that implemented `equals` and `clones` functions, as well as a few special cases.
- Fixed a bug in `EllipsoidGeodesic` that caused it to modify the `height` of the positions passed to the constructor or to to `setEndPoints`.
- `WebMapTileServiceImageryProvider` now supports RESTful requests (by accepting a tile-URL template).
- Fixed a bug that caused `Camera.roll` to be around 180 degrees, indicating the camera was upside-down, when in the Southern hemisphere.
- The object returned by `Primitive.getGeometryInstanceAttributes` now contains the instance's bounding sphere and repeated calls will always now return the same object instance.
- Fixed a bug that caused dynamic geometry outlines widths to not work on implementations that support them.
- The `SelectionIndicator` widget now works for all entity visualization and uses the center of visualization instead of entity.position. This produces more accurate results, especially for shapes, volumes, and models.
- Added `CustomDataSource` which makes it easy to create and manage a group of entities without having to manually implement the DataSource interface in a new class.
- Added `DataSourceDisplay.defaultDataSource` which is an instance of `CustomDataSource` and allows you to easily add custom entities to the display.
- Added `Camera.viewBoundingSphere` and `Camera.flyToBoundingSphere`, which as the names imply, sets or flies to a view that encloses the provided `BoundingSphere`
- For constant `Property` values, there is no longer a need to create an instance of `ConstantProperty` or `ConstantPositionProperty`, you can now assign a value directly to the corresponding property. The same is true for material images and colors.
- All Entity and related classes can now be assigned using anonymous objects as well as be passed template objects. The correct underlying instance is created for you automatically. For a more detailed overview of changes to the Entity API, see [this forum thread](https://community.cesium.com/t/cesium-in-2015-entity-api/1863) for details.

### 1.5 - 2015-01-05

- Breaking changes
  - Removed `GeometryPipeline.wrapLongitude`, which was deprecated in 1.4. Use `GeometryPipeline.splitLongitude` instead.
  - Removed `GeometryPipeline.combine`, which was deprecated in 1.4. Use `GeometryPipeline.combineInstances` instead.
- Deprecated
  - `viewerEntityMixin` was deprecated. It will be removed in Cesium 1.6. Its functionality is now directly part of the `Viewer` widget.
  - `Rectangle.intersectWith` was deprecated. It will be removed in Cesium 1.6. Use `Rectangle.intersection`, which is the same but returns `undefined` when two rectangles do not intersect.
  - `Rectangle.isEmpty` was deprecated. It will be removed in Cesium 1.6.
- Improved GeoJSON, TopoJSON, and general polygon loading performance.
- Added caching to `Model` to save memory and improve loading speed when several models with the same url are created.
- Added `ModelNode.show` for per-node show/hide.
- Added the following properties to `Viewer` and `CesiumWidget`: `imageryLayers`, `terrainProvider`, and `camera`. This avoids the need to access `viewer.scene` in some cases.
- Dramatically improved the quality of font outlines.
- Added `BoxGraphics` and `Entity.box`.
- Added `CorridorGraphics` and `Entity.corridor`.
- Added `CylinderGraphics` and `Entity.cylinder`.
- Fixed imagery providers whose rectangle crosses the IDL. Added `Rectangle.computeWidth`, `Rectangle.computeHeight`, `Rectangle.width`, and `Rectangle.height`. [#2195](https://github.com/CesiumGS/cesium/issues/2195)
- `ConstantProperty` now accepts `HTMLElement` instances as valid values.
- `BillboardGraphics.image` and `ImageMaterialProperty.image` now accept `Property` instances that represent an `Image` or `Canvas` in addition to a url.
- Fixed a bug in `PolylineGeometry` that would cause gaps in the line. [#2136](https://github.com/CesiumGS/cesium/issues/2136)
- Fixed `upsampleQuantizedTerrainMesh` rounding errors that had occasionally led to missing terrain skirt geometry in upsampled tiles.
- Added `Math.mod` which computes `m % n` but also works when `m` is negative.

### 1.4 - 2014-12-01

- Breaking changes
  - Types implementing `TerrainProvider` are now required to implement the `getTileDataAvailable` function. Backwards compatibility for this was deprecated in Cesium 1.2.
- Deprecated
  - The `sourceUri` parameter to `GeoJsonDatasource.load` was deprecated and will be removed in Cesium 1.6 on February 3, 2015 ([#2257](https://github.com/CesiumGS/cesium/issues/2257)). Use `options.sourceUri` instead.
  - `GeometryPipeline.wrapLongitude` was deprecated. It will be removed in Cesium 1.5 on January 2, 2015. Use `GeometryPipeline.splitLongitude`. ([#2272](https://github.com/CesiumGS/cesium/issues/2272))
  - `GeometryPipeline.combine` was deprecated. It will be removed in Cesium 1.5. Use `GeometryPipeline.combineInstances`.
- Added support for touch events on Internet Explorer 11 using the [Pointer Events API](http://www.w3.org/TR/pointerevents/).
- Added geometry outline width support to the `DataSource` layer. This is exposed via the new `outlineWidth` property on `EllipseGraphics`, `EllipsoidGraphics`, `PolygonGraphics`, `RectangleGraphics`, and `WallGraphics`.
- Added `outlineWidth` support to CZML geometry packets.
- Added `stroke-width` support to the GeoJSON simple-style implementation.
- Added the ability to specify global GeoJSON default styling. See the [documentation](http://cesiumjs.org/Cesium/Build/Documentation/GeoJsonDataSource.html) for details.
- Added `CallbackProperty` to support lazy property evaluation as well as make custom properties easier to create.
- Added an options parameter to `GeoJsonDataSource.load`, `GeoJsonDataSource.loadUrl`, and `GeoJsonDataSource.fromUrl` to allow for basic per-instance styling. [Sandcastle example](http://cesiumjs.org/Cesium/Apps/Sandcastle/index.html?src=GeoJSON%20and%20TopoJSON.html&label=Showcases).
- Improved GeoJSON loading performance.
- Improved point visualization performance for all DataSources.
- Improved the performance and memory usage of `EllipseGeometry`, `EllipseOutlineGeometry`, `CircleGeometry`, and `CircleOutlineGeometry`.
- Added `tileMatrixLabels` option to `WebMapTileServiceImageryProvider`.
- Fixed a bug in `PolylineGeometry` that would cause the geometry to be split across the IDL for 3D only scenes. [#1197](https://github.com/CesiumGS/cesium/issues/1197)
- Added `modelMatrix` and `cull` options to `Primitive` constructor.
- The `translation` parameter to `Matrix4.fromRotationTranslation` now defaults to `Cartesian3.ZERO`.
- Fixed `ModelNode.matrix` when a node is targeted for animation.
- `Camera.tilt` now clamps to [-pi / 2, pi / 2] instead of [0, pi / 2].
- Fixed an issue that could lead to poor performance on lower-end GPUs like the Intel HD 3000.
- Added `distanceSquared` to `Cartesian2`, `Cartesian3`, and `Cartesian4`.
- Added `Matrix4.multiplyByMatrix3`.
- Fixed a bug in `Model` where the WebGL shader optimizer in Linux was causing mesh loading to fail.

### 1.3 - 2014-11-03

- Worked around a shader compilation regression in Firefox 33 and 34 by falling back to a less precise shader on those browsers. [#2197](https://github.com/CesiumGS/cesium/issues/2197)
- Added support to the `CesiumTerrainProvider` for terrain tiles with more than 64K vertices, which is common for sub-meter terrain.
- Added `Primitive.compressVertices`. When true (default), geometry vertices are compressed to save GPU memory.
- Added `culture` option to `BingMapsImageryProvider` constructor.
- Reduced the amount of GPU memory used by billboards and labels.
- Fixed a bug that caused non-base imagery layers with a limited `rectangle` to be stretched to the edges of imagery tiles. [#416](https://github.com/CesiumGS/cesium/issues/416)
- Fixed rendering polylines with duplicate positions. [#898](https://github.com/CesiumGS/cesium/issues/898)
- Fixed a bug in `Globe.pick` that caused it to return incorrect results when using terrain data with vertex normals. The bug manifested itself as strange behavior when navigating around the surface with the mouse as well as incorrect results when using `Camera.viewRectangle`.
- Fixed a bug in `sampleTerrain` that could cause it to produce undefined heights when sampling for a position very near the edge of a tile.
- `ReferenceProperty` instances now retain their last value if the entity being referenced is removed from the target collection. The reference will be automatically reattached if the target is reintroduced.
- Upgraded topojson from 1.6.8 to 1.6.18.
- Upgraded Knockout from version 3.1.0 to 3.2.0.
- Upgraded CodeMirror, used by SandCastle, from 2.24 to 4.6.

### 1.2 - 2014-10-01

- Deprecated
  - Types implementing the `TerrainProvider` interface should now include the new `getTileDataAvailable` function. The function will be required starting in Cesium 1.4.
- Fixed model orientations to follow the same Z-up convention used throughout Cesium. There was also an orientation issue fixed in the [online model converter](http://cesiumjs.org/convertmodel.html). If you are having orientation issues after updating, try reconverting your models.
- Fixed a bug in `Model` where the wrong animations could be used when the model was created from glTF JSON instead of a url to a glTF file. [#2078](https://github.com/CesiumGS/cesium/issues/2078)
- Fixed a bug in `GeoJsonDataSource` which was causing polygons with height values to be drawn onto the surface.
- Fixed a bug that could cause a crash when quickly adding and removing imagery layers.
- Eliminated imagery artifacts at some zoom levels due to Mercator reprojection.
- Added support for the GeoJSON [simplestyle specification](https://github.com/mapbox/simplestyle-spec). ([Sandcastle example](http://cesiumjs.org/Cesium/Apps/Sandcastle/index.html?src=GeoJSON%20simplestyle.html))
- Added `GeoJsonDataSource.fromUrl` to make it easy to add a data source in less code.
- Added `PinBuilder` class for easy creation of map pins. ([Sandcastle example](http://cesiumjs.org/Cesium/Apps/Sandcastle/index.html?src=PinBuilder.html))
- Added `Color.brighten` and `Color.darken` to make it easy to brighten or darker a color instance.
- Added a constructor option to `Scene`, `CesiumWidget`, and `Viewer` to disable order independent translucency.
- Added support for WKID 102113 (equivalent to 102100) to `ArcGisMapServerImageryProvider`.
- Added `TerrainProvider.getTileDataAvailable` to improve tile loading performance when camera starts near globe.
- Added `Globe.showWaterEffect` to enable/disable the water effect for supported terrain providers.
- Added `Globe.baseColor` to set the color of the globe when no imagery is available.
- Changed default `GeoJSON` Point feature graphics to use `BillboardGraphics` with a blue map pin instead of color `PointGraphics`.
- Cesium now ships with a version of the [maki icon set](https://www.mapbox.com/maki/) for use with `PinBuilder` and GeoJSON simplestyle support.
- Cesium now ships with a default web.config file to simplify IIS deployment.

### 1.1 - 2014-09-02

- Added a new imagery provider, `WebMapTileServiceImageryProvider`, for accessing tiles on a WMTS 1.0.0 server.
- Added an optional `pickFeatures` function to the `ImageryProvider` interface. With supporting imagery providers, such as `WebMapServiceImageryProvider`, it can be used to determine the rasterized features under a particular location.
- Added `ImageryLayerCollection.pickImageryLayerFeatures`. It determines the rasterized imagery layer features intersected by a given pick ray by querying supporting layers using `ImageryProvider.pickFeatures`.
- Added `tileWidth`, `tileHeight`, `minimumLevel`, and `tilingScheme` parameters to the `WebMapServiceImageryProvider` constructor.
- Added `id` property to `Scene` which is a readonly unique identifier associated with each instance.
- Added `FeatureDetection.supportsWebWorkers`.
- Greatly improved the performance of time-varying polylines when using DataSources.
- `viewerEntityMixin` now automatically queries for imagery layer features on click and shows their properties in the `InfoBox` panel.
- Fixed a bug in terrain and imagery loading that could cause an inconsistent frame rate when moving around the globe, especially on a faster internet connection.
- Fixed a bug that caused `SceneTransforms.wgs84ToWindowCoordinates` to incorrectly return `undefined` when in 2D.
- Fixed a bug in `ImageryLayer` that caused layer images to be rendered twice for each terrain tile that existed prior to adding the imagery layer.
- Fixed a bug in `Camera.pickEllipsoid` that caused it to return the back side of the ellipsoid when near the surface.
- Fixed a bug which prevented `loadWithXhr` from working with older browsers, such as Internet Explorer 9.

### 1.0 - 2014-08-01

- Breaking changes ([why so many?](https://community.cesium.com/t/moving-towards-cesium-1-0/1209))

  - All `Matrix2`, `Matrix3`, `Matrix4` and `Quaternion` functions that take a `result` parameter now require the parameter, except functions starting with `from`.
  - Removed `Billboard.imageIndex` and `BillboardCollection.textureAtlas`. Instead, use `Billboard.image`.

    - Code that looked like:

            var billboards = new Cesium.BillboardCollection();
            var textureAtlas = new Cesium.TextureAtlas({
                scene : scene,
                images : images // array of loaded images
            });
            billboards.textureAtlas = textureAtlas;
            billboards.add({
                imageIndex : 0,
                position : //...
            });

    - should now look like:

            var billboards = new Cesium.BillboardCollection();
            billboards.add({
                image : '../images/Cesium_Logo_overlay.png',
                position : //...
            });

  - Updated the [Model Converter](http://cesiumjs.org/convertmodel.html) and `Model` to support [glTF 0.8](https://github.com/KhronosGroup/glTF/blob/schema-8/specification/README.md). See the [forum post](https://community.cesium.com/t/cesium-and-gltf-version-compatibility/1343) for full details.
  - `Model` primitives are now rotated to be `Z`-up to match Cesium convention; glTF stores models with `Y` up.
  - `SimplePolylineGeometry` and `PolylineGeometry` now curve to follow the ellipsoid surface by default. To disable this behavior, set the option `followSurface` to `false`.
  - Renamed `DynamicScene` layer to `DataSources`. The following types were also renamed:
    - `DynamicBillboard` -> `BillboardGraphics`
    - `DynamicBillboardVisualizer` -> `BillboardVisualizer`
    - `CompositeDynamicObjectCollection` -> `CompositeEntityCollection`
    - `DynamicClock` -> `DataSourceClock`
    - `DynamicEllipse` -> `EllipseGraphics`
    - `DynamicEllipsoid` -> `EllipsoidGraphics`
    - `DynamicObject` -> `Entity`
    - `DynamicObjectCollection` -> `EntityCollection`
    - `DynamicObjectView` -> `EntityView`
    - `DynamicLabel` -> `LabelGraphics`
    - `DynamicLabelVisualizer` -> `LabelVisualizer`
    - `DynamicModel` -> `ModelGraphics`
    - `DynamicModelVisualizer` -> `ModelVisualizer`
    - `DynamicPath` -> `PathGraphics`
    - `DynamicPathVisualizer` -> `PathVisualizer`
    - `DynamicPoint` -> `PointGraphics`
    - `DynamicPointVisualizer` -> `PointVisualizer`
    - `DynamicPolygon` -> `PolygonGraphics`
    - `DynamicPolyline` -> `PolylineGraphics`
    - `DynamicRectangle` -> `RectangleGraphics`
    - `DynamicWall` -> `WallGraphics`
    - `viewerDynamicObjectMixin` -> `viewerEntityMixin`
  - Removed `DynamicVector` and `DynamicVectorVisualizer`.
  - Renamed `DataSource.dynamicObjects` to `DataSource.entities`.
  - `EntityCollection.getObjects()` and `CompositeEntityCollection.getObjects()` are now properties named `EntityCollection.entities` and `CompositeEntityCollection.entities`.
  - Renamed `Viewer.trackedObject` and `Viewer.selectedObject` to `Viewer.trackedEntity` and `Viewer.selectedEntity` when using the `viewerEntityMixin`.
  - Renamed functions for consistency:
    - `BoundingSphere.getPlaneDistances` -> `BoundingSphere.computePlaneDistances`
    - `Cartesian[2,3,4].getMaximumComponent` -> `Cartesian[2,3,4].maximumComponent`
    - `Cartesian[2,3,4].getMinimumComponent` -> `Cartesian[2,3,4].minimumComponent`
    - `Cartesian[2,3,4].getMaximumByComponent` -> `Cartesian[2,3,4].maximumByComponent`
    - `Cartesian[2,3,4].getMinimumByComponent` -> `Cartesian[2,3,4].minimumByComponent`
    - `CubicRealPolynomial.realRoots` -> `CubicRealPolynomial.computeRealRoots`
    - `CubicRealPolynomial.discriminant` -> `CubicRealPolynomial.computeDiscriminant`
    - `JulianDate.getTotalDays` -> `JulianDate.totalDyas`
    - `JulianDate.getSecondsDifference` -> `JulianDate.secondsDifference`
    - `JulianDate.getDaysDifference` -> `JulianDate.daysDifference`
    - `JulianDate.getTaiMinusUtc` -> `JulianDate.computeTaiMinusUtc`
    - `Matrix3.getEigenDecompostion` -> `Matrix3.computeEigenDecomposition`
    - `Occluder.getVisibility` -> `Occluder.computeVisibility`
    - `Occluder.getOccludeePoint` -> `Occluder.computerOccludeePoint`
    - `QuadraticRealPolynomial.discriminant` -> `QuadraticRealPolynomial.computeDiscriminant`
    - `QuadraticRealPolynomial.realRoots` -> `QuadraticRealPolynomial.computeRealRoots`
    - `QuarticRealPolynomial.discriminant` -> `QuarticRealPolynomial.computeDiscriminant`
    - `QuarticRealPolynomial.realRoots` -> `QuarticRealPolynomial.computeRealRoots`
    - `Quaternion.getAxis` -> `Quaternion.computeAxis`
    - `Quaternion.getAngle` -> `Quaternion.computeAngle`
    - `Quaternion.innerQuadrangle` -> `Quaternion.computeInnerQuadrangle`
    - `Rectangle.getSouthwest` -> `Rectangle.southwest`
    - `Rectangle.getNorthwest` -> `Rectangle.northwest`
    - `Rectangle.getSoutheast` -> `Rectangle.southeast`
    - `Rectangle.getNortheast` -> `Rectangle.northeast`
    - `Rectangle.getCenter` -> `Rectangle.center`
    - `CullingVolume.getVisibility` -> `CullingVolume.computeVisibility`
  - Replaced `PerspectiveFrustum.fovy` with `PerspectiveFrustum.fov` which will change the field of view angle in either the `X` or `Y` direction depending on the aspect ratio.
  - Removed the following from the Cesium API: `Transforms.earthOrientationParameters`, `EarthOrientationParameters`, `EarthOrientationParametersSample`, `Transforms.iau2006XysData`, `Iau2006XysData`, `Iau2006XysSample`, `IauOrientationAxes`, `TimeConstants`, `Scene.frameState`, `FrameState`, `EncodedCartesian3`, `EllipsoidalOccluder`, `TextureAtlas`, and `FAR`. These are still available but are not part of the official API and may change in future versions.
  - Removed `DynamicObject.vertexPositions`. Use `DynamicWall.positions`, `DynamicPolygon.positions`, and `DynamicPolyline.positions` instead.
  - Removed `defaultPoint`, `defaultLine`, and `defaultPolygon` from `GeoJsonDataSource`.
  - Removed `Primitive.allow3DOnly`. Set the `Scene` constructor option `scene3DOnly` instead.
  - `SampledProperty` and `SampledPositionProperty` no longer extrapolate outside of their sample data time range by default.
  - Changed the following functions to properties:
    - `TerrainProvider.hasWaterMask`
    - `CesiumTerrainProvider.hasWaterMask`
    - `ArcGisImageServerTerrainProvider.hasWaterMask`
    - `EllipsoidTerrainProvider.hasWaterMask`
    - `VRTheWorldTerrainProvider.hasWaterMask`
  - Removed `ScreenSpaceCameraController.ellipsoid`. The behavior that depended on the ellipsoid is now determined based on the scene state.
  - Sandcastle examples now automatically wrap the example code in RequireJS boilerplate. To upgrade any custom examples, copy the code into an existing example (such as Hello World) and save a new file.
  - Removed `CustomSensorVolume`, `RectangularPyramidSensorVolume`, `DynamicCone`, `DynamicConeVisualizerUsingCustomSensor`, `DynamicPyramid` and `DynamicPyramidVisualizer`. This will be moved to a plugin in early August. [#1887](https://github.com/CesiumGS/cesium/issues/1887)
  - If `Primitive.modelMatrix` is changed after creation, it only affects primitives with one instance and only in 3D mode.
  - `ImageryLayer` properties `alpha`, `brightness`, `contrast`, `hue`, `saturation`, and `gamma` may no longer be functions. If you need to change these values each frame, consider moving your logic to an event handler for `Scene.preRender`.
  - Removed `closeTop` and `closeBottom` options from `RectangleGeometry`.
  - CZML changes:
    - CZML is now versioned using the <major>.<minor> scheme. For example, any CZML 1.0 implementation will be able to load any 1.<minor> document (with graceful degradation). Major version number increases will be reserved for breaking changes. We fully expect these major version increases to happen, as CZML is still in development, but we wanted to give developers a stable target to work with.
    - A `"1.0"` version string is required to be on the document packet, which is required to be the first packet in a CZML file. Previously the `document` packet was optional; it is now mandatory. The simplest document packet is:
      ```
      {
        "id":"document",
        "version":"1.0"
      }
      ```
    - The `vertexPositions` property has been removed. There is now a `positions` property directly on objects that use it, currently `polyline`, `polygon`, and `wall`.
    - `cone`, `pyramid`, and `vector` have been removed from the core CZML schema. They are now treated as extensions maintained by Analytical Graphics and have been renamed to `agi_conicSensor`, `agi_customPatternSensor`, and `agi_vector` respectively.
    - The `orientation` property has been changed to match Cesium convention. To update existing CZML documents, conjugate the quaternion values.
    - `pixelOffset` now uses the top-left of the screen as the origin; previously it was the bottom-left. To update existing documents, negate the `y` value.
    - Removed `color`, `outlineColor`, and `outlineWidth` properties from `polyline` and `path`. There is a new `material` property that allows you to specify a variety of materials, such as `solidColor`, `polylineOutline` and `polylineGlow`.
    - See the [CZML Schema](https://github.com/CesiumGS/cesium/wiki/CZML-Content) for more details. We plan on greatly improving this document in the coming weeks.

- Added camera collision detection with terrain to the default mouse interaction.
- Modified the default camera tilt mouse behavior to tilt about the point clicked, taking into account terrain.
- Modified the default camera mouse behavior to look about the camera's position when the sky is clicked.
- Cesium can now render an unlimited number of imagery layers, no matter how few texture units are supported by the hardware.
- Added support for rendering terrain lighting with oct-encoded per-vertex normals. Added `CesiumTerrainProvider.requestVertexNormals` to request per vertex normals. Added `hasVertexNormals` property to all terrain providers to indicate whether or not vertex normals are included in the requested terrain tiles.
- Added `Globe.getHeight` and `Globe.pick` for finding the terrain height at a given Cartographic coordinate and picking the terrain with a ray.
- Added `scene3DOnly` options to `Viewer`, `CesiumWidget`, and `Scene` constructors. This setting optimizes memory usage and performance for 3D mode at the cost of losing the ability to use 2D or Columbus View.
- Added `forwardExtrapolationType`, `forwardExtrapolationDuration`, `backwardExtrapolationType`, and `backwardExtrapolationDuration` to `SampledProperty` and `SampledPositionProperty` which allows the user to specify how a property calculates its value when outside the range of its sample data.
- Prevent primitives from flashing off and on when modifying static DataSources.
- Added the following methods to `IntersectionTests`: `rayTriangle`, `lineSegmentTriangle`, `raySphere`, and `lineSegmentSphere`.
- Matrix types now have `add` and `subtract` functions.
- `Matrix3` type now has a `fromCrossProduct` function.
- Added `CesiumMath.signNotZero`, `CesiumMath.toSNorm` and `CesiumMath.fromSNorm` functions.
- DataSource & CZML models now default to North-East-Down orientation if none is provided.
- `TileMapServiceImageryProvider` now works with tilesets created by tools that better conform to the TMS specification. In particular, a profile of `global-geodetic` or `global-mercator` is now supported (in addition to the previous `geodetic` and `mercator`) and in these profiles it is assumed that the X coordinates of the bounding box correspond to the longitude direction.
- `EntityCollection` and `CompositeEntityCollection` now include the array of modified entities as the last parameter to their `onCollectionChanged` event.
- `RectangleGeometry`, `RectangleOutlineGeometry` and `RectanglePrimitive` can cross the international date line.

## Beta Releases

### b30 - 2014-07-01

- Breaking changes ([why so many?](https://community.cesium.com/t/moving-towards-cesium-1-0/1209))

  - CZML property references now use a `#` symbol to separate identifier from property path. `objectId.position` should now be `objectId#position`.
  - All `Cartesian2`, `Cartesian3`, `Cartesian4`, `TimeInterval`, and `JulianDate` functions that take a `result` parameter now require the parameter (except for functions starting with `from`).
  - Modified `Transforms.pointToWindowCoordinates` and `SceneTransforms.wgs84ToWindowCoordinates` to return window coordinates with origin at the top left corner.
  - `Billboard.pixelOffset` and `Label.pixelOffset` now have their origin at the top left corner.
  - Replaced `CameraFlightPath.createAnimation` with `Camera.flyTo` and replaced `CameraFlightPath.createAnimationRectangle` with `Camera.flyToRectangle`. Code that looked like:

            scene.animations.add(Cesium.CameraFlightPath.createAnimation(scene, {
                destination : Cesium.Cartesian3.fromDegrees(-117.16, 32.71, 15000.0)
            }));

    should now look like:

            scene.camera.flyTo({
                destination : Cesium.Cartesian3.fromDegrees(-117.16, 32.71, 15000.0)
            });

  - In `Camera.flyTo` and `Camera.flyToRectangle`:
    - `options.duration` is now in seconds, not milliseconds.
    - Renamed `options.endReferenceFrame` to `options.endTransform`.
    - Renamed `options.onComplete` to `options.complete`.
    - Renamed `options.onCancel` to `options.cancel`.
  - The following are now in seconds, not milliseconds.
    - `Scene.morphToColumbusView`, `Scene.morphTo2D`, and `Scene.morphTo3D` parameter `duration`.
    - `HomeButton` constructor parameter `options.duration`, `HomeButtonViewModel` constructor parameter `duration`, and `HomeButtonViewModel.duration`.
    - `SceneModePicker` constructor parameter `duration`, `SceneModePickerViewModel` constructor parameter `duration`, and `SceneModePickerViewModel.duration`.
    - `Geocoder` and `GeocoderViewModel` constructor parameter `options.flightDuration` and `GeocoderViewModel.flightDuration`.
    - `ScreenSpaceCameraController.bounceAnimationTime`.
    - `FrameRateMonitor` constructor parameter `options.samplingWindow`, `options.quietPeriod`, and `options.warmupPeriod`.
  - Refactored `JulianDate` to be in line with other Core types.
    - Most functions now take result parameters.
    - The default constructor no longer creates a date at the current time, use `JulianDate.now()` instead.
    - Removed `JulianDate.getJulianTimeFraction` and `JulianDate.compareTo`
    - `new JulianDate()` -> `JulianDate.now()`
    - `date.getJulianDayNumber()` -> `date.dayNumber`
    - `date.getSecondsOfDay()` -> `secondsOfDay`
    - `date.getTotalDays()` -> `JulianDate.getTotalDays(date)`
    - `date.getSecondsDifference(arg1, arg2)` -> `JulianDate.getSecondsDifference(arg2, arg1)` (Note, order of arguments flipped)
    - `date.getDaysDifference(arg1, arg2)` -> `JulianDate.getDaysDifference(arg2, arg1)` (Note, order of arguments flipped)
    - `date.getTaiMinusUtc()` -> `JulianDate.getTaiMinusUtc(date)`
    - `date.addSeconds(seconds)` -> `JulianDate.addSeconds(date, seconds)`
    - `date.addMinutes(minutes)` -> `JulianDate.addMinutes(date, minutes)`
    - `date.addHours(hours)` -> `JulianDate.addHours(date, hours)`
    - `date.addDays(days)` -> `JulianDate.addDays(date, days)`
    - `date.lessThan(right)` -> `JulianDate.lessThan(left, right)`
    - `date.lessThanOrEquals(right)` -> `JulianDate.lessThanOrEquals(left, right)`
    - `date.greaterThan(right)` -> `JulianDate.greaterThan(left, right)`
    - `date.greaterThanOrEquals(right)` -> `JulianDate.greaterThanOrEquals(left, right)`
  - Refactored `TimeInterval` to be in line with other Core types.

    - The constructor no longer requires parameters and now takes a single options parameter. Code that looked like:

            new TimeInterval(startTime, stopTime, true, true, data);

    should now look like:

            new TimeInterval({
                start : startTime,
                stop : stopTime,
                isStartIncluded : true,
                isStopIncluded : true,
                data : data
            });

    - `TimeInterval.fromIso8601` now takes a single options parameter. Code that looked like:

            TimeInterval.fromIso8601(intervalString, true, true, data);

    should now look like:

            TimeInterval.fromIso8601({
                iso8601 : intervalString,
                isStartIncluded : true,
                isStopIncluded : true,
                data : data
            });

    - `interval.intersect(otherInterval)` -> `TimeInterval.intersect(interval, otherInterval)`
    - `interval.contains(date)` -> `TimeInterval.contains(interval, date)`

  - Removed `TimeIntervalCollection.intersectInterval`.
  - `TimeIntervalCollection.findInterval` now takes a single options parameter instead of individual parameters. Code that looked like:

            intervalCollection.findInterval(startTime, stopTime, false, true);

    should now look like:

            intervalCollection.findInterval({
                start : startTime,
                stop : stopTime,
                isStartIncluded : false,
                isStopIncluded : true
            });

  - `TimeIntervalCollection.empty` was renamed to `TimeIntervalCollection.isEmpty`
  - Removed `Scene.animations` and `AnimationCollection` from the public Cesium API.
  - Replaced `color`, `outlineColor`, and `outlineWidth` in `DynamicPath` with a `material` property.
  - `ModelAnimationCollection.add` and `ModelAnimationCollection.addAll` renamed `options.startOffset` to `options.delay`. Also renamed `ModelAnimation.startOffset` to `ModelAnimation.delay`.
  - Replaced `Scene.scene2D.projection` property with read-only `Scene.mapProjection`. Set this with the `mapProjection` option for the `Viewer`, `CesiumWidget`, or `Scene` constructors.
  - Moved Fresnel, Reflection, and Refraction materials to the [Materials Pack Plugin](https://github.com/CesiumGS/cesium-materials-pack).
  - Renamed `Simon1994PlanetaryPositions` functions `ComputeSunPositionInEarthInertialFrame` and `ComputeMoonPositionInEarthInertialFrame` to `computeSunPositionInEarthInertialFrame` and `computeMoonPositionInEarthInertialFrame`, respectively.
  - `Scene` constructor function now takes an `options` parameter instead of individual parameters.
  - `CesiumWidget.showErrorPanel` now takes a `message` parameter in between the previous `title` and `error` parameters.
  - Removed `Camera.createCorrectPositionAnimation`.
  - Moved `LeapSecond.leapSeconds` to `JulianDate.leapSeconds`.
  - `Event.removeEventListener` no longer throws `DeveloperError` if the `listener` does not exist; it now returns `false`.
  - Enumeration values of `SceneMode` have better correspondence with mode names to help with debugging.
  - The build process now requires [Node.js](http://nodejs.org/) to be installed on the system.

- Cesium now supports Internet Explorer 11.0.9 on desktops. For the best results, use the new [IE Developer Channel](http://devchannel.modern.ie/) for development.
- `ReferenceProperty` can now handle sub-properties, for example, `myObject#billboard.scale`.
- `DynamicObject.id` can now include period characters.
- Added `PolylineGlowMaterialProperty` which enables data sources to use the PolylineGlow material.
- Fixed support for embedded resources in glTF models.
- Added `HermitePolynomialApproximation.interpolate` for performing interpolation when derivative information is available.
- `SampledProperty` and `SampledPositionProperty` can now store derivative information for each sample value. This allows for more accurate interpolation when using `HermitePolynomialApproximation`.
- Added `FrameRateMonitor` to monitor the frame rate achieved by a `Scene` and to raise a `lowFrameRate` event when it falls below a configurable threshold.
- Added `PerformanceWatchdog` widget and `viewerPerformanceWatchdogMixin`.
- `Viewer` and `CesiumWidget` now provide more user-friendly error messages when an initialization or rendering error occurs.
- `Viewer` and `CesiumWidget` now take a new optional parameter, `creditContainer`.
- `Viewer` can now optionally be constructed with a `DataSourceCollection`. Previously, it always created one itself internally.
- Fixed a problem that could rarely lead to the camera's `tilt` property being `NaN`.
- `GeoJsonDataSource` no longer uses the `name` or `title` property of the feature as the dynamic object's name if the value of the property is null.
- Added `TimeIntervalCollection.isStartIncluded` and `TimeIntervalCollection.isStopIncluded`.
- Added `Cesium.VERSION` to the combined `Cesium.js` file.
- Made general improvements to the [reference documentation](http://cesiumjs.org/refdoc.html).
- Updated third-party [Tween.js](https://github.com/sole/tween.js/) from r7 to r13.
- Updated third-party JSDoc 3.3.0-alpha5 to 3.3.0-alpha9.
- The development web server has been rewritten in Node.js, and is now included as part of each release.

### b29 - 2014-06-02

- Breaking changes ([why so many?](https://community.cesium.com/t/moving-towards-cesium-1-0/1209))

  - Replaced `Scene.createTextureAtlas` with `new TextureAtlas`.
  - Removed `CameraFlightPath.createAnimationCartographic`. Code that looked like:

           var flight = CameraFlightPath.createAnimationCartographic(scene, {
               destination : cartographic
           });
           scene.animations.add(flight);

    should now look like:

           var flight = CameraFlightPath.createAnimation(scene, {
               destination : ellipsoid.cartographicToCartesian(cartographic)
           });
           scene.animations.add(flight);

  - Removed `CesiumWidget.onRenderLoopError` and `Viewer.renderLoopError`. They have been replaced by `Scene.renderError`.
  - Renamed `CompositePrimitive` to `PrimitiveCollection` and added an `options` parameter to the constructor function.
  - Removed `Shapes.compute2DCircle`, `Shapes.computeCircleBoundary` and `Shapes.computeEllipseBoundary`. Instead, use `CircleOutlineGeometry` and `EllipseOutlineGeometry`. See the [tutorial](http://cesiumjs.org/2013/11/04/Geometry-and-Appearances/).
  - Removed `PolylinePipeline`, `PolygonPipeline`, `Tipsify`, `FrustumCommands`, and all `Renderer` types (except noted below) from the public Cesium API. These are still available but are not part of the official API and may change in future versions. `Renderer` types in particular are likely to change.
  - For AMD users only:
    - Moved `PixelFormat` from `Renderer` to `Core`.
    - Moved the following from `Renderer` to `Scene`: `TextureAtlas`, `TextureAtlasBuilder`, `BlendEquation`, `BlendFunction`, `BlendingState`, `CullFace`, `DepthFunction`, `StencilFunction`, and `StencilOperation`.
    - Moved the following from `Scene` to `Core`: `TerrainProvider`, `ArcGisImageServerTerrainProvider`, `CesiumTerrainProvider`, `EllipsoidTerrainProvider`, `VRTheWorldTerrainProvider`, `TerrainData`, `HeightmapTerrainData`, `QuantizedMeshTerrainData`, `TerrainMesh`, `TilingScheme`, `GeographicTilingScheme`, `WebMercatorTilingScheme`, `sampleTerrain`, `TileProviderError`, `Credit`.
  - Removed `TilingScheme.createRectangleOfLevelZeroTiles`, `GeographicTilingScheme.createLevelZeroTiles` and `WebMercatorTilingScheme.createLevelZeroTiles`.
  - Removed `CameraColumbusViewMode`.
  - Removed `Enumeration`.

- Added new functions to `Cartesian3`: `fromDegrees`, `fromRadians`, `fromDegreesArray`, `fromRadiansArray`, `fromDegreesArray3D` and `fromRadiansArray3D`. Added `fromRadians` to `Cartographic`.
- Fixed dark lighting in 3D and Columbus View when viewing a primitive edge on. ([#592](https://github.com/CesiumGS/cesium/issues/592))
- Improved Internet Explorer 11.0.8 support including workarounds for rendering labels, billboards, and the sun.
- Improved terrain and imagery rendering performance when very close to the surface.
- Added `preRender` and `postRender` events to `Scene`.
- Added `Viewer.targetFrameRate` and `CesiumWidget.targetFrameRate` to allow for throttling of the requestAnimationFrame rate.
- Added `Viewer.resolutionScale` and `CesiumWidget.resolutionScale` to allow the scene to be rendered at a resolution other than the canvas size.
- `Camera.transform` now works consistently across scene modes.
- Fixed a bug that prevented `sampleTerrain` from working with STK World Terrain in Firefox.
- `sampleTerrain` no longer fails when used with a `TerrainProvider` that is not yet ready.
- Fixed problems that could occur when using `ArcGisMapServerImageryProvider` to access a tiled MapServer of non-global extent.
- Added `interleave` option to `Primitive` constructor.
- Upgraded JSDoc from 3.0 to 3.3.0-alpha5. The Cesium reference documentation now has a slightly different look and feel.
- Upgraded Dojo from 1.9.1 to 1.9.3. NOTE: Dojo is only used in Sandcastle and not required by Cesium.

### b28 - 2014-05-01

- Breaking changes ([why so many?](https://community.cesium.com/t/breaking-changes/1132)):
  - Renamed and moved `Scene.primitives.centralBody` moved to `Scene.globe`.
  - Removed `CesiumWidget.centralBody` and `Viewer.centralBody`. Use `CesiumWidget.scene.globe` and `Viewer.scene.globe`.
  - Renamed `CentralBody` to `Globe`.
  - Replaced `Model.computeWorldBoundingSphere` with `Model.boundingSphere`.
  - Refactored visualizers, removing `setDynamicObjectCollection`, `getDynamicObjectCollection`, `getScene`, and `removeAllPrimitives` which are all superfluous after the introduction of `DataSourceDisplay`. The affected classes are:
    - `DynamicBillboardVisualizer`
    - `DynamicConeVisualizerUsingCustomSensor`
    - `DynamicLabelVisualizer`
    - `DynamicModelVisualizer`
    - `DynamicPathVisualizer`
    - `DynamicPointVisualizer`
    - `DynamicPyramidVisualizer`
    - `DynamicVectorVisualizer`
    - `GeometryVisualizer`
  - Renamed Extent to Rectangle
    - `Extent` -> `Rectangle`
    - `ExtentGeometry` -> `RectangleGeomtry`
    - `ExtentGeometryOutline` -> `RectangleGeometryOutline`
    - `ExtentPrimitive` -> `RectanglePrimitive`
    - `BoundingRectangle.fromExtent` -> `BoundingRectangle.fromRectangle`
    - `BoundingSphere.fromExtent2D` -> `BoundingSphere.fromRectangle2D`
    - `BoundingSphere.fromExtentWithHeights2D` -> `BoundingSphere.fromRectangleWithHeights2D`
    - `BoundingSphere.fromExtent3D` -> `BoundingSphere.fromRectangle3D`
    - `EllipsoidalOccluder.computeHorizonCullingPointFromExtent` -> `EllipsoidalOccluder.computeHorizonCullingPointFromRectangle`
    - `Occluder.computeOccludeePointFromExtent` -> `Occluder.computeOccludeePointFromRectangle`
    - `Camera.getExtentCameraCoordinates` -> `Camera.getRectangleCameraCoordinates`
    - `Camera.viewExtent` -> `Camera.viewRectangle`
    - `CameraFlightPath.createAnimationExtent` -> `CameraFlightPath.createAnimationRectangle`
    - `TilingScheme.extentToNativeRectangle` -> `TilingScheme.rectangleToNativeRectangle`
    - `TilingScheme.tileXYToNativeExtent` -> `TilingScheme.tileXYToNativeRectangle`
    - `TilingScheme.tileXYToExtent` -> `TilingScheme.tileXYToRectangle`
  - Converted `DataSource` get methods into properties.
    - `getName` -> `name`
    - `getClock` -> `clock`
    - `getChangedEvent` -> `changedEvent`
    - `getDynamicObjectCollection` -> `dynamicObjects`
    - `getErrorEvent` -> `errorEvent`
  - `BaseLayerPicker` has been extended to support terrain selection ([#1607](https://github.com/CesiumGS/cesium/pull/1607)).
    - The `BaseLayerPicker` constructor function now takes the container element and an options object instead of a CentralBody and ImageryLayerCollection.
    - The `BaseLayerPickerViewModel` constructor function now takes an options object instead of a `CentralBody` and `ImageryLayerCollection`.
    - `ImageryProviderViewModel` -> `ProviderViewModel`
    - `BaseLayerPickerViewModel.selectedName` -> `BaseLayerPickerViewModel.buttonTooltip`
    - `BaseLayerPickerViewModel.selectedIconUrl` -> `BaseLayerPickerViewModel.buttonImageUrl`
    - `BaseLayerPickerViewModel.selectedItem` -> `BaseLayerPickerViewModel.selectedImagery`
    - `BaseLayerPickerViewModel.imageryLayers`has been removed and replaced with `BaseLayerPickerViewModel.centralBody`
  - Renamed `TimeIntervalCollection.clear` to `TimeIntervalColection.removeAll`
  - `Context` is now private.
    - Removed `Scene.context`. Instead, use `Scene.drawingBufferWidth`, `Scene.drawingBufferHeight`, `Scene.maximumAliasedLineWidth`, and `Scene.createTextureAtlas`.
    - `Billboard.computeScreenSpacePosition`, `Label.computeScreenSpacePosition`, `SceneTransforms.clipToWindowCoordinates` and `SceneTransforms.clipToDrawingBufferCoordinates` take a `Scene` parameter instead of a `Context`.
    - `Camera` constructor takes `Scene` as parameter instead of `Context`
  - Types implementing the `ImageryProvider` interface arenow require a `hasAlphaChannel` property.
  - Removed `checkForChromeFrame` since Chrome Frame is no longer supported by Google. See [Google's official announcement](http://blog.chromium.org/2013/06/retiring-chrome-frame.html).
  - Types implementing `DataSource` no longer need to implement `getIsTimeVarying`.
- Added a `NavigationHelpButton` widget that, when clicked, displays information about how to navigate around the globe with the mouse. The new button is enabled by default in the `Viewer` widget.
- Added `Model.minimumPixelSize` property so models remain visible when the viewer zooms out.
- Added `DynamicRectangle` to support DataSource provided `RectangleGeometry`.
- Added `DynamicWall` to support DataSource provided `WallGeometry`.
- Improved texture upload performance and reduced memory usage when using `BingMapsImageryProvider` and other imagery providers that return false from `hasAlphaChannel`.
- Added the ability to offset the grid in the `GridMaterial`.
- `GeometryVisualizer` now creates geometry asynchronously to prevent locking up the browser.
- Add `Clock.canAnimate` to prevent time from advancing, even while the clock is animating.
- `Viewer` now prevents time from advancing if asynchronous geometry is being processed in order to avoid showing an incomplete picture. This can be disabled via the `Viewer.allowDataSourcesToSuspendAnimation` settings.
- Added ability to modify glTF material parameters using `Model.getMaterial`, `ModelMaterial`, and `ModelMesh.material`.
- Added `asynchronous` and `ready` properties to `Model`.
- Added `Cartesian4.fromColor` and `Color.fromCartesian4`.
- Added `getScale` and `getMaximumScale` to `Matrix2`, `Matrix3`, and `Matrix4`.
- Upgraded Knockout from version 3.0.0 to 3.1.0.
- Upgraded TopoJSON from version 1.1.4 to 1.6.8.

### b27 - 2014-04-01

- Breaking changes:

  - All `CameraController` functions have been moved up to the `Camera`. Removed `CameraController`. For example, code that looked like:

           scene.camera.controller.viewExtent(extent);

    should now look like:

           scene.camera.viewExtent(extent);

  - Finished replacing getter/setter functions with properties:
    - `ImageryLayer`
      - `getImageryProvider` -> `imageryProvider`
      - `getExtent` -> `extent`
    - `Billboard`, `Label`
      - `getShow`, `setShow` -> `show`
      - `getPosition`, `setPosition` -> `position`
      - `getPixelOffset`, `setPixelOffset` -> `pixelOffset`
      - `getTranslucencyByDistance`, `setTranslucencyByDistance` -> `translucencyByDistance`
      - `getPixelOffsetScaleByDistance`, `setPixelOffsetScaleByDistance` -> `pixelOffsetScaleByDistance`
      - `getEyeOffset`, `setEyeOffset` -> `eyeOffset`
      - `getHorizontalOrigin`, `setHorizontalOrigin` -> `horizontalOrigin`
      - `getVerticalOrigin`, `setVerticalOrigin` -> `verticalOrigin`
      - `getScale`, `setScale` -> `scale`
      - `getId` -> `id`
    - `Billboard`
      - `getScaleByDistance`, `setScaleByDistance` -> `scaleByDistance`
      - `getImageIndex`, `setImageIndex` -> `imageIndex`
      - `getColor`, `setColor` -> `color`
      - `getRotation`, `setRotation` -> `rotation`
      - `getAlignedAxis`, `setAlignedAxis` -> `alignedAxis`
      - `getWidth`, `setWidth` -> `width`
      - `getHeight` `setHeight` -> `height`
    - `Label`
      - `getText`, `setText` -> `text`
      - `getFont`, `setFont` -> `font`
      - `getFillColor`, `setFillColor` -> `fillColor`
      - `getOutlineColor`, `setOutlineColor` -> `outlineColor`
      - `getOutlineWidth`, `setOutlineWidth` -> `outlineWidth`
      - `getStyle`, `setStyle` -> `style`
    - `Polygon`
      - `getPositions`, `setPositions` -> `positions`
    - `Polyline`
      - `getShow`, `setShow` -> `show`
      - `getPositions`, `setPositions` -> `positions`
      - `getMaterial`, `setMeterial` -> `material`
      - `getWidth`, `setWidth` -> `width`
      - `getLoop`, `setLoop` -> `loop`
      - `getId` -> `id`
    - `Occluder`
      - `getPosition` -> `position`
      - `getRadius` -> `radius`
      - `setCameraPosition` -> `cameraPosition`
    - `LeapSecond`
      - `getLeapSeconds`, `setLeapSeconds` -> `leapSeconds`
    - `Fullscreen`
      - `getFullscreenElement` -> `element`
      - `getFullscreenChangeEventName` -> `changeEventName`
      - `getFullscreenErrorEventName` -> `errorEventName`
      - `isFullscreenEnabled` -> `enabled`
      - `isFullscreen` -> `fullscreen`
    - `Event`
      - `getNumberOfListeners` -> `numberOfListeners`
    - `EllipsoidGeodesic`
      - `getSurfaceDistance` -> `surfaceDistance`
      - `getStart` -> `start`
      - `getEnd` -> `end`
      - `getStartHeading` -> `startHeading`
      - `getEndHeading` -> `endHeading`
    - `AnimationCollection`
      - `getAll` -> `all`
    - `CentralBodySurface`
      - `getTerrainProvider`, `setTerrainProvider` -> `terrainProvider`
    - `Credit`
      - `getText` -> `text`
      - `getImageUrl` -> `imageUrl`
      - `getLink` -> `link`
    - `TerrainData`, `HightmapTerrainData`, `QuanitzedMeshTerrainData`
      - `getWaterMask` -> `waterMask`
    - `Tile`
      - `getChildren` -> `children`
    - `Buffer`
      - `getSizeInBytes` -> `sizeInBytes`
      - `getUsage` -> `usage`
      - `getVertexArrayDestroyable`, `setVertexArrayDestroyable` -> `vertexArrayDestroyable`
    - `CubeMap`
      - `getPositiveX` -> `positiveX`
      - `getNegativeX` -> `negativeX`
      - `getPositiveY` -> `positiveY`
      - `getNegativeY` -> `negativeY`
      - `getPositiveZ` -> `positiveZ`
      - `getNegativeZ` -> `negativeZ`
    - `CubeMap`, `Texture`
      - `getSampler`, `setSampler` -> `sampler`
      - `getPixelFormat` -> `pixelFormat`
      - `getPixelDatatype` -> `pixelDatatype`
      - `getPreMultiplyAlpha` -> `preMultiplyAlpha`
      - `getFlipY` -> `flipY`
      - `getWidth` -> `width`
      - `getHeight` -> `height`
    - `CubeMapFace`
      - `getPixelFormat` -> `pixelFormat`
      - `getPixelDatatype` -> `pixelDatatype`
    - `Framebuffer`
      - `getNumberOfColorAttachments` -> `numberOfColorAttachments`
      - `getDepthTexture` -> `depthTexture`
      - `getDepthRenderbuffer` -> `depthRenderbuffer`
      - `getStencilRenderbuffer` -> `stencilRenderbuffer`
      - `getDepthStencilTexture` -> `depthStencilTexture`
      - `getDepthStencilRenderbuffer` -> `depthStencilRenderbuffer`
      - `hasDepthAttachment` -> `hasdepthAttachment`
    - `Renderbuffer`
      - `getFormat` -> `format`
      - `getWidth` -> `width`
      - `getHeight` -> `height`
    - `ShaderProgram`
      - `getVertexAttributes` -> `vertexAttributes`
      - `getNumberOfVertexAttributes` -> `numberOfVertexAttributes`
      - `getAllUniforms` -> `allUniforms`
      - `getManualUniforms` -> `manualUniforms`
    - `Texture`
      - `getDimensions` -> `dimensions`
    - `TextureAtlas`
      - `getBorderWidthInPixels` -> `borderWidthInPixels`
      - `getTextureCoordinates` -> `textureCoordinates`
      - `getTexture` -> `texture`
      - `getNumberOfImages` -> `numberOfImages`
      - `getGUID` -> `guid`
    - `VertexArray`
      - `getNumberOfAttributes` -> `numberOfAttributes`
      - `getIndexBuffer` -> `indexBuffer`
  - Finished removing prototype functions. (Use 'static' versions of these functions instead):
    - `BoundingRectangle`
      - `union`, `expand`
    - `BoundingSphere`
      - `union`, `expand`, `getPlaneDistances`, `projectTo2D`
    - `Plane`
      - `getPointDistance`
    - `Ray`
      - `getPoint`
    - `Spherical`
      - `normalize`
    - `Extent`
      - `validate`, `getSouthwest`, `getNorthwest`, `getNortheast`, `getSoutheast`, `getCenter`, `intersectWith`, `contains`, `isEmpty`, `subsample`
  - `DataSource` now has additional required properties, `isLoading` and `loadingEvent` as well as a new optional `update` method which will be called each frame.
  - Renamed `Stripe` material uniforms `lightColor` and `darkColor` to `evenColor` and `oddColor`.
  - Replaced `SceneTransitioner` with new functions and properties on the `Scene`: `morphTo2D`, `morphToColumbusView`, `morphTo3D`, `completeMorphOnUserInput`, `morphStart`, `morphComplete`, and `completeMorph`.
  - Removed `TexturePool`.

- Improved visual quality for translucent objects with [Weighted Blended Order-Independent Transparency](http://cesiumjs.org/2014/03/14/Weighted-Blended-Order-Independent-Transparency/).
- Fixed extruded polygons rendered in the southern hemisphere. [#1490](https://github.com/CesiumGS/cesium/issues/1490)
- Fixed Primitive picking that have a closed appearance drawn on the surface. [#1333](https://github.com/CesiumGS/cesium/issues/1333)
- Added `StripeMaterialProperty` for supporting the `Stripe` material in DynamicScene.
- `loadArrayBuffer`, `loadBlob`, `loadJson`, `loadText`, and `loadXML` now support loading data from data URIs.
- The `debugShowBoundingVolume` property on primitives now works across all scene modes.
- Eliminated the use of a texture pool for Earth surface imagery textures. The use of the pool was leading to mipmapping problems in current versions of Google Chrome where some tiles would show imagery from entirely unrelated parts of the globe.

### b26 - 2014-03-03

- Breaking changes:
  - Replaced getter/setter functions with properties:
    - `Scene`
      - `getCanvas` -> `canvas`
      - `getContext` -> `context`
      - `getPrimitives` -> `primitives`
      - `getCamera` -> `camera`
      - `getScreenSpaceCameraController` -> `screenSpaceCameraController`
      - `getFrameState` -> `frameState`
      - `getAnimations` -> `animations`
    - `CompositePrimitive`
      - `getCentralBody`, `setCentralBody` -> `centralBody`
      - `getLength` -> `length`
    - `Ellipsoid`
      - `getRadii` -> `radii`
      - `getRadiiSquared` -> `radiiSquared`
      - `getRadiiToTheFourth` -> `radiiToTheFourth`
      - `getOneOverRadii` -> `oneOverRadii`
      - `getOneOverRadiiSquared` -> `oneOverRadiiSquared`
      - `getMinimumRadius` -> `minimumRadius`
      - `getMaximumRadius` -> `maximumRadius`
    - `CentralBody`
      - `getEllipsoid` -> `ellipsoid`
      - `getImageryLayers` -> `imageryLayers`
    - `EllipsoidalOccluder`
      - `getEllipsoid` -> `ellipsoid`
      - `getCameraPosition`, `setCameraPosition` -> `cameraPosition`
    - `EllipsoidTangentPlane`
      - `getEllipsoid` -> `ellipsoid`
      - `getOrigin` -> `origin`
    - `GeographicProjection`
      - `getEllipsoid` -> `ellipsoid`
    - `WebMercatorProjection`
      - `getEllipsoid` -> `ellipsoid`
    - `SceneTransitioner`
      - `getScene` -> `scene`
      - `getEllipsoid` -> `ellipsoid`
    - `ScreenSpaceCameraController`
      - `getEllipsoid`, `setEllipsoid` -> `ellipsoid`
    - `SkyAtmosphere`
      - `getEllipsoid` -> `ellipsoid`
    - `TilingScheme`, `GeographicTilingScheme`, `WebMercatorTilingSheme`
      - `getEllipsoid` -> `ellipsoid`
      - `getExtent` -> `extent`
      - `getProjection` -> `projection`
    - `ArcGisMapServerImageryProvider`, `BingMapsImageryProvider`, `GoogleEarthImageryProvider`, `GridImageryProvider`, `OpenStreetMapImageryProvider`, `SingleTileImageryProvider`, `TileCoordinatesImageryProvider`, `TileMapServiceImageryProvider`, `WebMapServiceImageryProvider`
      - `getProxy` -> `proxy`
      - `getTileWidth` -> `tileWidth`
      - `getTileHeight` -> `tileHeight`
      - `getMaximumLevel` -> `maximumLevel`
      - `getMinimumLevel` -> `minimumLevel`
      - `getTilingScheme` -> `tilingScheme`
      - `getExtent` -> `extent`
      - `getTileDiscardPolicy` -> `tileDiscardPolicy`
      - `getErrorEvent` -> `errorEvent`
      - `isReady` -> `ready`
      - `getCredit` -> `credit`
    - `ArcGisMapServerImageryProvider`, `BingMapsImageryProvider`, `GoogleEarthImageryProvider`, `OpenStreetMapImageryProvider`, `SingleTileImageryProvider`, `TileMapServiceImageryProvider`, `WebMapServiceImageryProvider`
      - `getUrl` -> `url`
    - `ArcGisMapServerImageryProvider`
      - `isUsingPrecachedTiles` - > `usingPrecachedTiles`
    - `BingMapsImageryProvider`
      - `getKey` -> `key`
      - `getMapStyle` -> `mapStyle`
    - `GoogleEarthImageryProvider`
      - `getPath` -> `path`
      - `getChannel` -> `channel`
      - `getVersion` -> `version`
      - `getRequestType` -> `requestType`
    - `WebMapServiceImageryProvider`
      - `getLayers` -> `layers`
    - `CesiumTerrainProvider`, `EllipsoidTerrainProvider`, `ArcGisImageServerTerrainProvider`, `VRTheWorldTerrainProvider`
      - `getErrorEvent` -> `errorEvent`
      - `getCredit` -> `credit`
      - `getTilingScheme` -> `tilingScheme`
      - `isReady` -> `ready`
    - `TimeIntervalCollection`
      - `getChangedEvent` -> `changedEvent`
      - `getStart` -> `start`
      - `getStop` -> `stop`
      - `getLength` -> `length`
      - `isEmpty` -> `empty`
    - `DataSourceCollection`, `ImageryLayerCollection`, `LabelCollection`, `PolylineCollection`, `SensorVolumeCollection`
      - `getLength` -> `length`
    - `BillboardCollection`
      - `getLength` -> `length`
      - `getTextureAtlas`, `setTextureAtlas` -> `textureAtlas`
      - `getDestroyTextureAtlas`, `setDestroyTextureAtlas` -> `destroyTextureAtlas`
  - Removed `Scene.getUniformState()`. Use `scene.context.getUniformState()`.
  - Visualizers no longer create a `dynamicObject` property on the primitives they create. Instead, they set the `id` property that is standard for all primitives.
  - The `propertyChanged` on DynamicScene objects has been renamed to `definitionChanged`. Also, the event is now raised in the case of an existing property being modified as well as having a new property assigned (previously only property assignment would raise the event).
  - The `visualizerTypes` parameter to the `DataSouceDisplay` has been changed to a callback function that creates an array of visualizer instances.
  - `DynamicDirectionsProperty` and `DynamicVertexPositionsProperty` were both removed, they have been superseded by `PropertyArray` and `PropertyPositionArray`, which make it easy for DataSource implementations to create time-dynamic arrays.
  - `VisualizerCollection` has been removed. It is superseded by `DataSourceDisplay`.
  - `DynamicEllipsoidVisualizer`, `DynamicPolygonVisualizer`, and `DynamicPolylineVisualizer` have been removed. They are superseded by `GeometryVisualizer` and corresponding `GeometryUpdater` implementations; `EllipsoidGeometryUpdater`, `PolygonGeometryUpdater`, `PolylineGeometryUpdater`.
  - Modified `CameraFlightPath` functions to take place in the camera's current reference frame. The arguments to the function now need to be given in world coordinates and an optional reference frame can be given when the flight is completed.
  - `PixelDatatype` properties are now JavaScript numbers, not `Enumeration` instances.
  - `combine` now takes two objects instead of an array, and defaults to copying shallow references. The `allowDuplicates` parameter has been removed. In the event of duplicate properties, the first object's properties will be used.
  - Removed `FeatureDetection.supportsCrossOriginImagery`. This check was only useful for very old versions of WebKit.
- Added `Model` for drawing 3D models using glTF. See the [tutorial](http://cesiumjs.org/2014/03/03/Cesium-3D-Models-Tutorial/) and [Sandcastle example](http://cesiumjs.org/Cesium/Apps/Sandcastle/index.html?src=3D%20Models.html&label=Showcases).
- DynamicScene now makes use of [Geometry and Appearances](http://cesiumjs.org/2013/11/04/Geometry-and-Appearances/), which provides a tremendous improvements to DataSource visualization (CZML, GeoJSON, etc..). Extruded geometries are now supported and in many use cases performance is an order of magnitude faster.
- Added new `SelectionIndicator` and `InfoBox` widgets to `Viewer`, activated by `viewerDynamicObjectMixin`.
- `CesiumTerrainProvider` now supports mesh-based terrain like the tiles created by [STK Terrain Server](https://community.cesium.com/t/stk-terrain-server-beta/1017).
- Fixed rendering artifact on translucent objects when zooming in or out.
- Added `CesiumInspector` widget for graphics debugging. In Cesium Viewer, it is enabled by using the query parameter `inspector=true`. Also see the [Sandcastle example](http://cesiumjs.org/Cesium/Apps/Sandcastle/index.html?src=Cesium%20Inspector.html&label=Showcases).
- Improved compatibility with Internet Explorer 11.
- `DynamicEllipse`, `DynamicPolygon`, and `DynamicEllipsoid` now have properties matching their geometry counterpart, i.e. `EllipseGeometry`, `EllipseOutlineGeometry`, etc. These properties are also available in CZML.
- Added a `definitionChanged` event to the `Property` interface as well as most `DynamicScene` objects. This makes it easy for a client to observe when new data is loaded into a property or object.
- Added an `isConstant` property to the `Property` interface. Constant properties do not change in regards to simulation time, i.e. `Property.getValue` will always return the same result for all times.
- `ConstantProperty` is now mutable; it's value can be updated via `ConstantProperty.setValue`.
- Improved the quality of imagery near the poles when the imagery source uses a `GeographicTilingScheme`.
- `OpenStreetMapImageryProvider` now supports imagery with a minimum level.
- `BingMapsImageryProvider` now uses HTTPS by default for metadata and tiles when the document is loaded over HTTPS.
- Added the ability for imagery providers to specify view-dependent attribution to be display in the `CreditDisplay`.
- View-dependent imagery source attribution is now added to the `CreditDisplay` by the `BingMapsImageryProvider`.
- Fixed viewing an extent. [#1431](https://github.com/CesiumGS/cesium/issues/1431)
- Fixed camera tilt in ICRF. [#544](https://github.com/CesiumGS/cesium/issues/544)
- Fixed developer error when zooming in 2D. If the zoom would create an invalid frustum, nothing is done. [#1432](https://github.com/CesiumGS/cesium/issues/1432)
- Fixed `WallGeometry` bug that failed by removing positions that were less close together by less than 6 decimal places. [#1483](https://github.com/CesiumGS/cesium/pull/1483)
- Fixed `EllipsoidGeometry` texture coordinates. [#1454](https://github.com/CesiumGS/cesium/issues/1454)
- Added a loop property to `Polyline`s to join the first and last point. [#960](https://github.com/CesiumGS/cesium/issues/960)
- Use `performance.now()` instead of `Date.now()`, when available, to limit time spent loading terrain and imagery tiles. This results in more consistent frame rates while loading tiles on some systems.
- `RequestErrorEvent` now includes the headers that were returned with the error response.
- Added `AssociativeArray`, which is a helper class for maintaining a hash of objects that also needs to be iterated often.
- Added `TimeIntervalCollection.getChangedEvent` which returns an event that will be raised whenever intervals are updated.
- Added a second parameter to `Material.fromType` to override default uniforms. [#1522](https://github.com/CesiumGS/cesium/pull/1522)
- Added `Intersections2D` class containing operations on 2D triangles.
- Added `czm_inverseViewProjection` and `czm_inverseModelViewProjection` automatic GLSL uniform.

### b25 - 2014-02-03

- Breaking changes:
  - The `Viewer` constructor argument `options.fullscreenElement` now matches the `FullscreenButton` default of `document.body`, it was previously the `Viewer` container itself.
  - Removed `Viewer.objectTracked` event; `Viewer.trackedObject` is now an ES5 Knockout observable that can be subscribed to directly.
  - Replaced `PerformanceDisplay` with `Scene.debugShowFramesPerSecond`.
  - `Asphalt`, `Blob`, `Brick`, `Cement`, `Erosion`, `Facet`, `Grass`, `TieDye`, and `Wood` materials were moved to the [Materials Pack Plugin](https://github.com/CesiumGS/cesium-materials-pack).
  - Renamed `GeometryPipeline.createAttributeIndices` to `GeometryPipeline.createAttributeLocations`.
  - Renamed `attributeIndices` property to `attributeLocations` when calling `Context.createVertexArrayFromGeometry`.
  - `PerformanceDisplay` requires a DOM element as a parameter.
- Fixed globe rendering in the current Canary version of Google Chrome.
- `Viewer` now monitors the clock settings of the first added `DataSource` for changes, and also now has a constructor option `automaticallyTrackFirstDataSourceClock` which will turn off this behavior.
- The `DynamicObjectCollection` created by `CzmlDataSource` now sends a single `collectionChanged` event after CZML is loaded; previously it was sending an event every time an object was created or removed during the load process.
- Added `ScreenSpaceCameraController.enableInputs` to fix issue with inputs not being restored after overlapping camera flights.
- Fixed picking in 2D with rotated map. [#1337](https://github.com/CesiumGS/cesium/issues/1337)
- `TileMapServiceImageryProvider` can now handle casing differences in tilemapresource.xml.
- `OpenStreetMapImageryProvider` now supports imagery with a minimum level.
- Added `Quaternion.fastSlerp` and `Quaternion.fastSquad`.
- Upgraded Tween.js to version r12.

### b24 - 2014-01-06

- Breaking changes:

  - Added `allowTextureFilterAnisotropic` (default: `true`) and `failIfMajorPerformanceCaveat` (default: `true`) properties to the `contextOptions` property passed to `Viewer`, `CesiumWidget`, and `Scene` constructors and moved the existing properties to a new `webgl` sub-property. For example, code that looked like:

           var viewer = new Viewer('cesiumContainer', {
               contextOptions : {
                 alpha : true
               }
           });

    should now look like:

           var viewer = new Viewer('cesiumContainer', {
               contextOptions : {
                 webgl : {
                   alpha : true
                 }
               }
           });

  - The read-only `Cartesian3` objects must now be cloned to camera properties instead of assigned. For example, code that looked like:

          camera.up = Cartesian3.UNIT_Z;

    should now look like:

          Cartesian3.clone(Cartesian3.UNIT_Z, camera.up);

  - The CSS files for individual widgets, e.g. `BaseLayerPicker.css`, no longer import other CSS files. Most applications should import `widgets.css` (and optionally `lighter.css`).
  - `SvgPath` has been replaced by a Knockout binding: `cesiumSvgPath`.
  - `DynamicObject.availability` is now a `TimeIntervalCollection` instead of a `TimeInterval`.
  - Removed prototype version of `BoundingSphere.transform`.
  - `Matrix4.multiplyByPoint` now returns a `Cartesian3` instead of a `Cartesian4`.

- The minified, combined `Cesium.js` file now omits certain `DeveloperError` checks, to increase performance and reduce file size. When developing your application, we recommend using the unminified version locally for early error detection, then deploying the minified version to production.
- Fixed disabling `CentralBody.enableLighting`.
- Fixed `Geocoder` flights when following an object.
- The `Viewer` widget now clears `Geocoder` input when the user clicks the home button.
- The `Geocoder` input type has been changed to `search`, which improves usability (particularly on mobile devices). There were also some other minor styling improvements.
- Added `CentralBody.maximumScreenSpaceError`.
- Added `translateEventTypes`, `zoomEventTypes`, `rotateEventTypes`, `tiltEventTypes`, and `lookEventTypes` properties to `ScreenSpaceCameraController` to change the default mouse inputs.
- Added `Billboard.setPixelOffsetScaleByDistance`, `Label.setPixelOffsetScaleByDistance`, `DynamicBillboard.pixelOffsetScaleByDistance`, and `DynamicLabel.pixelOffsetScaleByDistance` to control minimum/maximum pixelOffset scaling based on camera distance.
- Added `BoundingSphere.transformsWithoutScale`.
- Added `fromArray` function to `Matrix2`, `Matrix3` and `Matrix4`.
- Added `Matrix4.multiplyTransformation`, `Matrix4.multiplyByPointAsVector`.

### b23 - 2013-12-02

- Breaking changes:

  - Changed the `CatmulRomSpline` and `HermiteSpline` constructors from taking an array of structures to a structure of arrays. For example, code that looked like:

           var controlPoints = [
               { point: new Cartesian3(1235398.0, -4810983.0, 4146266.0), time: 0.0},
               { point: new Cartesian3(1372574.0, -5345182.0, 4606657.0), time: 1.5},
               { point: new Cartesian3(-757983.0, -5542796.0, 4514323.0), time: 3.0},
               { point: new Cartesian3(-2821260.0, -5248423.0, 4021290.0), time: 4.5},
               { point: new Cartesian3(-2539788.0, -4724797.0, 3620093.0), time: 6.0}
           ];
           var spline = new HermiteSpline(controlPoints);

    should now look like:

           var spline = new HermiteSpline({
               times : [ 0.0, 1.5, 3.0, 4.5, 6.0 ],
               points : [
                   new Cartesian3(1235398.0, -4810983.0, 4146266.0),
                   new Cartesian3(1372574.0, -5345182.0, 4606657.0),
                   new Cartesian3(-757983.0, -5542796.0, 4514323.0),
                   new Cartesian3(-2821260.0, -5248423.0, 4021290.0),
                   new Cartesian3(-2539788.0, -4724797.0, 3620093.0)
               ]
           });

  - `loadWithXhr` now takes an options object, and allows specifying HTTP method and data to send with the request.
  - Renamed `SceneTransitioner.onTransitionStart` to `SceneTransitioner.transitionStart`.
  - Renamed `SceneTransitioner.onTransitionComplete` to `SceneTransitioner.transitionComplete`.
  - Renamed `CesiumWidget.onRenderLoopError` to `CesiumWidget.renderLoopError`.
  - Renamed `SceneModePickerViewModel.onTransitionStart` to `SceneModePickerViewModel.transitionStart`.
  - Renamed `Viewer.onRenderLoopError` to `Viewer.renderLoopError`.
  - Renamed `Viewer.onDropError` to `Viewer.dropError`.
  - Renamed `CesiumViewer.onDropError` to `CesiumViewer.dropError`.
  - Renamed `viewerDragDropMixin.onDropError` to `viewerDragDropMixin.dropError`.
  - Renamed `viewerDynamicObjectMixin.onObjectTracked` to `viewerDynamicObjectMixin.objectTracked`.
  - `PixelFormat`, `PrimitiveType`, `IndexDatatype`, `TextureWrap`, `TextureMinificationFilter`, and `TextureMagnificationFilter` properties are now JavaScript numbers, not `Enumeration` instances.
  - Replaced `sizeInBytes` properties on `IndexDatatype` with `IndexDatatype.getSizeInBytes`.

- Added `perPositionHeight` option to `PolygonGeometry` and `PolygonOutlineGeometry`.
- Added `QuaternionSpline` and `LinearSpline`.
- Added `Quaternion.log`, `Quaternion.exp`, `Quaternion.innerQuadrangle`, and `Quaternion.squad`.
- Added `Matrix3.inverse` and `Matrix3.determinant`.
- Added `ObjectOrientedBoundingBox`.
- Added `Ellipsoid.transformPositionFromScaledSpace`.
- Added `Math.nextPowerOfTwo`.
- Renamed our main website from [cesium.agi.com](http://cesium.agi.com/) to [cesiumjs.org](http://cesiumjs.org/).

### b22 - 2013-11-01

- Breaking changes:
  - Reversed the rotation direction of `Matrix3.fromQuaternion` to be consistent with graphics conventions. Mirrored change in `Quaternion.fromRotationMatrix`.
  - The following prototype functions were removed:
    - From `Matrix2`, `Matrix3`, and `Matrix4`: `toArray`, `getColumn`, `setColumn`, `getRow`, `setRow`, `multiply`, `multiplyByVector`, `multiplyByScalar`, `negate`, and `transpose`.
    - From `Matrix4`: `getTranslation`, `getRotation`, `inverse`, `inverseTransformation`, `multiplyByTranslation`, `multiplyByUniformScale`, `multiplyByPoint`. For example, code that previously looked like `matrix.toArray();` should now look like `Matrix3.toArray(matrix);`.
  - Replaced `DynamicPolyline` `color`, `outlineColor`, and `outlineWidth` properties with a single `material` property.
  - Renamed `DynamicBillboard.nearFarScalar` to `DynamicBillboard.scaleByDistance`.
  - All data sources must now implement `DataSource.getName`, which returns a user-readable name for the data source.
  - CZML `document` objects are no longer added to the `DynamicObjectCollection` created by `CzmlDataSource`. Use the `CzmlDataSource` interface to access the data instead.
  - `TimeInterval.equals`, and `TimeInterval.equalsEpsilon` now compare interval data as well.
  - All SVG files were deleted from `Widgets/Images` and replaced by a new `SvgPath` class.
  - The toolbar widgets (Home, SceneMode, BaseLayerPicker) and the fullscreen button now depend on `CesiumWidget.css` for global Cesium button styles.
  - The toolbar widgets expect their `container` to be the toolbar itself now, no need for separate containers for each widget on the bar.
  - `Property` implementations are now required to implement a prototype `equals` function.
  - `ConstantProperty` and `TimeIntervalCollectionProperty` no longer take a `clone` function and instead require objects to implement prototype `clone` and `equals` functions.
  - The `SkyBox` constructor now takes an `options` argument with a `sources` property, instead of directly taking `sources`.
  - Replaced `SkyBox.getSources` with `SkyBox.sources`.
  - The `bearing` property of `DynamicEllipse` is now called `rotation`.
  - CZML `ellipse.bearing` property is now `ellipse.rotation`.
- Added a `Geocoder` widget that allows users to enter an address or the name of a landmark and zoom to that location. It is enabled by default in applications that use the `Viewer` widget.
- Added `GoogleEarthImageryProvider`.
- Added `Moon` for drawing the moon, and `IauOrientationAxes` for computing the Moon's orientation.
- Added `Material.translucent` property. Set this property or `Appearance.translucent` for correct rendering order. Translucent geometries are rendered after opaque geometries.
- Added `enableLighting`, `lightingFadeOutDistance`, and `lightingFadeInDistance` properties to `CentralBody` to configure lighting.
- Added `Billboard.setTranslucencyByDistance`, `Label.setTranslucencyByDistance`, `DynamicBillboard.translucencyByDistance`, and `DynamicLabel.translucencyByDistance` to control minimum/maximum translucency based on camera distance.
- Added `PolylineVolumeGeometry` and `PolylineVolumeGeometryOutline`.
- Added `Shapes.compute2DCircle`.
- Added `Appearances` tab to Sandcastle with an example for each geometry appearance.
- Added `Scene.drillPick` to return list of objects each containing 1 primitive at a screen space position.
- Added `PolylineOutlineMaterialProperty` for use with `DynamicPolyline.material`.
- Added the ability to use `Array` and `JulianDate` objects as custom CZML properties.
- Added `DynamicObject.name` and corresponding CZML support. This is a non-unique, user-readable name for the object.
- Added `DynamicObject.parent` and corresponding CZML support. This allows for `DataSource` objects to present data hierarchically.
- Added `DynamicPoint.scaleByDistance` to control minimum/maximum point size based on distance from the camera.
- The toolbar widgets (Home, SceneMode, BaseLayerPicker) and the fullscreen button can now be styled directly with user-supplied CSS.
- Added `skyBox` to the `CesiumWidget` and `Viewer` constructors for changing the default stars.
- Added `Matrix4.fromTranslationQuaternionRotationScale` and `Matrix4.multiplyByScale`.
- Added `Matrix3.getEigenDecomposition`.
- Added utility function `getFilenameFromUri`, which given a URI with or without query parameters, returns the last segment of the URL.
- Added prototype versions of `equals` and `equalsEpsilon` method back to `Cartesian2`, `Cartesian3`, `Cartesian4`, and `Quaternion`.
- Added prototype equals function to `NearFarScalar`, and `TimeIntervalCollection`.
- Added `FrameState.events`.
- Added `Primitive.allowPicking` to save memory when picking is not needed.
- Added `debugShowBoundingVolume`, for debugging primitive rendering, to `Primitive`, `Polygon`, `ExtentPrimitive`, `EllipsoidPrimitive`, `BillboardCollection`, `LabelCollection`, and `PolylineCollection`.
- Added `DebugModelMatrixPrimitive` for debugging primitive's `modelMatrix`.
- Added `options` argument to the `EllipsoidPrimitive` constructor.
- Upgraded Knockout from version 2.3.0 to 3.0.0.
- Upgraded RequireJS to version 2.1.9, and Almond to 0.2.6.
- Added a user-defined `id` to all primitives for use with picking. For example:

            primitives.add(new Polygon({
                id : {
                    // User-defined object returned by Scene.pick
                },
                // ...
            }));
            // ...
            var p = scene.pick(/* ... */);
            if (defined(p) && defined(p.id)) {
               // Use properties and functions in p.id
            }

### b21 - 2013-10-01

- Breaking changes:

  - Cesium now prints a reminder to the console if your application uses Bing Maps imagery and you do not supply a Bing Maps key for your application. This is a reminder that you should create a Bing Maps key for your application as soon as possible and prior to deployment. You can generate a Bing Maps key by visiting [https://www.bingmapsportal.com/](https://www.bingmapsportal.com/). Set the `BingMapsApi.defaultKey` property to the value of your application's key before constructing the `CesiumWidget` or any other types that use the Bing Maps API.

           BingMapsApi.defaultKey = 'my-key-generated-with-bingmapsportal.com';

  - `Scene.pick` now returns an object with a `primitive` property, not the primitive itself. For example, code that looked like:

           var primitive = scene.pick(/* ... */);
           if (defined(primitive)) {
              // Use primitive
           }

    should now look like:

           var p = scene.pick(/* ... */);
           if (defined(p) && defined(p.primitive)) {
              // Use p.primitive
           }

  - Removed `getViewMatrix`, `getInverseViewMatrix`, `getInverseTransform`, `getPositionWC`, `getDirectionWC`, `getUpWC` and `getRightWC` from `Camera`. Instead, use the `viewMatrix`, `inverseViewMatrix`, `inverseTransform`, `positionWC`, `directionWC`, `upWC`, and `rightWC` properties.
  - Removed `getProjectionMatrix` and `getInfiniteProjectionMatrix` from `PerspectiveFrustum`, `PerspectiveOffCenterFrustum` and `OrthographicFrustum`. Instead, use the `projectionMatrix` and `infiniteProjectionMatrix` properties.
  - The following prototype functions were removed:

    - From `Quaternion`: `conjugate`, `magnitudeSquared`, `magnitude`, `normalize`, `inverse`, `add`, `subtract`, `negate`, `dot`, `multiply`, `multiplyByScalar`, `divideByScalar`, `getAxis`, `getAngle`, `lerp`, `slerp`, `equals`, `equalsEpsilon`
    - From `Cartesian2`, `Cartesian3`, and `Cartesian4`: `getMaximumComponent`, `getMinimumComponent`, `magnitudeSquared`, `magnitude`, `normalize`, `dot`, `multiplyComponents`, `add`, `subtract`, `multiplyByScalar`, `divideByScalar`, `negate`, `abs`, `lerp`, `angleBetween`, `mostOrthogonalAxis`, `equals`, and `equalsEpsilon`.
    - From `Cartesian3`: `cross`

    Code that previously looked like `quaternion.magnitude();` should now look like `Quaternion.magnitude(quaternion);`.

  - `DynamicObjectCollection` and `CompositeDynamicObjectCollection` have been largely re-written, see the documentation for complete details. Highlights include:
    - `getObject` has been renamed `getById`.
    - `removeObject` has been renamed `removeById`.
    - `collectionChanged` event added for notification of objects being added or removed.
  - `DynamicScene` graphics object (`DynamicBillboard`, etc...) have had their static `mergeProperties` and `clean` functions removed.
  - `UniformState.update` now takes a context as its first parameter.
  - `Camera` constructor now takes a context instead of a canvas.
  - `SceneTransforms.clipToWindowCoordinates` now takes a context instead of a canvas.
  - Removed `canvasDimensions` from `FrameState`.
  - Removed `context` option from `Material` constructor and parameter from `Material.fromType`.
  - Renamed `TextureWrap.CLAMP` to `TextureWrap.CLAMP_TO_EDGE`.

- Added `Geometries` tab to Sandcastle with an example for each geometry type.
- Added `CorridorOutlineGeometry`.
- Added `PolylineGeometry`, `PolylineColorAppearance`, and `PolylineMaterialAppearance`.
- Added `colors` option to `SimplePolylineGeometry` for per vertex or per segment colors.
- Added proper support for browser zoom.
- Added `propertyChanged` event to `DynamicScene` graphics objects for receiving change notifications.
- Added prototype `clone` and `merge` functions to `DynamicScene` graphics objects.
- Added `width`, `height`, and `nearFarScalar` properties to `DynamicBillboard` for controlling the image size.
- Added `heading` and `tilt` properties to `CameraController`.
- Added `Scene.sunBloom` to enable/disable the bloom filter on the sun. The bloom filter should be disabled for better frame rates on mobile devices.
- Added `getDrawingBufferWidth` and `getDrawingBufferHeight` to `Context`.
- Added new built-in GLSL functions `czm_getLambertDiffuse` and `czm_getSpecular`.
- Added support for [EXT_frag_depth](http://www.khronos.org/registry/webgl/extensions/EXT_frag_depth/).
- Improved graphics performance.
  - An Everest terrain view went from 135-140 to over 150 frames per second.
  - Rendering over a thousand polylines in the same collection with different materials went from 20 to 40 frames per second.
- Improved runtime generation of GLSL shaders.
- Made sun size accurate.
- Fixed bug in triangulation that fails on complex polygons. Instead, it makes a best effort to render what it can. [#1121](https://github.com/CesiumGS/cesium/issues/1121)
- Fixed geometries not closing completely. [#1093](https://github.com/CesiumGS/cesium/issues/1093)
- Fixed `EllipsoidTangentPlane.projectPointOntoPlane` for tangent planes on an ellipsoid other than the unit sphere.
- `CompositePrimitive.add` now returns the added primitive. This allows us to write more concise code.

        var p = new Primitive(/* ... */);
        primitives.add(p);
        return p;

  becomes

        return primitives.add(new Primitive(/* ... */));

### b20 - 2013-09-03

_This releases fixes 2D and other issues with Chrome 29.0.1547.57 ([#1002](https://github.com/CesiumGS/cesium/issues/1002) and [#1047](https://github.com/CesiumGS/cesium/issues/1047))._

- Breaking changes:

  - The `CameraFlightPath` functions `createAnimation`, `createAnimationCartographic`, and `createAnimationExtent` now take `scene` as their first parameter instead of `frameState`.
  - Completely refactored the `DynamicScene` property system to vastly improve the API. See [#1080](https://github.com/CesiumGS/cesium/pull/1080) for complete details.
    - Removed `CzmlBoolean`, `CzmlCartesian2`, `CzmlCartesian3`, `CzmlColor`, `CzmlDefaults`, `CzmlDirection`, `CzmlHorizontalOrigin`, `CzmlImage`, `CzmlLabelStyle`, `CzmlNumber`, `CzmlPosition`, `CzmlString`, `CzmlUnitCartesian3`, `CzmlUnitQuaternion`, `CzmlUnitSpherical`, and `CzmlVerticalOrigin` since they are no longer needed.
    - Removed `DynamicProperty`, `DynamicMaterialProperty`, `DynamicDirectionsProperty`, and `DynamicVertexPositionsProperty`; replacing them with an all new system of properties.
      - `Property` - base interface for all properties.
      - `CompositeProperty` - a property composed of other properties.
      - `ConstantProperty` - a property whose value never changes.
      - `SampledProperty` - a property whose value is interpolated from a set of samples.
      - `TimeIntervalCollectionProperty` - a property whose value changes based on time interval.
      - `MaterialProperty` - base interface for all material properties.
      - `CompositeMaterialProperty` - a `CompositeProperty` for materials.
      - `ColorMaterialProperty` - a property that maps to a color material. (replaces `DynamicColorMaterial`)
      - `GridMaterialProperty` - a property that maps to a grid material. (replaces `DynamicGridMaterial`)
      - `ImageMaterialProperty` - a property that maps to an image material. (replaces `DynamicImageMaterial`)
      - `PositionProperty`- base interface for all position properties.
      - `CompositePositionProperty` - a `CompositeProperty` for positions.
      - `ConstantPositionProperty` - a `PositionProperty` whose value does not change in respect to the `ReferenceFrame` in which is it defined.
      - `SampledPositionProperty` - a `SampledProperty` for positions.
      - `TimeIntervalCollectionPositionProperty` - A `TimeIntervalCollectionProperty` for positions.
  - Removed `processCzml`, use `CzmlDataSource` instead.
  - `Source/Widgets/Viewer/lighter.css` was deleted, use `Source/Widgets/lighter.css` instead.
  - Replaced `ExtentGeometry` parameters for extruded extent to make them consistent with other geometries.
    - `options.extrudedOptions.height` -> `options.extrudedHeight`
    - `options.extrudedOptions.closeTop` -> `options.closeBottom`
    - `options.extrudedOptions.closeBottom` -> `options.closeTop`
  - Geometry constructors no longer compute vertices or indices. Use the type's `createGeometry` method. For example, code that looked like:

          var boxGeometry = new BoxGeometry({
            minimumCorner : min,
            maximumCorner : max,
            vertexFormat : VertexFormat.POSITION_ONLY
          });

    should now look like:

          var box = new BoxGeometry({
              minimumCorner : min,
              maximumCorner : max,
              vertexFormat : VertexFormat.POSITION_ONLY
          });
          var geometry = BoxGeometry.createGeometry(box);

  - Removed `createTypedArray` and `createArrayBufferView` from each of the `ComponentDatatype` enumerations. Instead, use `ComponentDatatype.createTypedArray` and `ComponentDatatype.createArrayBufferView`.
  - `DataSourceDisplay` now requires a `DataSourceCollection` to be passed into its constructor.
  - `DeveloperError` and `RuntimeError` no longer contain an `error` property. Call `toString`, or check the `stack` property directly instead.
  - Replaced `createPickFragmentShaderSource` with `createShaderSource`.
  - Renamed `PolygonPipeline.earClip2D` to `PolygonPipeline.triangulate`.

- Added outline geometries. [#1021](https://github.com/CesiumGS/cesium/pull/1021).
- Added `CorridorGeometry`.
- Added `Billboard.scaleByDistance` and `NearFarScalar` to control billboard minimum/maximum scale based on camera distance.
- Added `EllipsoidGeodesic`.
- Added `PolylinePipeline.scaleToSurface`.
- Added `PolylinePipeline.scaleToGeodeticHeight`.
- Added the ability to specify a `minimumTerrainLevel` and `maximumTerrainLevel` when constructing an `ImageryLayer`. The layer will only be shown for terrain tiles within the specified range.
- Added `Math.setRandomNumberSeed` and `Math.nextRandomNumber` for generating repeatable random numbers.
- Added `Color.fromRandom` to generate random and partially random colors.
- Added an `onCancel` callback to `CameraFlightPath` functions that will be executed if the flight is canceled.
- Added `Scene.debugShowFrustums` and `Scene.debugFrustumStatistics` for rendering debugging.
- Added `Packable` and `PackableForInterpolation` interfaces to aid interpolation and in-memory data storage. Also made most core Cesium types implement them.
- Added `InterpolationAlgorithm` interface to codify the base interface already being used by `LagrangePolynomialApproximation`, `LinearApproximation`, and `HermitePolynomialApproximation`.
- Improved the performance of polygon triangulation using an O(n log n) algorithm.
- Improved geometry batching performance by moving work to a web worker.
- Improved `WallGeometry` to follow the curvature of the earth.
- Improved visual quality of closed translucent geometries.
- Optimized polyline bounding spheres.
- `Viewer` now automatically sets its clock to that of the first added `DataSource`, regardless of how it was added to the `DataSourceCollection`. Previously, this was only done for dropped files by `viewerDragDropMixin`.
- `CesiumWidget` and `Viewer` now display an HTML error panel if an error occurs while rendering, which can be disabled with a constructor option.
- `CameraFlightPath` now automatically disables and restores mouse input for the flights it generates.
- Fixed broken surface rendering in Columbus View when using the `EllipsoidTerrainProvider`.
- Fixed triangulation for polygons that cross the international date line.
- Fixed `EllipsoidPrimitive` rendering for some oblate ellipsoids. [#1067](https://github.com/CesiumGS/cesium/pull/1067).
- Fixed Cesium on Nexus 4 with Android 4.3.
- Upgraded Knockout from version 2.2.1 to 2.3.0.

### b19 - 2013-08-01

- Breaking changes:
  - Replaced tessellators and meshes with geometry. In particular:
    - Replaced `CubeMapEllipsoidTessellator` with `EllipsoidGeometry`.
    - Replaced `BoxTessellator` with `BoxGeometry`.
    - Replaced `ExtentTessletaor` with `ExtentGeometry`.
    - Removed `PlaneTessellator`. It was incomplete and not used.
    - Renamed `MeshFilters` to `GeometryPipeline`.
    - Renamed `MeshFilters.toWireframeInPlace` to `GeometryPipeline.toWireframe`.
    - Removed `MeshFilters.mapAttributeIndices`. It was not used.
    - Renamed `Context.createVertexArrayFromMesh` to `Context.createVertexArrayFromGeometry`. Likewise, renamed `mesh` constructor property to `geometry`.
  - Renamed `ComponentDatatype.*.toTypedArray` to `ComponentDatatype.*.createTypedArray`.
  - Removed `Polygon.configureExtent`. Use `ExtentPrimitive` instead.
  - Removed `Polygon.bufferUsage`. It is no longer needed.
  - Removed `height` and `textureRotationAngle` arguments from `Polygon` `setPositions` and `configureFromPolygonHierarchy` functions. Use `Polygon` `height` and `textureRotationAngle` properties.
  - Renamed `PolygonPipeline.cleanUp` to `PolygonPipeline.removeDuplicates`.
  - Removed `PolygonPipeline.wrapLongitude`. Use `GeometryPipeline.wrapLongitude` instead.
  - Added `surfaceHeight` parameter to `BoundingSphere.fromExtent3D`.
  - Added `surfaceHeight` parameter to `Extent.subsample`.
  - Renamed `pointInsideTriangle2D` to `pointInsideTriangle`.
  - Renamed `getLogo` to `getCredit` for `ImageryProvider` and `TerrainProvider`.
- Added Geometry and Appearances [#911](https://github.com/CesiumGS/cesium/pull/911).
- Added property `intersectionWidth` to `DynamicCone`, `DynamicPyramid`, `CustomSensorVolume`, and `RectangularPyramidSensorVolume`.
- Added `ExtentPrimitive`.
- Added `PolylinePipeline.removeDuplicates`.
- Added `barycentricCoordinates` to compute the barycentric coordinates of a point in a triangle.
- Added `BoundingSphere.fromEllipsoid`.
- Added `BoundingSphere.projectTo2D`.
- Added `Extent.fromDegrees`.
- Added `czm_tangentToEyeSpaceMatrix` built-in GLSL function.
- Added debugging aids for low-level rendering: `DrawCommand.debugShowBoundingVolume` and `Scene.debugCommandFilter`.
- Added extrusion to `ExtentGeometry`.
- Added `Credit` and `CreditDisplay` for displaying credits on the screen.
- Improved performance and visual quality of `CustomSensorVolume` and `RectangularPyramidSensorVolume`.
- Improved the performance of drawing polygons created with `configureFromPolygonHierarchy`.

### b18 - 2013-07-01

- Breaking changes:
  - Removed `CesiumViewerWidget` and replaced it with a new `Viewer` widget with mixin architecture. This new widget does not depend on Dojo and is part of the combined Cesium.js file. It is intended to be a flexible base widget for easily building robust applications. ([#838](https://github.com/CesiumGS/cesium/pull/838))
  - Changed all widgets to use ECMAScript 5 properties. All public observable properties now must be accessed and assigned as if they were normal properties, instead of being called as functions. For example:
    - `clockViewModel.shouldAnimate()` -> `clockViewModel.shouldAnimate`
    - `clockViewModel.shouldAnimate(true);` -> `clockViewModel.shouldAnimate = true;`
  - `ImageryProviderViewModel.fromConstants` has been removed. Use the `ImageryProviderViewModel` constructor directly.
  - Renamed the `transitioner` property on `CesiumWidget`, `HomeButton`, and `ScreenModePicker` to `sceneTrasitioner` to be consistent with property naming convention.
  - `ImageryProvider.loadImage` now requires that the calling imagery provider instance be passed as its first parameter.
  - Removed the Dojo-based `checkForChromeFrame` function, and replaced it with a new standalone version that returns a promise to signal when the asynchronous check has completed.
  - Removed `Assets/Textures/NE2_LR_LC_SR_W_DR_2048.jpg`. If you were previously using this image with `SingleTileImageryProvider`, consider instead using `TileMapServiceImageryProvider` with a URL of `Assets/Textures/NaturalEarthII`.
  - The `Client CZML` SandCastle demo has been removed, largely because it is redundant with the Simple CZML demo.
  - The `Two Viewer Widgets` SandCastle demo has been removed. We will add back a multi-scene example when we have a good architecture for it in place.
  - Changed static `clone` functions in all objects such that if the object being cloned is undefined, the function will return undefined instead of throwing an exception.
- Fix resizing issues in `CesiumWidget` ([#608](https://github.com/CesiumGS/cesium/issues/608), [#834](https://github.com/CesiumGS/cesium/issues/834)).
- Added initial support for [GeoJSON](http://www.geojson.org/) and [TopoJSON](https://github.com/mbostock/topojson). ([#890](https://github.com/CesiumGS/cesium/pull/890), [#906](https://github.com/CesiumGS/cesium/pull/906))
- Added rotation, aligned axis, width, and height properties to `Billboard`s.
- Improved the performance of "missing tile" checking, especially for Bing imagery.
- Improved the performance of terrain and imagery refinement, especially when using a mixture of slow and fast imagery sources.
- `TileMapServiceImageryProvider` now supports imagery with a minimum level. This improves compatibility with tile sets generated by MapTiler or gdal2tiles.py using their default settings.
- Added `Context.getAntialias`.
- Improved test robustness on Mac.
- Upgraded RequireJS to version 2.1.6, and Almond to 0.2.5.
- Fixed artifacts that showed up on the edges of imagery tiles on a number of GPUs.
- Fixed an issue in `BaseLayerPicker` where destroy wasn't properly cleaning everything up.
- Added the ability to unsubscribe to `Timeline` update event.
- Added a `screenSpaceEventHandler` property to `CesiumWidget`. Also added a `sceneMode` option to the constructor to set the initial scene mode.
- Added `useDefaultRenderLoop` property to `CesiumWidget` that allows the default render loop to be disabled so that a custom render loop can be used.
- Added `CesiumWidget.onRenderLoopError` which is an `Event` that is raised if an exception is generated inside of the default render loop.
- `ImageryProviderViewModel.creationCommand` can now return an array of ImageryProvider instances, which allows adding multiple layers when a single item is selected in the `BaseLayerPicker` widget.

### b17 - 2013-06-03

- Breaking changes:
  - Replaced `Uniform.getFrameNumber` and `Uniform.getTime` with `Uniform.getFrameState`, which returns the full frame state.
  - Renamed `Widgets/Fullscreen` folder to `Widgets/FullscreenButton` along with associated objects/files.
    - `FullscreenWidget` -> `FullscreenButton`
    - `FullscreenViewModel` -> `FullscreenButtonViewModel`
  - Removed `addAttribute`, `removeAttribute`, and `setIndexBuffer` from `VertexArray`. They were not used.
- Added support for approximating local vertical, local horizontal (LVLH) reference frames when using `DynamicObjectView` in 3D. The object automatically selects LVLH or EastNorthUp based on the object's velocity.
- Added support for CZML defined vectors via new `CzmlDirection`, `DynamicVector`, and `DynamicVectorVisualizer` objects.
- Added `SceneTransforms.wgs84ToWindowCoordinates`. [#746](https://github.com/CesiumGS/cesium/issues/746).
- Added `fromElements` to `Cartesian2`, `Cartesian3`, and `Cartesian4`.
- Added `DrawCommand.cull` to avoid redundant visibility checks.
- Added `czm_morphTime` automatic GLSL uniform.
- Added support for [OES_vertex_array_object](http://www.khronos.org/registry/webgl/extensions/OES_vertex_array_object/), which improves rendering performance.
- Added support for floating-point textures.
- Added `IntersectionTests.trianglePlaneIntersection`.
- Added `computeHorizonCullingPoint`, `computeHorizonCullingPointFromVertices`, and `computeHorizonCullingPointFromExtent` methods to `EllipsoidalOccluder` and used them to build a more accurate horizon occlusion test for terrain rendering.
- Added sun visualization. See `Sun` and `Scene.sun`.
- Added a new `HomeButton` widget for returning to the default view of the current scene mode.
- Added `Command.beforeExecute` and `Command.afterExecute` events to enable additional processing when a command is executed.
- Added rotation parameter to `Polygon.configureExtent`.
- Added camera flight to extents. See new methods `CameraController.getExtentCameraCoordinates` and `CameraFlightPath.createAnimationExtent`.
- Improved the load ordering of terrain and imagery tiles, so that relevant detail is now more likely to be loaded first.
- Improved appearance of the Polyline arrow material.
- Fixed polyline clipping artifact. [#728](https://github.com/CesiumGS/cesium/issues/728).
- Fixed polygon crossing International Date Line for 2D and Columbus view. [#99](https://github.com/CesiumGS/cesium/issues/99).
- Fixed issue for camera flights when `frameState.mode === SceneMode.MORPHING`.
- Fixed ISO8601 date parsing when UTC offset is specified in the extended format, such as `2008-11-10T14:00:00+02:30`.

### b16 - 2013-05-01

- Breaking changes:

  - Removed the color, outline color, and outline width properties of polylines. Instead, use materials for polyline color and outline properties. Code that looked like:

           var polyline = polylineCollection.add({
               positions : positions,
               color : new Color(1.0, 1.0, 1.0, 1.0),
               outlineColor : new Color(1.0, 0.0, 0.0, 1.0),
               width : 1.0,
               outlineWidth : 3.0
           });

    should now look like:

           var outlineMaterial = Material.fromType(context, Material.PolylineOutlineType);
           outlineMaterial.uniforms.color = new Color(1.0, 1.0, 1.0, 1.0);
           outlineMaterial.uniforms.outlineColor = new Color(1.0, 0.0, 0.0, 1.0);
           outlineMaterial.uniforms.outlinewidth = 2.0;

           var polyline = polylineCollection.add({
               positions : positions,
               width : 3.0,
               material : outlineMaterial
           });

  - `CzmlCartographic` has been removed and all cartographic values are converted to Cartesian internally during CZML processing. This improves performance and fixes interpolation of cartographic source data. The Cartographic representation can still be retrieved if needed.
  - Removed `ComplexConicSensorVolume`, which was not documented and did not work on most platforms. It will be brought back in a future release. This does not affect CZML, which uses a custom sensor to approximate a complex conic.
  - Replaced `computeSunPosition` with `Simon1994PlanetaryPosition`, which has functions to calculate the position of the sun and the moon more accurately.
  - Removed `Context.createClearState`. These properties are now part of `ClearCommand`.
  - `RenderState` objects returned from `Context.createRenderState` are now immutable.
  - Removed `positionMC` from `czm_materialInput`. It is no longer used by any materials.

- Added wide polylines that work with and without ANGLE.
- Polylines now use materials to describe their surface appearance. See the [Fabric](https://github.com/CesiumGS/cesium/wiki/Fabric) wiki page for more details on how to create materials.
- Added new `PolylineOutline`, `PolylineGlow`, `PolylineArrow`, and `Fade` materials.
- Added `czm_pixelSizeInMeters` automatic GLSL uniform.
- Added `AnimationViewModel.snapToTicks`, which when set to true, causes the shuttle ring on the Animation widget to snap to the defined tick values, rather than interpolate between them.
- Added `Color.toRgba` and `Color.fromRgba` to convert to/from numeric unsigned 32-bit RGBA values.
- Added `GridImageryProvider` for custom rendering effects and debugging.
- Added new `Grid` material.
- Made `EllipsoidPrimitive` double-sided.
- Improved rendering performance by minimizing WebGL state calls.
- Fixed an error in Web Worker creation when loading Cesium.js from a different origin.
- Fixed `EllipsoidPrimitive` picking and picking objects with materials that have transparent parts.
- Fixed imagery smearing artifacts on mobile devices and other devices without high-precision fragment shaders.

### b15 - 2013-04-01

- Breaking changes:
  - `Billboard.computeScreenSpacePosition` now takes `Context` and `FrameState` arguments instead of a `UniformState` argument.
  - Removed `clampToPixel` property from `BillboardCollection` and `LabelCollection`. This option is no longer needed due to overall LabelCollection visualization improvements.
  - Removed `Widgets/Dojo/CesiumWidget` and replaced it with `Widgets/CesiumWidget`, which has no Dojo dependancies.
  - `destroyObject` no longer deletes properties from the object being destroyed.
  - `darker.css` files have been deleted and the `darker` theme is now the default style for widgets. The original theme is now known as `lighter` and is in corresponding `lighter.css` files.
  - CSS class names have been standardized to avoid potential collisions. All widgets now follow the same pattern, `cesium-<widget>-<className>`.
  - Removed `view2D`, `view3D`, and `viewColumbus` properties from `CesiumViewerWidget`. Use the `sceneTransitioner` property instead.
- Added `BoundingSphere.fromCornerPoints`.
- Added `fromArray` and `distance` functions to `Cartesian2`, `Cartesian3`, and `Cartesian4`.
- Added `DynamicPath.resolution` property for setting the maximum step size, in seconds, to take when sampling a position for path visualization.
- Added `TileCoordinatesImageryProvider` that renders imagery with tile X, Y, Level coordinates on the surface of the globe. This is mostly useful for debugging.
- Added `DynamicEllipse` and `DynamicObject.ellipse` property to render CZML ellipses on the globe.
- Added `sampleTerrain` function to sample the terrain height of a list of `Cartographic` positions.
- Added `DynamicObjectCollection.removeObject` and handling of the new CZML `delete` property.
- Imagery layers with an `alpha` of exactly 0.0 are no longer rendered. Previously these invisible layers were rendered normally, which was a waste of resources. Unlike the `show` property, imagery tiles in a layer with an `alpha` of 0.0 are still downloaded, so the layer will become visible more quickly when its `alpha` is increased.
- Added `onTransitionStart` and `onTransitionComplete` events to `SceneModeTransitioner`.
- Added `SceneModePicker`; a new widget for morphing between scene modes.
- Added `BaseLayerPicker`; a new widget for switching among pre-configured base layer imagery providers.

### b14 - 2013-03-01

- Breaking changes:
  - Major refactoring of both animation and widgets systems as we move to an MVVM-like architecture for user interfaces.
    - New `Animation` widget for controlling playback.
    - AnimationController.js has been deleted.
    - `ClockStep.SYSTEM_CLOCK_DEPENDENT` was renamed to `ClockStep.SYSTEM_CLOCK_MULTIPLIER`.
    - `ClockStep.SYSTEM_CLOCK` was added to have the clock always match the system time.
    - `ClockRange.LOOP` was renamed to `ClockRange.LOOP_STOP` and now only loops in the forward direction.
    - `Clock.reverseTick` was removed, simply negate `Clock.multiplier` and pass it to `Clock.tick`.
    - `Clock.shouldAnimate` was added to indicate if `Clock.tick` should actually advance time.
    - The Timeline widget was moved into the Widgets/Timeline subdirectory.
    - `Dojo/TimelineWidget` was removed. You should use the non-toolkit specific Timeline widget directly.
  - Removed `CesiumViewerWidget.fullScreenElement`, instead use the `CesiumViewerWidget.fullscreen.viewModel.fullScreenElement` observable property.
  - `IntersectionTests.rayPlane` now takes the new `Plane` type instead of separate `planeNormal` and `planeD` arguments.
  - Renamed `ImageryProviderError` to `TileProviderError`.
- Added support for global terrain visualization via `CesiumTerrainProvider`, `ArcGisImageServerTerrainProvider`, and `VRTheWorldTerrainProvider`. See the [Terrain Tutorial](http://cesiumjs.org/2013/02/15/Cesium-Terrain-Tutorial/) for more information.
- Added `FullscreenWidget` which is a simple, single-button widget that toggles fullscreen mode of the specified element.
- Added interactive extent drawing to the `Picking` Sandcastle example.
- Added `HeightmapTessellator` to create a mesh from a heightmap.
- Added `JulianDate.equals`.
- Added `Plane` for representing the equation of a plane.
- Added a line segment-plane intersection test to `IntersectionTests`.
- Improved the lighting used in 2D and Columbus View modes. In general, the surface lighting in these modes should look just like it does in 3D.
- Fixed an issue where a `PolylineCollection` with a model matrix other than the identity would be incorrectly rendered in 2D and Columbus view.
- Fixed an issue in the `ScreenSpaceCameraController` where disabled mouse events can cause the camera to be moved after being re-enabled.

### b13 - 2013-02-01

- Breaking changes:
  - The combined `Cesium.js` file and other required files are now created in `Build/Cesium` and `Build/CesiumUnminified` folders.
  - The Web Worker files needed when using the combined `Cesium.js` file are now in a `Workers` subdirectory.
  - Removed `erosion` property from `Polygon`, `ComplexConicSensorVolume`, `RectangularPyramidSensorVolume`, and `ComplexConicSensorVolume`. Use the new `Erosion` material. See the Sandbox Animation example.
  - Removed `setRectangle` and `getRectangle` methods from `ViewportQuad`. Use the new `rectangle` property.
  - Removed `time` parameter from `Scene.initializeFrame`. Instead, pass the time to `Scene.render`.
- Added new `RimLighting` and `Erosion` materials. See the [Fabric](https://github.com/CesiumGS/cesium/wiki/Fabric) wiki page.
- Added `hue` and `saturation` properties to `ImageryLayer`.
- Added `czm_hue` and `czm_saturation` to adjust the hue and saturation of RGB colors.
- Added `JulianDate.getDaysDifference` method.
- Added `Transforms.computeIcrfToFixedMatrix` and `computeFixedToIcrfMatrix`.
- Added `EarthOrientationParameters`, `EarthOrientationParametersSample`, `Iau2006XysData`, and `Iau2006XysDataSample` classes to `Core`.
- CZML now supports the ability to specify positions in the International Celestial Reference Frame (ICRF), and inertial reference frame.
- Fixed globe rendering on the Nexus 4 running Google Chrome Beta.
- `ViewportQuad` now supports the material system. See the [Fabric](https://github.com/CesiumGS/cesium/wiki/Fabric) wiki page.
- Fixed rendering artifacts in `EllipsoidPrimitive`.
- Fixed an issue where streaming CZML would fail when changing material types.
- Updated Dojo from 1.7.2 to 1.8.4. Reminder: Cesium does not depend on Dojo but uses it for reference applications.

### b12a - 2013-01-18

- Breaking changes:

  - Renamed the `server` property to `url` when constructing a `BingMapsImageryProvider`. Likewise, renamed `BingMapsImageryProvider.getServer` to `BingMapsImageryProvider.getUrl`. Code that looked like

           var bing = new BingMapsImageryProvider({
               server : 'dev.virtualearth.net'
           });

    should now look like:

           var bing = new BingMapsImageryProvider({
               url : 'http://dev.virtualearth.net'
           });

  - Renamed `toCSSColor` to `toCssColorString`.
  - Moved `minimumZoomDistance` and `maximumZoomDistance` from the `CameraController` to the `ScreenSpaceCameraController`.

- Added `fromCssColorString` to `Color` to create a `Color` instance from any CSS value.
- Added `fromHsl` to `Color` to create a `Color` instance from H, S, L values.
- Added `Scene.backgroundColor`.
- Added `textureRotationAngle` parameter to `Polygon.setPositions` and `Polygon.configureFromPolygonHierarchy` to rotate textures on polygons.
- Added `Matrix3.fromRotationX`, `Matrix3.fromRotationY`, `Matrix3.fromRotationZ`, and `Matrix2.fromRotation`.
- Added `fromUniformScale` to `Matrix2`, `Matrix3`, and `Matrix4`.
- Added `fromScale` to `Matrix2`.
- Added `multiplyByUniformScale` to `Matrix4`.
- Added `flipY` property when calling `Context.createTexture2D` and `Context.createCubeMap`.
- Added `MeshFilters.encodePosition` and `EncodedCartesian3.encode`.
- Fixed jitter artifacts with polygons.
- Fixed camera tilt close to the `minimumZoomDistance`.
- Fixed a bug that could lead to blue tiles when zoomed in close to the North and South poles.
- Fixed a bug where removing labels would remove the wrong label and ultimately cause a crash.
- Worked around a bug in Firefox 18 preventing typed arrays from being transferred to or from Web Workers.
- Upgraded RequireJS to version 2.1.2, and Almond to 0.2.3.
- Updated the default Bing Maps API key.

### b12 - 2013-01-03

- Breaking changes:
  - Renamed `EventHandler` to `ScreenSpaceEventHandler`.
  - Renamed `MouseEventType` to `ScreenSpaceEventType`.
  - Renamed `MouseEventType.MOVE` to `ScreenSpaceEventType.MOUSE_MOVE`.
  - Renamed `CameraEventHandler` to `CameraEventAggregator`.
  - Renamed all `*MouseAction` to `*InputAction` (including get, set, remove, etc).
  - Removed `Camera2DController`, `CameraCentralBodyController`, `CameraColumbusViewController`, `CameraFlightController`, `CameraFreeLookController`, `CameraSpindleController`, and `CameraControllerCollection`. Common ways to modify the camera are through the `CameraController` object of the `Camera` and will work in all scene modes. The default camera handler is the `ScreenSpaceCameraController` object on the `Scene`.
  - Changed default Natural Earth imagery to a 2K version of [Natural Earth II with Shaded Relief, Water, and Drainages](http://www.naturalearthdata.com/downloads/10m-raster-data/10m-natural-earth-2/). The previously used version did not include lakes and rivers. This replaced `Source/Assets/Textures/NE2_50M_SR_W_2048.jpg` with `Source/Assets/Textures/NE2_LR_LC_SR_W_DR_2048.jpg`.
- Added pinch-zoom, pinch-twist, and pinch-tilt for touch-enabled browsers (particularly mobile browsers).
- Improved rendering support on Nexus 4 and Nexus 7 using Firefox.
- Improved camera flights.
- Added Sandbox example using NASA's new [Black Marble](http://www.nasa.gov/mission_pages/NPP/news/earth-at-night.html) night imagery.
- Added constrained z-axis by default to the Cesium widgets.
- Upgraded Jasmine from version 1.1.0 to 1.3.0.
- Added `JulianDate.toIso8601`, which creates an ISO8601 compliant representation of a JulianDate.
- The `Timeline` widget now properly displays leap seconds.

### b11 - 2012-12-03

- Breaking changes:
  - Widget render loop now started by default. Startup code changed, see Sandcastle examples.
  - Changed `Timeline.makeLabel` to take a `JulianDate` instead of a JavaScript date parameter.
  - Default Earth imagery has been moved to a new package `Assets`. Images used by `Sandcastle` examples have been moved to the Sandcastle folder, and images used by the Dojo widgets are now self-contained in the `Widgets` package.
  - `positionToEyeEC` in `czm_materialInput` is no longer normalized by default.
  - `FullScreen` and related functions have been renamed to `Fullscreen` to match the W3C standard name.
  - `Fullscreen.isFullscreenEnabled` was incorrectly implemented in certain browsers. `isFullscreenEnabled` now correctly determines whether the browser will allow an element to go fullscreen. A new `isFullscreen` function is available to determine if the browser is currently in fullscreen mode.
  - `Fullscreen.getFullScreenChangeEventName` and `Fullscreen.getFullScreenChangeEventName` now return the proper event name, suitable for use with the `addEventListener` API, instead prefixing them with "on".
  - Removed `Scene.setSunPosition` and `Scene.getSunPosition`. The sun position used for lighting is automatically computed based on the scene's time.
  - Removed a number of rendering options from `CentralBody`, including the ground atmosphere, night texture, specular map, cloud map, cloud shadows, and bump map. These features weren't really production ready and had a disproportionate cost in terms of shader complexity and compilation time. They may return in a more polished form in a future release.
  - Removed `affectedByLighting` property from `Polygon`, `EllipsoidPrimitive`, `RectangularPyramidSensorVolume`, `CustomSensorVolume`, and `ComplexConicSensorVolume`.
  - Removed `DistanceIntervalMaterial`. This was not documented.
  - `Matrix2.getElementIndex`, `Matrix3.getElementIndex`, and `Matrix4.getElementIndex` functions have had their parameters swapped and now take row first and column second. This is consistent with other class constants, such as Matrix2.COLUMN1ROW2.
  - Replaced `CentralBody.showSkyAtmosphere` with `Scene.skyAtmosphere` and `SkyAtmosphere`. This has no impact for those using the Cesium widget.
- Improved lighting in Columbus view and on polygons, ellipsoids, and sensors.
- Fixed atmosphere rendering artifacts and improved Columbus view transition.
- Fixed jitter artifacts with billboards and polylines.
- Added `TileMapServiceImageryProvider`. See the Imagery Layers `Sandcastle` example.
- Added `Water` material. See the Materials `Sandcastle` example.
- Added `SkyBox` to draw stars. Added `CesiumWidget.showSkyBox` and `CesiumViewerWidget.showSkyBox`.
- Added new `Matrix4` functions: `Matrix4.multiplyByTranslation`, `multiplyByPoint`, and `Matrix4.fromScale`. Added `Matrix3.fromScale`.
- Added `EncodedCartesian3`, which is used to eliminate jitter when drawing primitives.
- Added new automatic GLSL uniforms: `czm_frameNumber`, `czm_temeToPseudoFixed`, `czm_entireFrustum`, `czm_inverseModel`, `czm_modelViewRelativeToEye`, `czm_modelViewProjectionRelativeToEye`, `czm_encodedCameraPositionMCHigh`, and `czm_encodedCameraPositionMCLow`.
- Added `czm_translateRelativeToEye` and `czm_luminance` GLSL functions.
- Added `shininess` to `czm_materialInput`.
- Added `QuadraticRealPolynomial`, `CubicRealPolynomial`, and `QuarticRealPolynomial` for finding the roots of quadratic, cubic, and quartic polynomials.
- Added `IntersectionTests.grazingAltitudeLocation` for finding a point on a ray nearest to an ellipsoid.
- Added `mostOrthogonalAxis` function to `Cartesian2`, `Cartesian3`, and `Cartesian4`.
- Changed CesiumViewerWidget default behavior so that zooming to an object now requires a single left-click, rather than a double-click.
- Updated third-party [Tween.js](https://github.com/sole/tween.js/).

### b10 - 2012-11-02

- Breaking changes:
  - Renamed `Texture2DPool` to `TexturePool`.
  - Renamed `BingMapsTileProvider` to `BingMapsImageryProvider`.
  - Renamed `SingleTileProvider` to `SingleTileImageryProvider`.
  - Renamed `ArcGISTileProvider` to `ArcGisMapServerImageryProvider`.
  - Renamed `EquidistantCylindrdicalProjection` to `GeographicProjection`.
  - Renamed `MercatorProjection` to `WebMercatorProjection`.
  - `CentralBody.dayTileProvider` has been removed. Instead, add one or more imagery providers to the collection returned by `CentralBody.getImageryLayers()`.
  - The `description.generateTextureCoords` parameter passed to `ExtentTessellator.compute` is now called `description.generateTextureCoordinates`.
  - Renamed `bringForward`, `sendBackward`, `bringToFront`, and `sendToBack` methods on `CompositePrimitive` to `raise`, `lower`, `raiseToTop`, and `lowerToBottom`, respectively.
  - `Cache` and `CachePolicy` are no longer used and have been removed.
  - Fixed problem with Dojo widget startup, and removed "postSetup" callback in the process. See Sandcastle examples and update your startup code.
- `CentralBody` now allows imagery from multiple sources to be layered and alpha blended on the globe. See the new `Imagery Layers` and `Map Projections` Sandcastle examples.
- Added `WebMapServiceImageryProvider`.
- Improved middle mouse click behavior to always tilt in the same direction.
- Added `getElementIndex` to `Matrix2`, `Matrix3`, and `Matrix4`.

### b9 - 2012-10-01

- Breaking changes:
  - Removed the `render` and `renderForPick` functions of primitives. The primitive `update` function updates a list of commands for the renderer. For more details, see the [Data Driven Renderer](https://github.com/CesiumGS/cesium/wiki/Data-Driven-Renderer-Details).
  - Removed `Context.getViewport` and `Context.setViewport`. The viewport defaults to the size of the canvas if a primitive does not override the viewport property in the render state.
  - `shallowEquals` has been removed.
  - Passing `undefined` to any of the set functions on `Billboard` now throws an exception.
  - Passing `undefined` to any of the set functions on `Polyline` now throws an exception.
  - `PolygonPipeline.scaleToGeodeticHeight` now takes ellipsoid as the last parameter, instead of the first. It also now defaults to `Ellipsoid.WGS84` if no parameter is provided.
- The new Sandcastle live editor and demo gallery replace the Sandbox and Skeleton examples.
- Improved picking performance and accuracy.
- Added EllipsoidPrimitive for visualizing ellipsoids and spheres. Currently, this is only supported in 3D, not 2D or Columbus view.
- Added `DynamicEllipsoid` and `DynamicEllipsoidVisualizer` which use the new `EllipsoidPrimitive` to implement ellipsoids in CZML.
- `Extent` functions now take optional result parameters. Also added `getCenter`, `intersectWith`, and `contains` functions.
- Add new utility class, `DynamicObjectView` for tracking a DynamicObject with the camera across scene modes; also hooked up CesiumViewerWidget to use it.
- Added `enableTranslate`, `enableZoom`, and `enableRotate` properties to `Camera2DController` to selectively toggle camera behavior. All values default to `true`.
- Added `Camera2DController.setPositionCartographic` to simplify moving the camera programmatically when in 2D mode.
- Improved near/far plane distances and eliminated z-fighting.
- Added `Matrix4.multiplyByTranslation`, `Matrix4.fromScale`, and `Matrix3.fromScale`.

### b8 - 2012-09-05

- Breaking changes:

  - Materials are now created through a centralized Material class using a JSON schema called [Fabric](https://github.com/CesiumGS/cesium/wiki/Fabric). For example, change:

          polygon.material = new BlobMaterial({repeat : 10.0});

    to:

          polygon.material = Material.fromType(context, 'Blob');
          polygon.material.repeat = 10.0;

    or:

          polygon.material = new Material({
              context : context,
              fabric : {
                  type : 'Blob',
                  uniforms : {
                      repeat : 10.0
                  }
              }
          });

  - `Label.computeScreenSpacePosition` now requires the current scene state as a parameter.
  - Passing `undefined` to any of the set functions on `Label` now throws an exception.
  - Renamed `agi_` prefix on GLSL identifiers to `czm_`.
  - Replaced `ViewportQuad` properties `vertexShader` and `fragmentShader` with optional constructor arguments.
  - Changed the GLSL automatic uniform `czm_viewport` from an `ivec4` to a `vec4` to reduce casting.
  - `Billboard` now defaults to an image index of `-1` indicating no texture, previously billboards defaulted to `0` indicating the first texture in the atlas. For example, change:

          billboards.add({
              position : { x : 1.0, y : 2.0, z : 3.0 },
          });

    to:

          billboards.add({
              position : { x : 1.0, y : 2.0, z : 3.0 },
              imageIndex : 0
          });

  - Renamed `SceneState` to `FrameState`.
  - `SunPosition` was changed from a static object to a function `computeSunPosition`; which now returns a `Cartesian3` with the computed position. It was also optimized for performance and memory pressure. For example, change:

          var result = SunPosition.compute(date);
          var position = result.position;

        to:

          var position = computeSunPosition(date);

- All `Quaternion` operations now have static versions that work with any objects exposing `x`, `y`, `z` and `w` properties.
- Added support for nested polygons with holes. See `Polygon.configureFromPolygonHierarchy`.
- Added support to the renderer for view frustum and central body occlusion culling. All built-in primitives, such as `BillboardCollection`, `Polygon`, `PolylineCollection`, etc., can be culled. See the advanced examples in the Sandbox for details.
- Added `writeTextToCanvas` function which handles sizing the resulting canvas to fit the desired text.
- Added support for CZML path visualization via the `DynamicPath` and `DynamicPathVisualizer` objects. See the [CZML wiki](https://github.com/CesiumGS/cesium/wiki/CZML-Guide) for more details.
- Added support for [WEBGL_depth_texture](http://www.khronos.org/registry/webgl/extensions/WEBGL_depth_texture/). See `Framebuffer.setDepthTexture`.
- Added `CesiumMath.isPowerOfTwo`.
- Added `affectedByLighting` to `ComplexConicSensorVolume`, `CustomSensorVolume`, and `RectangularPyramidSensorVolume` to turn lighting on/off for these objects.
- CZML `Polygon`, `Cone`, and `Pyramid` objects are no longer affected by lighting.
- Added `czm_viewRotation` and `czm_viewInverseRotation` automatic GLSL uniforms.
- Added a `clampToPixel` property to `BillboardCollection` and `LabelCollection`. When true, it aligns all billboards and text to a pixel in screen space, providing a crisper image at the cost of jumpier motion.
- `Ellipsoid` functions now take optional result parameters.

### b7 - 2012-08-01

- Breaking changes:

  - Removed keyboard input handling from `EventHandler`.
  - `TextureAtlas` takes an object literal in its constructor instead of separate parameters. Code that previously looked like:

          context.createTextureAtlas(images, pixelFormat, borderWidthInPixels);

    should now look like:

          context.createTextureAtlas({images : images, pixelFormat : pixelFormat, borderWidthInPixels : borderWidthInPixels});

  - `Camera.pickEllipsoid` returns the picked position in world coordinates and the ellipsoid parameter is optional. Prefer the new `Scene.pickEllipsoid` method. For example, change

          var position = camera.pickEllipsoid(ellipsoid, windowPosition);

    to:

          var position = scene.pickEllipsoid(windowPosition, ellipsoid);

  - `Camera.getPickRay` now returns the new `Ray` type instead of an object with position and direction properties.
  - `Camera.viewExtent` now takes an `Extent` argument instead of west, south, east and north arguments. Prefer `Scene.viewExtent` over `Camera.viewExtent`. `Scene.viewExtent` will work in any `SceneMode`. For example, change

          camera.viewExtent(ellipsoid, west, south, east, north);

    to:

          scene.viewExtent(extent, ellipsoid);

  - `CameraSpindleController.mouseConstrainedZAxis` has been removed. Instead, use `CameraSpindleController.constrainedAxis`. Code that previously looked like:

          spindleController.mouseConstrainedZAxis = true;

    should now look like:

          spindleController.constrainedAxis = Cartesian3.UNIT_Z;

  - The `Camera2DController` constructor and `CameraControllerCollection.add2D` now require a projection instead of an ellipsoid.
  - `Chain` has been removed. `when` is now included as a more complete CommonJS Promises/A implementation.
  - `Jobs.downloadImage` was replaced with `loadImage` to provide a promise that will asynchronously load an image.
  - `jsonp` now returns a promise for the requested data, removing the need for a callback parameter.
  - JulianDate.getTimeStandard() has been removed, dates are now always stored internally as TAI.
  - LeapSeconds.setLeapSeconds now takes an array of LeapSecond instances instead of JSON.
  - TimeStandard.convertUtcToTai and TimeStandard.convertTaiToUtc have been removed as they are no longer needed.
  - `Cartesian3.prototype.getXY()` was replaced with `Cartesian2.fromCartesian3`. Code that previously looked like `cartesian3.getXY();` should now look like `Cartesian2.fromCartesian3(cartesian3);`.
  - `Cartesian4.prototype.getXY()` was replaced with `Cartesian2.fromCartesian4`. Code that previously looked like `cartesian4.getXY();` should now look like `Cartesian2.fromCartesian4(cartesian4);`.
  - `Cartesian4.prototype.getXYZ()` was replaced with `Cartesian3.fromCartesian4`. Code that previously looked like `cartesian4.getXYZ();` should now look like `Cartesian3.fromCartesian4(cartesian4);`.
  - `Math.angleBetween` was removed because it was a duplicate of `Cartesian3.angleBetween`. Simply replace calls of the former to the later.
  - `Cartographic3` was renamed to `Cartographic`.
  - `Cartographic2` was removed; use `Cartographic` instead.
  - `Ellipsoid.toCartesian` was renamed to `Ellipsoid.cartographicToCartesian`.
  - `Ellipsoid.toCartesians` was renamed to `Ellipsoid.cartographicArrayToCartesianArray`.
  - `Ellipsoid.toCartographic2` was renamed to `Ellipsoid.cartesianToCartographic`.
  - `Ellipsoid.toCartographic2s` was renamed to `Ellipsoid.cartesianArrayToCartographicArray`.
  - `Ellipsoid.toCartographic3` was renamed to `Ellipsoid.cartesianToCartographic`.
  - `Ellipsoid.toCartographic3s` was renamed to `Ellipsoid.cartesianArrayToCartographicArray`.
  - `Ellipsoid.cartographicDegreesToCartesian` was removed. Code that previously looked like `ellipsoid.cartographicDegreesToCartesian(new Cartographic(45, 50, 10))` should now look like `ellipsoid.cartographicToCartesian(Cartographic.fromDegrees(45, 50, 10))`.
  - `Math.cartographic3ToRadians`, `Math.cartographic2ToRadians`, `Math.cartographic2ToDegrees`, and `Math.cartographic3ToDegrees` were removed. These functions are no longer needed because Cartographic instances are always represented in radians.
  - All functions starting with `multiplyWith` now start with `multiplyBy` to be consistent with functions starting with `divideBy`.
  - The `multiplyWithMatrix` function on each `Matrix` type was renamed to `multiply`.
  - All three Matrix classes have been largely re-written for consistency and performance. The `values` property has been eliminated and Matrices are no longer immutable. Code that previously looked like `matrix = matrix.setColumn0Row0(12);` now looks like `matrix[Matrix2.COLUMN0ROW0] = 12;`. Code that previously looked like `matrix.setColumn3(cartesian3);` now looked like `matrix.setColumn(3, cartesian3, matrix)`.
  - 'Polyline' is no longer externally creatable. To create a 'Polyline' use the 'PolylineCollection.add' method.

          Polyline polyline = new Polyline();

    to

          PolylineCollection polylineCollection = new PolylineCollection();
          Polyline polyline = polylineCollection.add();

- All `Cartesian2` operations now have static versions that work with any objects exposing `x` and `y` properties.
- All `Cartesian3` operations now have static versions that work with any objects exposing `x`, `y`, and `z` properties.
- All `Cartesian4` operations now have static versions that work with any objects exposing `x`, `y`, `z` and `w` properties.
- All `Cartographic` operations now have static versions that work with any objects exposing `longitude`, `latitude`, and `height` properties.
- All `Matrix` classes are now indexable like arrays.
- All `Matrix` operations now have static versions of all prototype functions and anywhere we take a Matrix instance as input can now also take an Array or TypedArray.
- All `Matrix`, `Cartesian`, and `Cartographic` operations now take an optional result parameter for object re-use to reduce memory pressure.
- Added `Cartographic.fromDegrees` to make creating Cartographic instances from values in degrees easier.
- Added `addImage` to `TextureAtlas` so images can be added to a texture atlas after it is constructed.
- Added `Scene.pickEllipsoid`, which picks either the ellipsoid or the map depending on the current `SceneMode`.
- Added `Event`, a new utility class which makes it easy for objects to expose event properties.
- Added `TextureAtlasBuilder`, a new utility class which makes it easy to build a TextureAtlas asynchronously.
- Added `Clock`, a simple clock for keeping track of simulated time.
- Added `LagrangePolynomialApproximation`, `HermitePolynomialApproximation`, and `LinearApproximation` interpolation algorithms.
- Added `CoordinateConversions`, a new static class where most coordinate conversion methods will be stored.
- Added `Spherical` coordinate type
- Added a new DynamicScene layer for time-dynamic, data-driven visualization. This include CZML processing. For more details see https://github.com/CesiumGS/cesium/wiki/Architecture and https://github.com/CesiumGS/cesium/wiki/CZML-in-Cesium.
- Added a new application, Cesium Viewer, for viewing CZML files and otherwise exploring the globe.
- Added a new Widgets directory, to contain common re-usable Cesium related controls.
- Added a new Timeline widget to the Widgets directory.
- Added a new Widgets/Dojo directory, to contain dojo-specific widgets.
- Added new Timeline and Cesium dojo widgets.
- Added `CameraCentralBodyController` as the new default controller to handle mouse input.
  - The left mouse button rotates around the central body.
  - The right mouse button and mouse wheel zoom in and out.
  - The middle mouse button rotates around the point clicked on the central body.
- Added `computeTemeToPseudoFixedMatrix` function to `Transforms`.
- Added 'PolylineCollection' to manage numerous polylines. 'PolylineCollection' dramatically improves rendering speed when using polylines.

### b6a - 2012-06-20

- Breaking changes:
  - Changed `Tipsify.tipsify` and `Tipsify.calculateACMR` to accept an object literal instead of three separate arguments. Supplying a maximum index and cache size is now optional.
  - `CentralBody` no longer requires a camera as the first parameter.
- Added `CentralBody.northPoleColor` and `CentralBody.southPoleColor` to fill in the poles if they are not covered by a texture.
- Added `Polygon.configureExtent` to create a polygon defined by west, south, east, and north values.
- Added functions to `Camera` to provide position and directions in world coordinates.
- Added `showThroughEllipsoid` to `CustomSensorVolume` and `RectangularPyramidSensorVolume` to allow sensors to draw through Earth.
- Added `affectedByLighting` to `CentralBody` and `Polygon` to turn lighting on/off for these objects.

### b5 - 2012-05-15

- Breaking changes:

  - Renamed Geoscope to Cesium. To update your code, change all `Geoscope.*` references to `Cesium.*`, and reference Cesium.js instead of Geoscope.js.
  - `CompositePrimitive.addGround` was removed; use `CompositePrimitive.add` instead. For example, change

          primitives.addGround(polygon);

    to:

          primitives.add(polygon);

  - Moved `eastNorthUpToFixedFrame` and `northEastDownToFixedFrame` functions from `Ellipsoid` to a new `Transforms` object. For example, change

          var m = ellipsoid.eastNorthUpToFixedFrame(p);

    to:

          var m = Cesium.Transforms.eastNorthUpToFixedFrame(p, ellipsoid);

  - Label properties `fillStyle` and `strokeStyle` were renamed to `fillColor` and `outlineColor`; they are also now color objects instead of strings. The label `Color` property has been removed.

    For example, change

          label.setFillStyle("red");
          label.setStrokeStyle("#FFFFFFFF");

    to:

          label.setFillColor({ red : 1.0, blue : 0.0, green : 0.0, alpha : 1.0 });
          label.setOutlineColor({ red : 1.0, blue : 1.0, green : 1.0, alpha : 1.0 });

  - Renamed `Tipsify.Tipsify` to `Tipsify.tipsify`.
  - Renamed `Tipsify.CalculateACMR` to `Tipsify.calculateACMR`.
  - Renamed `LeapSecond.CompareLeapSecondDate` to `LeapSecond.compareLeapSecondDate`.
  - `Geoscope.JSONP.get` is now `Cesium.jsonp`. `Cesium.jsonp` now takes a url, a callback function, and an options object. The previous 2nd and 4th parameters are now specified using the options object.
  - `TWEEN` is no longer globally defined, and is instead available as `Cesium.Tween`.
  - Chain.js functions such as `run` are now moved to `Cesium.Chain.run`, etc.
  - `Geoscope.CollectionAlgorithms.binarySearch` is now `Cesium.binarySearch`.
  - `Geoscope.ContainmentTests.pointInsideTriangle2D` is now `Cesium.pointInsideTriangle2D`.
  - Static constructor methods prefixed with "createFrom", now start with "from":

          Matrix2.createfromColumnMajorArray

    becomes

          Matrix2.fromColumnMajorArray

  - The `JulianDate` constructor no longer takes a `Date` object, use the new from methods instead:

          new JulianDate(new Date());

    becomes

          JulianDate.fromDate(new Date("January 1, 2011 12:00:00 EST"));
          JulianDate.fromIso8601("2012-04-24T18:08Z");
          JulianDate.fromTotalDays(23452.23);

  - `JulianDate.getDate` is now `JulianDate.toDate()` and returns a new instance each time.
  - `CentralBody.logoOffsetX` and `logoOffsetY` have been replaced with `CentralBody.logoOffset`, a `Cartesian2`.
  - TileProviders now take a proxy object instead of a string, to allow more control over how proxy URLs are built. Construct a DefaultProxy, passing the previous proxy URL, to get the previous behavior.
  - `Ellipsoid.getScaledWgs84()` has been removed since it is not needed.
  - `getXXX()` methods which returned a new instance of what should really be a constant are now exposed as frozen properties instead. This should improve performance and memory pressure.

    - `Cartsian2/3/4.getUnitX()` -> `Cartsian2/3/4.UNIT_X`
    - `Cartsian2/3/4.getUnitY()` -> `Cartsian2/3/4.UNIT_Y`
    - `Cartsian2/3/4.getUnitZ()` -> `Cartsian3/4.UNIT_Z`
    - `Cartsian2/3/4.getUnitW()` -> `Cartsian4.UNIT_W`
    - `Matrix/2/3/4.getIdentity()` -> `Matrix/2/3/4.IDENTITY`
    - `Quaternion.getIdentity()` -> `Quaternion.IDENTITY`
    - `Ellipsoid.getWgs84()` -> `Ellipsoid.WGS84`
    - `Ellipsoid.getUnitSphere()` -> `Ellipsoid.UNIT_SPHERE`
    - `Cartesian2/3/4/Cartographic.getZero()` -> `Cartesian2/3/4/Cartographic.ZERO`

- Added `PerformanceDisplay` which can be added to a scene to display frames per second (FPS).
- Labels now correctly allow specifying fonts by non-pixel CSS units such as points, ems, etc.
- Added `Shapes.computeEllipseBoundary` and updated `Shapes.computeCircleBoundary` to compute boundaries using arc-distance.
- Added `fileExtension` and `credit` properties to `OpenStreetMapTileProvider` construction.
- Night lights no longer disappear when `CentralBody.showGroundAtmosphere` is `true`.

### b4 - 2012-03-01

- Breaking changes:

  - Replaced `Geoscope.SkyFromSpace` object with `CentralBody.showSkyAtmosphere` property.
  - For mouse click and double click events, replaced `event.x` and `event.y` with `event.position`.
  - For mouse move events, replaced `movement.startX` and `startY` with `movement.startPosition`. Replaced `movement.endX` and `movement.endY` with `movement.endPosition`.
  - `Scene.Pick` now takes a `Cartesian2` with the origin at the upper-left corner of the canvas. For example, code that looked like:

          scene.pick(movement.endX, scene.getCanvas().clientHeight - movement.endY);

    becomes:

          scene.pick(movement.endPosition);

- Added `SceneTransitioner` to switch between 2D and 3D views. See the new Skeleton 2D example.
- Added `CentralBody.showGroundAtmosphere` to show an atmosphere on the ground.
- Added `Camera.pickEllipsoid` to get the point on the globe under the mouse cursor.
- Added `Polygon.height` to draw polygons at a constant altitude above the ellipsoid.

### b3 - 2012-02-06

- Breaking changes:
  - Replaced `Geoscope.Constants` and `Geoscope.Trig` with `Geoscope.Math`.
  - `Polygon`
    - Replaced `setColor` and `getColor` with a `material.color` property.
    - Replaced `setEllipsoid` and `getEllipsoid` with an `ellipsoid` property.
    - Replaced `setGranularity` and `getGranularity` with a `granularity` property.
  - `Polyline`
    - Replaced `setColor`/`getColor` and `setOutlineColor`/`getOutlineColor` with `color` and `outline` properties.
    - Replaced `setWidth`/`getWidth` and `setOutlineWidth`/`getOutlineWidth` with `width` and `outlineWidth` properties.
  - Removed `Geoscope.BillboardCollection.bufferUsage`. It is now automatically determined.
  - Removed `Geoscope.Label` set/get functions for `shadowOffset`, `shadowBlur`, `shadowColor`. These are no longer supported.
  - Renamed `Scene.getTransitions` to `Scene.getAnimations`.
  - Renamed `SensorCollection` to `SensorVolumeCollection`.
  - Replaced `ComplexConicSensorVolume.material` with separate materials for each surface: `outerMaterial`, `innerMaterial`, and `capMaterial`.
  - Material renames
    - `TranslucentSensorVolumeMaterial` to `ColorMaterial`.
    - `DistanceIntervalSensorVolumeMaterial` to `DistanceIntervalMaterial`.
    - `TieDyeSensorVolumeMaterial` to `TieDyeMaterial`.
    - `CheckerboardSensorVolumeMaterial` to `CheckerboardMaterial`.
    - `PolkaDotSensorVolumeMaterial` to `DotMaterial`.
    - `FacetSensorVolumeMaterial` to `FacetMaterial`.
    - `BlobSensorVolumeMaterial` to `BlobMaterial`.
  - Added new materials:
    - `VerticalStripeMaterial`
    - `HorizontalStripeMaterial`
    - `DistanceIntervalMaterial`
  - Added polygon material support via the new `Polygon.material` property.
  - Added clock angle support to `ConicSensorVolume` via the new `maximumClockAngle` and `minimumClockAngle` properties.
  - Added a rectangular sensor, `RectangularPyramidSensorVolume`.
  - Changed custom sensor to connect direction points using the sensor's radius; previously, points were connected with a line.
  - Improved performance and memory usage of `BillboardCollection` and `LabelCollection`.
  - Added more mouse events.
  - Added Sandbox examples for new features.

### b2 - 2011-12-01

- Added complex conic and custom sensor volumes, and various materials to change their appearance. See the new Sensor folder in the Sandbox.
- Added modelMatrix property to primitives to render them in a local reference frame. See the polyline example in the Sandbox.
- Added eastNorthUpToFixedFrame() and northEastDownToFixedFrame() to Ellipsoid to create local reference frames.
- Added CameraFlightController to zoom smoothly from one point to another. See the new camera examples in the Sandbox.
- Added row and column assessors to Matrix2, Matrix3, and Matrix4.
- Added Scene, which reduces the amount of code required to use Geoscope. See the Skeleton. We recommend using this instead of explicitly calling update() and render() for individual or composite primitives. Existing code will need minor changes:

  - Calls to Context.pick() should be replaced with Scene.pick().
  - Primitive constructors no longer require a context argument.
  - Primitive update() and render() functions now require a context argument. However, when using the new Scene object, these functions do not need to be called directly.
  - TextureAtlas should no longer be created directly; instead, call Scene.getContext().createTextureAtlas().
  - Other breaking changes:

    - Camera get/set functions, e.g., getPosition/setPosition were replaced with properties, e.g., position.
    - Replaced CompositePrimitive, Polygon, and Polyline getShow/setShow functions with a show property.
    - Replaced Polyline, Polygon, BillboardCollection, and LabelCollection getBufferUsage/setBufferUsage functions with a bufferUsage property.
    - Changed colors used by billboards, labels, polylines, and polygons. Previously, components were named r, g, b, and a. They are now red, green, blue, and alpha. Previously, each component's range was [0, 255]. The range is now [0, 1] floating point. For example,

            color : { r : 0, g : 255, b : 0, a : 255 }

      becomes:

            color : { red : 0.0, green : 1.0, blue : 0.0, alpha : 1.0 }

### b1 - 2011-09-19

- Added `Shapes.computeCircleBoundary` to compute circles. See the Sandbox.
- Changed the `EventHandler` constructor function to take the Geoscope canvas, which ensures the mouse position is correct regardless of the canvas' position on the page. Code that previously looked like:

        var handler = new Geoscope.EventHandler();

  should now look like:

        var handler = new Geoscope.EventHandler(canvas);

- Context.Pick no longer requires clamping the x and y arguments. Code that previously looked like:

        var pickedObject = context.pick(primitives, us, Math.max(x, 0.0),
            Math.max(context.getCanvas().clientHeight - y, 0.0));

  can now look like:

        var pickedObject = context.pick(primitives, us, x, context.getCanvas().clientHeight - y);

- Changed Polyline.setWidth and Polyline.setOutlineWidth to clamp the width to the WebGL implementation limit instead of throwing an exception. Code that previously looked like:

        var maxWidth = context.getMaximumAliasedLineWidth();
        polyline.setWidth(Math.min(5, maxWidth));
        polyline.setOutlineWidth(Math.min(10, maxWidth));

  can now look like:

        polyline.setWidth(5);
        polyline.setOutlineWidth(10);

- Improved the Sandbox:
  - Code in the editor is now evaluated as you type for quick prototyping.
  - Highlighting a Geoscope type in the editor and clicking the doc button in the toolbar now brings up the reference help for that type.
- BREAKING CHANGE: The `Context` constructor-function now takes an element instead of an ID. Code that previously looked like:

        var context = new Geoscope.Context("glCanvas");
        var canvas = context.getCanvas();

  should now look like:

        var canvas = document.getElementById("glCanvas");
        var context = new Geoscope.Context(canvas);

### b0 - 2011-08-31

- Added new Sandbox and Skeleton examples. The sandbox contains example code for common tasks. The skeleton is a bare-bones application for building upon. Most sandbox code examples can be copy and pasted directly into the skeleton.
- Added `Geoscope.Polygon` for drawing polygons on the globe.
- Added `Context.pick` to pick objects in one line of code.
- Added `bringForward`, `bringToFront`, `sendBackward`, and `sendToBack` functions to `CompositePrimitive` to control the render-order for ground primitives.
- Added `getShow`/`setShow` functions to `Polyline` and `CompositePrimitive`.
- Added new camera control and event types including `CameraFreeLookEventHandler`, `CameraSpindleEventHandler`, and `EventHandler`.
- Replaced `Ellipsoid.toCartesian3` with `Ellipsoid.toCartesian`.
- update and `updateForPick` functions no longer require a `UniformState` argument.

## Alpha Releases

### a6 - 2011-08-05

- Added support for lines using `Geoscope.Polyline`. See the Sandbox example.
- Made `CompositePrimitive`, `LabelCollection`, and `BillboardCollection` have consistent function names, including a new `contains()` function.
- Improved reference documentation layout.

### a5 - 2011-07-22

- Flushed out `CompositePrimitive`, `TimeStandard`, and `LeapSecond` types.
- Improved support for browsers using ANGLE (Windows Only).

### a4 - 2011-07-15

- Added `Geoscope.TimeStandard` for handling TAI and UTC time standards.
- Added `Geoscope.Quaternion`, which is a foundation for future camera control.
- Added initial version of `Geoscope.PrimitiveCollection` to simplify rendering.
- Prevented billboards/labels near the surface from getting cut off by the globe.
- See the Sandbox for example code.
- Added more reference documentation for labels.

### a3 - 2011-07-08

- Added `Geoscope.LabelCollection` for drawing text.
- Added `Geoscope.JulianDate` and `Geoscope.TimeConstants` for proper time handling.
- See the Sandbox example for how to use the new labels and Julian date.

### a2 - 2011-07-01

- Added `Geoscope.ViewportQuad` and `Geoscope.Rectangle` (foundations for 2D map).
- Improved the visual quality of cloud shadows.

### a1 - 2011-06-24

- Added `SunPosition` type to compute the sun position for a julian date.
- Simplified picking. See the mouse move event in the Sandbox example.
- `Cartographic2` and `Cartographic3` are now mutable types.
- Added reference documentation for billboards.

### a0 - 2011-06-17

- Initial Release.<|MERGE_RESOLUTION|>--- conflicted
+++ resolved
@@ -1,6 +1,19 @@
 # Change Log
-
-<<<<<<< HEAD
+  
+### 1.111 - 2023-11-01
+
+#### @cesium/engine
+
+##### Additions :tada:
+
+- `BingMapsImageryProvider.fromUrl` now takes an optional `mapLayer` parameter which is a string that maps directly to the [mapLayer template parameters](https://learn.microsoft.com/en-us/bingmaps/rest-services/imagery/get-imagery-metadata#template-parameters) specified in the Bing Maps documentation.
+
+##### Fixes :wrench:
+
+- Fixed `czm_normal`, `czm_normal3D`, `czm_inverseNormal`, and `czm_inverseNormal3D` for cases where the model matrix has non-uniform scale. [#11553](https://github.com/CesiumGS/cesium/pull/11553)
+- Fixed issue with clustered labels when `dataSource.show` was toggled. [#11560](https://github.com/CesiumGS/cesium/pull/11560)
+- Fixed inconsistant clustering when `dataSource.show` was toggled. [#11560](https://github.com/CesiumGS/cesium/pull/11560)
+
 ### 1.110.1 - 2023-10-25
 
 #### @cesium/engine
@@ -17,21 +30,6 @@
   const tileset = await Cesium.createGooglePhotorealistic3DTileset();
   viewer.scene.primitives.add(tileset));
   ```
-=======
-### 1.111 - 2023-11-01
-
-#### @cesium/engine
-
-##### Additions :tada:
-
-- `BingMapsImageryProvider.fromUrl` now takes an optional `mapLayer` parameter which is a string that maps directly to the [mapLayer template parameters](https://learn.microsoft.com/en-us/bingmaps/rest-services/imagery/get-imagery-metadata#template-parameters) specified in the Bing Maps documentation.
-
-##### Fixes :wrench:
-
-- Fixed `czm_normal`, `czm_normal3D`, `czm_inverseNormal`, and `czm_inverseNormal3D` for cases where the model matrix has non-uniform scale. [#11553](https://github.com/CesiumGS/cesium/pull/11553)
-- Fixed issue with clustered labels when `dataSource.show` was toggled. [#11560](https://github.com/CesiumGS/cesium/pull/11560)
-- Fixed inconsistant clustering when `dataSource.show` was toggled. [#11560](https://github.com/CesiumGS/cesium/pull/11560)
->>>>>>> 18a2f401
 
 ### 1.110 - 2023-10-02
 
