--- conflicted
+++ resolved
@@ -6,12 +6,8 @@
 
 - Added `options.fadingEnabled` parameter to `ShadowMap` to control whether shadows fade out when the light source is close to the horizon. [#9565](https://github.com/CesiumGS/cesium/pull/9565)
 - Added checks for supported 3D Tiles extensions. [#9552](https://github.com/CesiumGS/cesium/issues/9552)
-<<<<<<< HEAD
-- Added documentation clarifying that the `outlineWidth` property will be ignored on all major
-  browsers on Windows platforms. [#9600](https://github.com/CesiumGS/cesium/pull/9600)
-=======
+- Added documentation clarifying that the `outlineWidth` property will be ignored on all major browsers on Windows platforms. [#9600](https://github.com/CesiumGS/cesium/pull/9600)
 - Added documentation for `KmlTour`, `KmlTourFlyTo`, and `KmlTourWait`. Added documentation and a `kmlTours` getter to `KmlDataSource`. Removed references to `KmlTourSoundCues`. [#8073](https://github.com/CesiumGS/cesium/issues/8073)
->>>>>>> c2e3e401
 
 ##### Fixes :wrench:
 
