# Change Log

### 1.113 - 2024-01-02

#### @cesium/engine

##### Breaking Changes :mega:

- By default, the screen space camera controller will no longer go inside or under instaces of `Cesium3DTileset`. [#11581](https://github.com/CesiumGS/cesium/pull/11581)
  - This behavior can be disabled by setting `Cesium3DTileset.disableCameraCollision` to true.
  - This feature is enabled by default only for WebGL 2 and above, but can be enabled for WebGL 1 by setting the `enablePick` option to true when creating the `Cesium3DTileset`.

##### Additions :tada:

<<<<<<< HEAD
- Added `Cesium3DTileset.enableCameraCollision` to prevent the camera from going below a 3D tileset. Tilesets created with `createGooglePhotorealistic3DTileset` have this option enabled by default. [#11581](https://github.com/CesiumGS/cesium/pull/11581)
- Clamping to ground, `HeightReference.CLAMP_TO_GROUND`, and `HeightReference.RELATIVE_TO_GROUND` now take into account 3D Tilesets. These opions will clamp to either 3D Tilesets or Terrain, whichever has a greater height. [#11604](https://github.com/CesiumGS/cesium/pull/11604)
- Added `HeightReference.CLAMP_TO_TERRAIN`, `HeightReference.RELATIVE_TO_TERRAIN`, `HeightReference.CLAMP_TO_3D_TILE`, and `HeightReference.RELATIVE_TO_3D_TILE` to position relatve to terrain or 3D tilesets exclusively.[#11604](https://github.com/CesiumGS/cesium/pull/11604)
- Added `Cesium3DTileset.getHeight` to sample height values of the loaded tiles. If using WebGL 1, the `enablePick` option must be set to true to use this function. [#11581](https://github.com/CesiumGS/cesium/pull/11581)
=======
- Added `Cesium3DTileset.getHeight` to sample height values of the loaded tiles. If using WebGL 1, the `enablePick` option must be set to true to use this function. [#11581](https://github.com/CesiumGS/cesium/pull/11581)
- Added `Cesium3DTileset.disableCameraCollision` to allow the camera from to go inside or below a 3D tileset, for instance, to be used with 3D Tiles interiors. [#11581](https://github.com/CesiumGS/cesium/pull/11581)
>>>>>>> 05df912f

##### Fixes :wrench:

- Changes the default `RequestScheduler.maximumRequestsPerServer` from 6 to 18. This should improve performance on HTTP/2 servers and above [#11627](https://github.com/CesiumGS/cesium/issues/11627)
- Corrected JSDoc and Typescript definitions that marked optional arguments as required in `ImageryProvider` constructor [#11625](https://github.com/CesiumGS/cesium/issues/11625)
- The `Quaternion.computeAxis` function created an axis that was `(0,0,0)` for the unit quaternion, and an axis that was `(NaN,NaN,NaN)` for the quaternion `(0,0,0,-1)` (which describes a rotation about 360 degrees). Now, it returns the x-axis `(1,0,0)` in both of these cases.

### 1.112 - 2023-12-01

#### @cesium/engine

##### Fixes :wrench:

- Fixed terrain lockups in `requestTileGeometry` by ensuring promise handling aligns with CesiumJS's expectations. [#11630](https://github.com/CesiumGS/cesium/pull/11630)
- Corrected JSDoc and Typescript definitions that marked optional arguments as required in `Cesium3dTileset.fromIonAssetId` [#11623](https://github.com/CesiumGS/cesium/issues/11623), and `IonImageryProvider.fromAssetId` [#11624](https://github.com/CesiumGS/cesium/issues/11624)

### 1.111 - 2023-11-01

#### @cesium/engine

##### Additions :tada:

- `BingMapsImageryProvider.fromUrl` now takes an optional `mapLayer` parameter which is a string that maps directly to the [mapLayer template parameters](https://learn.microsoft.com/en-us/bingmaps/rest-services/imagery/get-imagery-metadata#template-parameters) specified in the Bing Maps documentation.

##### Fixes :wrench:

- By default, `createGooglePhotorealistic3DTileset` no longer shows credits on screen but links to them instead, as this is compliant with the minimum required attribution. To restore this behavior, pass the option `showCreditsOnScreen: true`. [#11589](https://github.com/CesiumGS/cesium/pull/11589)
- Fixed an issue with polygon hole rendering. [#11583](https://github.com/CesiumGS/cesium/issues/11583)
- Fixed error with rhumb lines that have a 0 degree heading. [#11573](https://github.com/CesiumGS/cesium/pull/11573)
- Fixed `czm_normal`, `czm_normal3D`, `czm_inverseNormal`, and `czm_inverseNormal3D` for cases where the model matrix has non-uniform scale. [#11553](https://github.com/CesiumGS/cesium/pull/11553)
- Fixed issue with clustered labels when `dataSource.show` was toggled. [#11560](https://github.com/CesiumGS/cesium/pull/11560)
- Fixed inconsistent clustering when `dataSource.show` was toggled. [#11560](https://github.com/CesiumGS/cesium/pull/11560)

### 1.110.1 - 2023-10-25

#### @cesium/engine

##### Breaking Changes :mega:

- CesiumJS no longer ships with a demo Google Maps API key. `GoogleMaps.defaultApiKey` is no longer defined by default.
- `createGooglePhotorealistic3DTileset` by default now provides tiles via Cesium ion if the `GoogleMaps.defaultApiKey` is not set.
- If you wish to continue to use your own Google Maps API key, you can go back to the previous behavior:

  ```javascript
  Cesium.GoogleMaps.defaultApiKey = "your-api-key";

  const tileset = await Cesium.createGooglePhotorealistic3DTileset();
  viewer.scene.primitives.add(tileset));
  ```

### 1.110 - 2023-10-02

#### @cesium/engine

##### Breaking Changes :mega:

- `Cesium3DTileset.maximumMemoryUsage` has been removed. Use `Cesium3DTileset.cacheBytes` and `Cesium3DTileset.maximumCacheOverflowBytes` instead.

##### Additions :tada:

- Worker files are now embedded in `Build/Cesium/Cesium.js` and `Build/CesiumUnminified/Cesium.js`. [#11519](https://github.com/CesiumGS/cesium/pull/11519)
- Added `PolygonGeometry.computeRectangleFromPositions` for computing a `Rectangle` that encloses a polygon, including cases over the international date line and the poles.
- Added `Stereographic` for computing 2D operations in stereographic, or polar, coordinates.
- Adds events to `PrimitiveCollection` for primitive added/removed. [#11531](https://github.com/CesiumGS/cesium/pull/11531)
- Adds an optional `rejectOnTileFail` parameter to `sampleTerrain` and `sampleTerrainMostDetailed` to allow handling of tile request failures. [#11530](https://github.com/CesiumGS/cesium/pull/11530)

##### Fixes :wrench:

- Fixed rendering of polygons spanning extents of 90 degrees or more. [#4871](https://github.com/CesiumGS/cesium/issues/4871)
- Fixed ground primitive polygon visual artifacts at pole. [#8033](https://github.com/CesiumGS/cesium/issues/8033)
- Fixed bug in `Cesium3DTilePass` affecting the `PRELOAD` pass. [#11525](https://github.com/CesiumGS/cesium/pull/11525)
- Fixed bug where sky atmosphere could not be shown when `globe.show` is initialized to false. [#11266](https://github.com/CesiumGS/cesium/issues/11266)
- Fixed issue loading workers in cross-origin `Build/Cesium/Cesium.js` and `Build/CesiumUnminified/Cesium.js` requests. [#11505](https://github.com/CesiumGS/cesium/issues/11505)
- Fixed `showOnScreen` behavior for `Model` and `Cesium3DTileset` credits. [#11538](https://github.com/CesiumGS/cesium/pull/11538)
- Remove reading of `import.meta` meta-property because webpack does not support it. [#11511](https://github.com/CesiumGS/cesium/pull/11511)
- Fixed label background rendering in request render mode. [#11529](https://github.com/CesiumGS/cesium/issues/11529)

##### Deprecated :hourglass_flowing_sand:

- `PolygonGeometry.computeRectangle` has been deprecated. It will be removed in 1.112. Use `PolygonGeometry.computeRectangleFromPositions` instead.

### 1.109 - 2023-09-01

#### @cesium/engine

##### Breaking Changes :mega:

- Firefox 114 is now the minimum Firefox version required to run CesiumJS. [#11400](https://github.com/CesiumGS/cesium/pull/11400)
- `TaskProcessor` now loads worker files as ESM instead of AMD. [#11400](https://github.com/CesiumGS/cesium/pull/11400)

##### Additions :tada:

- Added the `retinaTiles` option to the `OpenStreetMapImageryProvider` contructor options to allow requesting tiles at the 2x resolution for retina displays. [#11485](https://github.com/CesiumGS/cesium/pull/11485)
- The TypeScript definition of `defined` now uses type predicates to allow TypeScript to use the result during compliation.

##### Fixes :wrench:

- Restore previous behavior for cut out terrain loading. [#11482](https://github.com/CesiumGS/cesium/issues/11482)
- The return type of `SingleTileImageryProvider.fromUrl` has been fixed to be `Promise.<SingleTileImageryProvider>` (was `void`). [#11432](https://github.com/CesiumGS/cesium/pull/11432)
- Fixed request render mode when models are loading without `incrementallyLoadTextures`. [#11486](https://github.com/CesiumGS/cesium/pull/11486)

#### @cesium/widgets

##### Additions :tada:

- Added two additional default imagery providers from Stadia maps to the BaseLayerPicker widget: Alidade Smooth and Alidade Smooth Dark. [#11485](https://github.com/CesiumGS/cesium/pull/11485)

##### Fixes :wrench:

- Use updated URLs and attribution for Stamen Map styles in the default BaseLayerPicker widget. [#11451](https://github.com/CesiumGS/cesium/issues/11451)
- Fixed types for `ProviderViewModel.CreationFunction`. [#11452](https://github.com/CesiumGS/cesium/issues/11452)
- Fixed I3dmLoader manually compute positions when RTC_CENTER is ZERO [#11466](https://github.com/CesiumGS/cesium/pull/11466)

### 1.108 - 2023-08-01

#### Major Announcements :loudspeaker:

- Starting with version 1.109, CesiumJS will require Firefox version 114 or higher for rendering. This is to [facilitate web worker loading and remove outdated dependencies](https://github.com/CesiumGS/cesium/pull/11400). Other browsers and node will be unaffected.

#### @cesium/engine

##### Fixes :wrench:

- Fixed issue where terrain with multiple layers was loading higher LOD tiles inconsistently. [#11312](https://github.com/CesiumGS/cesium/issues/11312)
- Fixed `OpenStreetMapImageryProvider` usage in comments, change default url and add `tile.openstreetmap.org` to `RequestScheduler.requestsByServer`. [#11407](https://github.com/CesiumGS/cesium/pull/11407)
- Fixed calculation of GroundPolyline bounding spheres in regions with negative terrain heights. [#11184](https://github.com/CesiumGS/cesium/pull/11184)
- Fixed `CzmlDataSource` in cases of custom `Ellipsoid.WGS84` definitions. [#11190](https://github.com/CesiumGS/cesium/pull/11190)
- Fixed mipmaps for textures using the `KHR_texture_transform` extension. [#11411](https://github.com/CesiumGS/cesium/pull/11411)

#### @cesium/widgets

##### Fixes :wrench:

- Fixed conflicting geocoder suggestions for latitude and longitude pairs by removing `CartographicGeocoderService` from the default geocoder services in `GeocoderViewModel`. [#11433](https://github.com/CesiumGS/cesium/issues/11433).

### 1.107.2 - 2023-07-13

This is an npm-only release to fix a dependency issue published in 1.107.1

### 1.107.1 - 2023-07-13

#### @cesium/engine

##### Fixes :wrench:

- Fixed a bug where `Model` would not respond to different alpha values in a `Cesium3DTileStyle`. [#11399](https://github.com/CesiumGS/cesium/pull/11399)
- Fixed dimensions of `tangentEC` in custom shaders. [#11394](https://github.com/CesiumGS/cesium/pull/11394)

#### @cesium/widgets

##### Fixes :wrench:

- Fixed promise return value when using `viewer.flyTo` to navigate to an ImageryLayer. [#11392](https://github.com/CesiumGS/cesium/pull/11392)
- Fixed `depthTestAgainstTerrain` value being overridden when using the base layer picker widget. [#11393](https://github.com/CesiumGS/cesium/issues/11393)

### 1.107 - 2023-07-03

#### Major Announcements :loudspeaker:

- The `readyPromise` pattern has been removed across the API. This has been done to facilitate better asynchronous flow and error handling. For example:

```js
try {
  const tileset = await Cesium.Cesium3DTileset.fromUrl(url);
  viewer.scene.primitives.add(tileset);
} catch (error) {
  console.log(`Failed to load tileset: ${error}`);
}
```

```js
try {
  const viewer = new Cesium.Viewer("cesiumContainer", {
    terrainProvider: await Cesium.createWorldTerrainAsync();
  });
} catch (error) {
  console.log(`Failed to created terrain: ${error}`);
}
```

#### @cesium/engine

##### Breaking Changes :mega:

- `CesiumWidget` constructor option `options.imageryProvider` has been removed. Use `options.baseLayer` instead.
- `ImageryProvider.ready` and `ImageryProvider.readyPromise` have been removed.
- `ImageryProvider.defaultAlpha`, `ImageryProvider.defaultNightAlpha`, `ImageryProvider.defaultDayAlpha`, `ImageryProvider.defaultBrightness`, `ImageryProvider.defaultContrast`, `ImageryProvider.defaultHue`, `ImageryProvider.defaultSaturation`, `ImageryProvider.defaultGamma`, `ImageryProvider.defaultMinificationFilter`, `ImageryProvider.defaultMagnificationFilter` have been removed. Use `ImageryLayer.alpha`, `ImageryLayer.nightAlpha`, `ImageryLayer.dayAlpha`, `ImageryLayer.brightness`, `ImageryLayer.contrast`, `ImageryLayer.hue`, `ImageryLayer.saturation`, `ImageryLayer.gamma`, `ImageryLayer.minificationFilter`, `ImageryLayer.magnificationFilter`instead.
- `ImageryLayer.getViewableRectangle` was removed. Use `ImageryLayer.getImageryRectangle` instead.
- `ArcGisMapServerImageryProvider` constructor parameter `url`,`ArcGisMapServerImageryProvider.ready`, and `ArcGisMapServerImageryProvider.readyPromise` have been removed. Use `ArcGisMapServerImageryProvider.fromUrl` instead.
- `BingMapsImageryProvider` constructor parameter `url`,`BingMapsImageryProvider.ready`, and `BingMapsImageryProvider.readyPromise` have been removed. Use `BingMapsImageryProvider.fromUrl` instead.
- `GoogleEarthEnterpriseImageryProvider` constructor parameters `options.url` and `options.metadata`, `GoogleEarthEnterpriseImageryProvider.ready`, and `GoogleEarthEnterpriseImageryProvider.readyPromise` have been removed. Use `GoogleEarthEnterpriseImageryProvider.fromMetadata` instead.
- `GoogleEarthEnterpriseMapsProvider` constructor parameters `options.url` and `options.channel`, `GoogleEarthEnterpriseMapsProvider.ready`, and `GoogleEarthEnterpriseMapsProvider.readyPromise` have been removed. Use `GoogleEarthEnterpriseMapsProvider.fromUrl` instead.
- `GridImageryProvider.ready` and `GridImageryProvider.readyPromise` have been removed.
- `IonImageryProvider` constructor parameter `assetId`,`BIonImageryProvider.ready`, and `IonImageryProvider.readyPromise` have been removed. Use `IonImageryProvider.fromAssetId` instead.
- `MapboxImageryProvider.ready` and `MapboxImageryProvider.readyPromise` have been removed.
- `MapboxStyleImageryProvider.ready` and `MapboxStyleImageryProvider.readyPromise` have been removed.
- `OpenStreetMapImageryProvider.ready` and `OpenStreetMapImageryProvider.readyPromise` have been removed.
- `SingleTileImageryProvider` constructor parameters `options.tileHeight` and `options.tileWidth` became required in CesiumJS 1.104. Omitting these properties will result in an error in 1.107. Provide `options.tileHeight` and `options.tileWidth`, or use `SingleTileImageryProvider.fromUrl` instead.
- `SingleTileImageryProvider.ready` and `SingleTileImageryProvider.readyPromise` have been removed. Use `SingleTileImageryProvider.fromUrl` instead.
- `TileCoordinatesImageryProvider.ready` and `TileCoordinatesImageryProvider.readyPromise` have been removed.
- `TileMapServiceImageryProvider` constructor parameter `options.url`, `TileMapServiceImageryProvider.ready`, and `TileMapServiceImageryProvider.readyPromise` have been removed. Use `TileMapServiceImageryProvider.fromUrl` instead.
- `UrlTemplateImageryProvider.reinitialize`, `UrlTemplateImageryProvider.ready`, and `UrlTemplateImageryProvider.readyPromise` have been removed.
- `WebMapServiceImageryProvider.ready`, and `WebMapServiceImageryProvider.readyPromise` have been removed.
- `WebMapTileServiceImageryProvider.ready`, and `WebMapTileServiceImageryProvider.readyPromise` have been removed.
- `TerrainProvider.ready` and `TerrainProvider.readyPromise` have been removed.
- `createWorldImagery` was removed. Use `createWorldImageryAsync` instead.
- `ArcGISTiledElevationTerrainProvider` constructor parameter `options.url`, `ArcGISTiledElevationTerrainProvider.ready`, and `ArcGISTiledElevationTerrainProvider.readyPromise` have been removed. Use `ArcGISTiledElevationTerrainProvider.fromUrl` instead.
- `CesiumTerrainProvider` constructor parameter `options.url`, `CesiumTerrainProvider.ready`, and `CesiumTerrainProvider.readyPromise` have been removed. Use `CesiumTerrainProvider.fromIonAssetId` or `CesiumTerrainProvider.fromUrl` instead.
- `CustomHeightmapTerrainProvider.ready`, and `CustomHeightmapTerrainProvider.readyPromise` were deprecated in CesiumJS 1.104.
- `EllipsoidTerrainProvider.ready`, and `EllipsoidTerrainProvider.readyPromise` were deprecated in CesiumJS 1.104.
- `GoogleEarthEnterpriseMetadata` constructor parameter `options.url` and `GoogleEarthEnterpriseMetadata.readyPromise` have been removed. Use `GoogleEarthEnterpriseMetadata.fromUrl` instead.
- `GoogleEarthEnterpriseTerrainProvider` constructor parameters `options.url` and `options.metadata`, `GoogleEarthEnterpriseTerrainProvider.ready`, and `GoogleEarthEnterpriseTerrainProvider.readyPromise` have been removed. Use `GoogleEarthEnterpriseTerrainProvider.fromMetadata` instead.
- `VRTheWorldTerrainProvider` constructor parameter `options.url`, `VRTheWorldTerrainProvider.ready`, and `VRTheWorldTerrainProvider.readyPromise` have been removed. Use `VRTheWorldTerrainProvider.fromUrl` instead.
- `createWorldTerrain` was removed. Use `createWorldTerrainAsync` instead.
- `Cesium3DTileset` constructor parameter `options.url`, `Cesium3DTileset.ready`, and `Cesium3DTileset.readyPromise` have been removed. Use `Cesium3DTileset.fromUrl` instead.
- `createOsmBuildings` was removed. Use `createOsmBuildingsAsync` instead.
- `Model.fromGltf`, `Model.readyPromise`, and `Model.texturesLoadedPromise` have been removed. Use `Model.fromGltfAsync`, `Model.readyEvent`, `Model.errorEvent`, and `Model.texturesReadyEvent` instead. For example:
  ```js
  try {
    const model = await Cesium.Model.fromGltfAsync({
      url: "../../SampleData/models/CesiumMan/Cesium_Man.glb",
    });
    viewer.scene.primitives.add(model);
    model.readyEvent.addEventListener(() => {
      // model is ready for rendering
    });
  } catch (error) {
    console.log(`Failed to load model. ${error}`);
  }
  ```
- `I3SDataProvider` construction parameter `options.url`, `I3SDataProvider.ready`, and `I3SDataProvider.readyPromise` have been removed. Use `I3SDataProvider.fromUrl` instead.
- `TimeDynamicPointCloud.readyPromise` was removed. Use `TimeDynamicPointCloud.frameFailed` to track any errors.
- `VoxelProvider.ready` and `VoxelProvider.readyPromise` have been removed.
- `VoxelPrimitive.eadyPromise` have been removed.
- `Cesium3DTilesVoxelProvider` construction parameter `options.url`, `Cesium3DTilesVoxelProvider.ready`, and `Cesium3DTilesVoxelProvider.readyPromise` have been removed. Use `Cesium3DTilesVoxelProvider.fromUrl` instead.
- `Primitive.readyPromise`, `ClassificationPrimitive.readyPromise`, `GroundPrimitive.readyPromise`, and `GroundPolylinePrimitive.readyPromise` have been removed. Wait for `Primitive.ready`, `ClassificationPrimitive.ready`, `GroundPrimitive.ready`, or `GroundPolylinePrimitive.ready` to return true instead.
- `CreditDisplay.addCredit`, `CreditDisplay.addDefaultCredit`, and `CreditDisplay.removeDefaultCredit` have been removed. Use `CreditDisplay.addCreditToNextFrame`, `CreditDisplay.addStaticCredit`, and `CreditDisplay.removeStaticCredit` respectively instead.

##### Additions :tada:

- Added `Cesium3DTileset.cacheBytes` and `Cesium3DTileset.maximumCacheOverflowBytes` to better control memory usage. To replicate previous behavior, convert `maximumMemoryUsage` from MB to bytes, assign the value to `cacheBytes`, and set `maximumCacheOverflowBytes = Number.MAX_VALUE`

##### Fixes :wrench:

- Fixed crash in `CzmlDataSource` when a 3D Tileset entity is hidden. [#11357](https://github.com/CesiumGS/cesium/issues/11357)
- Fixed `PostProcessStage` crash affecting point clouds rendered with attenuation. [#11339](https://github.com/CesiumGS/cesium/issues/11339)
- Fixed a race condition when loading cut-out terrain. [#11382](https://github.com/CesiumGS/cesium/pull/11382)
- Fixed debug label rendering in `Cesium3dTilesInspector`. [#11355](https://github.com/CesiumGS/cesium/issues/11355)
- Fixed credits for imagery layer shows up even when layer is hidden. [#11340](https://github.com/CesiumGS/cesium/issues/11340)
- Fixed Insufficient buffer size thrown by rendering 3dtiles. [#11358](https://github.com/CesiumGS/cesium/pull/11358)

##### Deprecated :hourglass_flowing_sand:

- `Cesium3DTileset.maximumMemoryUsage` has been deprecated in CesiumJS 1.107. It will be removed in 1.110. Use `Cesium3DTileset.cacheBytes` and `Cesium3DTileset.maximumCacheOverflowBytes` instead. [#11310](https://github.com/CesiumGS/cesium/pull/11310)

#### @cesium/widgets

##### Breaking Changes :mega:

- `Viewer` constructor option `options.imageryProvider` has been deprecated in CesiumJS 1.104. It will be removed in 1.107. Use `options.baseLayer` instead.

### 1.106.1 - 2023-06-02

This is an npm-only release to fix a dependency issue published in 1.106

### 1.106 - 2023-06-01

#### @cesium/engine

##### Fixes :wrench:

- Fixed label background rendering. [#11293](https://github.com/CesiumGS/cesium/pull/11293)
- Fixed color creation from CSS color string with modern "space-separated" syntax. [#11271](https://github.com/CesiumGS/cesium/pull/11271)
- Fixed tracked entity camera controls. [#11286](https://github.com/CesiumGS/cesium/issues/11286)
- Fixed a race condition when loading cut-out terrain. [#11296](https://github.com/CesiumGS/cesium/pull/11296)
- Fixed async behavior for custom terrain and imagery providers. [#11274](https://github.com/CesiumGS/cesium/issues/11274)

### 1.105.2 - 2023-05-15

- This is an npm-only release to fix a dependency issue published in 1.105.1.

### 1.105.1 - 2023-05-10

#### @cesium/engine

##### Additions :tada:

- Added `createGooglePhotorealistic3DTileset` to create a 3D tileset streaming Google Photorealistic 3D Tiles.
- Added `GoogleMaps` for managing credentials when loading data from the Google Map Tiles API.

##### Fixes :wrench:

- Improved camera controls when globe is off. [#7171](https://github.com/CesiumGS/cesium/issues/7171)

### 1.105 - 2023-05-01

#### @cesium/engine

##### Additions :tada:

- Added `ArcGisMapServerImagery.fromBasemapType`, and `ArcGisBaseMapType`, and `ArcGisMapService` for ease of use with the latest ArcGIS Imagery API.[#11098](https://github.com/CesiumGS/cesium/pull/11098)
- Added `CesiumWidget.creditDisplay` to access the onscreen and lightbox credits. [#11241](https://github.com/CesiumGS/cesium/pull/11241)
- Added `CreditDisplay.addStaticCredit` and `CreditDisplay.removeStaticCredit` such that `Credit.showOnScreen` value is taken into account. [#6215](https://github.com/CesiumGS/cesium/issues/6215)
- Added `options.gltfCallback` to `Model.loadGltfAsync` to allow apps to access the loaded glTF JSON. [#11240](https://github.com/CesiumGS/cesium/pull/11240)
- Added `GeocoderService.credit` and and `attributions` property to `GeocoderService.Result` to allow for geocoder services to attribute results. [#11256](https://github.com/CesiumGS/cesium/pull/11256)

##### Fixes :wrench:

- Fixed Repeated URI parsing slows 3D Tiles performance [#11197](https://github.com/CesiumGS/cesium/issues/11197). Together with [#11211](https://github.com/CesiumGS/cesium/pull/11211), this can reduce tile parsing time by as much as 25% on large tilesets
- Fixed atmosphere rendering performance issue. [10510](https://github.com/CesiumGS/cesium/issues/10510)
- Fixed crashing when zooming to an entity without globe present. [#10957](https://github.com/CesiumGS/cesium/pull/11226)
- Fixed model rendering when emissiveTexture is defined and emissiveFactor is not. [#11215](https://github.com/CesiumGS/cesium/pull/11215)
- Fixed issue with calling `switchToOrthographicFunction` and `camera.flyTo` in immediate succession. [#11210](https://github.com/CesiumGS/cesium/pull/11210)
- Fixed an issue when zooming in an orthographic frustum. [#11206](https://github.com/CesiumGS/cesium/pull/11206)
- Fixed a crash when Cesium3DTileStyle's scaleByDistance, translucencyByDistance or distanceDisplayCondition set to StyleExpression
  which returns `undefined`. [#11228](https://github.com/CesiumGS/cesium/pull/11228)
- Fixed handling of `out_FragColor` layout declarations when translating shaders to WebGL1. [#11230](https://github.com/CesiumGS/cesium/pull/11230)
- Fixed a problem with Ambient Occlusion that affected some MacOS hardware. [#10106](https://github.com/CesiumGS/cesium/issues/10106)
- Fixed UniformType.MAT3 value for custom shaders. [#11235](https://github.com/CesiumGS/cesium/pull/11235).

##### Deprecated :hourglass_flowing_sand:

- `CreditDisplay.addCredit`, `CreditDisplay.addDefaultCredit`, and `CreditDisplay.removeDefaultCredit` have been deprecated in CesiumJS 1.105. They will be removed in 1.107. Use `CreditDisplay.addCreditToNextFrame`, `CreditDisplay.addStaticCredit`, and `CreditDisplay.removeStaticCredit` respectively instead. [#11241](https://github.com/CesiumGS/cesium/pull/11241)

#### @cesium/widgets

##### Additions :tada:

- Added `Viewer.creditDisplay` to access the onscreen and lightbox credits. [#11241](https://github.com/CesiumGS/cesium/pull/11241)
- The `Geocoder` widget will now display attributions onscreen or in the lightbox for geocoder results if present, otherwise a default credit from a geocoder service if one is provided. [#11256](https://github.com/CesiumGS/cesium/pull/11256)

##### Fixes :wrench:

- Fixed missing `ContextOptions` in generated TypeScript definitions. [10963](https://github.com/CesiumGS/cesium/issues/10963)

### 1.104 - 2023-04-03

#### Major Announcements :loudspeaker:

- Starting with CesiumJS 1.104 The `readyPromise` pattern has been deprecated across the API. It will be removed in CesiumJS 1.107. This has been done to facilitate better asynchronous flow and error handling. For example:

```js
try {
  const tileset = await Cesium.Cesium3DTileset.fromUrl(url);
  viewer.scene.primitives.add(tileset);
} catch (error) {
  console.log(`Failed to load tileset: ${error}`);
}
```

#### @cesium/engine

##### Additions :tada:

- Added `ArcGisMapServerImageryProvider.fromUrl`, `ArcGISTiledElevationTerrainProvider.fromUrl`, `BingMapsImageryProvider.fromUrl`, `CesiumTerrainProvider.fromUrl`, `CesiumTerrainProvider.fromIonAssetId`, `GoogleEarthEnterpriseMetadata.fromUrl`, `GoogleEarthEnterpriseImageryProvider.fromMetadata`, `GoogleEarthEnterpriseMapsProvider.fromUrl`, `GoogleEarthEnterpriseTerrainProvider.fromMetadata`, `ImageryLayer.fromProviderAsync`, `IonImageryProvider.fromAssetId`, `SingleTileImageryProvider.fromUrl`, `Terrain`, `TileMapServiceImageryProvider.fromUrl`, `VRTheWorldTerrainProvider.fromUrl`, `createWorldTerrainAsync`, `Cesium3DTileset.fromUrl`, `Cesium3DTileset.fromIonAssetId`, `createOsmBuildingsAsync`, `Model.fromGltfAsync`, `Model.readyEvent`, `Model.errorEvent`,`Model.texturesReadyEvent`, `I3SDataProvider.fromUrl`, and `Cesium3DTilesVoxelProvider.fromUrl` for better async flow and error handling. [#11059](https://github.com/CesiumGS/cesium/pull/11059)
- Send `X-Cesium-*` headers to requests to cesium ion. [#11200](https://github.com/CesiumGS/cesium/pull/11200)

##### Fixes :wrench:

- Fixed issue where passing `children` in the Entity constructor options will override children. [#11101](https://github.com/CesiumGS/cesium/issues/11101)
- Fixed error type to be `RequestErrorEvent` in `Resource.retryCallback`. [#11177](https://github.com/CesiumGS/cesium/pull/11177)
- Fixed issue when render `OrthographicFrustum` geometry by `DebugCameraPrimitive`. [#11159](https://github.com/CesiumGS/cesium/issues/11159)
- Fixed ion URL in `RequestScheduler` throttling overrides. [#11193](https://github.com/CesiumGS/cesium/pull/11193)
- Fixed `SingleTileImageryProvider` fetching image when `show` is `false` by allowing lazy-loading for `SingleTileImageryProvider` if `tileWidth` and `tileHeight` are provided to the constructor. [#9529](https://github.com/CesiumGS/cesium/issues/9529)
- Fixed various race conditions from async operations. [#10909](https://github.com/CesiumGS/cesium/issues/10909)

##### Deprecated :hourglass_flowing_sand:

- `CesiumWidget` constructor option `options.imageryProvider` has been deprecated in CesiumJS 1.104. It will be removed in 1.107. Use `options.baseLayer` instead.
- `ImageryProvider.ready` and `ImageryProvider.readyPromise` were deprecated in CesiumJS 1.104. They will be removed in 1.107.
- `ImageryProvider.defaultAlpha`, `ImageryProvider.defaultNightAlpha`, `ImageryProvider.defaultDayAlpha`, `ImageryProvider.defaultBrightness`, `ImageryProvider.defaultContrast`, `ImageryProvider.defaultHue`, `ImageryProvider.defaultSaturation`, `ImageryProvider.defaultGamma`, `ImageryProvider.defaultMinificationFilter`, `ImageryProvider.defaultMagnificationFilter` were deprecated in CesiumJS 1.104. They will be removed in 1.107. Use `ImageryLayer.alpha`, `ImageryLayer.nightAlpha`, `ImageryLayer.dayAlpha`, `ImageryLayer.brightness`, `ImageryLayer.contrast`, `ImageryLayer.hue`, `ImageryLayer.saturation`, `ImageryLayer.gamma`, `ImageryLayer.minificationFilter`, `ImageryLayer.magnificationFilter`instead.
- `ImageryLayer.getViewableRectangle` was deprecated in CesiumJS 1.104. It will be removed in 1.107. Use `ImageryLayer.getImageryRectangle` instead.
- `ArcGisMapServerImageryProvider` constructor parameter `url`,`ArcGisMapServerImageryProvider.ready`, and `ArcGisMapServerImageryProvider.readyPromise` were deprecated in CesiumJS 1.104. They will be removed in 1.107. Use `ArcGisMapServerImageryProvider.fromUrl` instead.
- `BingMapsImageryProvider` constructor parameter `url`,`BingMapsImageryProvider.ready`, and `BingMapsImageryProvider.readyPromise` were deprecated in CesiumJS 1.104. They will be removed in 1.107. Use `BingMapsImageryProvider.fromUrl` instead.
- `GoogleEarthEnterpriseImageryProvider` constructor parameters `options.url` and `options.metadata`, `GoogleEarthEnterpriseImageryProvider.ready`, and `GoogleEarthEnterpriseImageryProvider.readyPromise` were deprecated in CesiumJS 1.104. They will be removed in 1.107. Use `GoogleEarthEnterpriseImageryProvider.fromMetadata` instead.
- `GoogleEarthEnterpriseMapsProvider` constructor parameters `options.url` and `options.channel`, `GoogleEarthEnterpriseMapsProvider.ready`, and `GoogleEarthEnterpriseMapsProvider.readyPromise` were deprecated in CesiumJS 1.104. They will be removed in 1.107. Use `GoogleEarthEnterpriseMapsProvider.fromUrl` instead.
- `GridImageryProvider.ready` and `GridImageryProvider.readyPromise` were deprecated in CesiumJS 1.104. They will be removed in 1.107.
- `IonImageryProvider` constructor parameter `assetId`,`BIonImageryProvider.ready`, and `IonImageryProvider.readyPromise` were deprecated in CesiumJS 1.104. They will be removed in 1.107. Use `IonImageryProvider.fromAssetId` instead.
- `MapboxImageryProvider.ready` and `MapboxImageryProvider.readyPromise` were deprecated in CesiumJS 1.104. They will be removed in 1.107.
- `MapboxStyleImageryProvider.ready` and `MapboxStyleImageryProvider.readyPromise` were deprecated in CesiumJS 1.104. They will be removed in 1.107.
- `OpenStreetMapImageryProvider.ready` and `OpenStreetMapImageryProvider.readyPromise` were deprecated in CesiumJS 1.104. They will be removed in 1.107.
- `SingleTileImageryProvider` constructor parameters `options.tileHeight` and `options.tileWidth` became required in CesiumJS 1.104. Omitting these properties will result in an error in 1.107. Provide `options.tileHeight` and `options.tileWidth`, or use `SingleTileImageryProvider.fromUrl` instead.
- `SingleTileImageryProvider.ready` and `SingleTileImageryProvider.readyPromise` were deprecated in CesiumJS 1.104. They will be removed in 1.107. Use `SingleTileImageryProvider.fromUrl` instead.
- `TileCoordinatesImageryProvider.ready` and `TileCoordinatesImageryProvider.readyPromise` were deprecated in CesiumJS 1.104. They will be removed in 1.107.
- `TileMapServiceImageryProvider` constructor parameter `options.url`, `TileMapServiceImageryProvider.ready`, and `TileMapServiceImageryProvider.readyPromise` were deprecated in CesiumJS 1.104. They will be removed in 1.107. Use `TileMapServiceImageryProvider.fromUrl` instead.
- `UrlTemplateImageryProvider.reinitialize`, `UrlTemplateImageryProvider.ready`, and `UrlTemplateImageryProvider.readyPromise` were deprecated in CesiumJS 1.104. They will be removed in 1.107.
- `WebMapServiceImageryProvider.ready`, and `WebMapServiceImageryProvider.readyPromise` were deprecated in CesiumJS 1.104. They will be removed in 1.107.
- `WebMapTileServiceImageryProvider.ready`, and `WebMapTileServiceImageryProvider.readyPromise` were deprecated in CesiumJS 1.104. They will be removed in 1.107.
- `TerrainProvider.ready` and `TerrainProvider.readyPromise` were deprecated in CesiumJS 1.104. They will be removed in 1.107.
- `createWorldImagery` was deprecated in CesiumJS 1.104. It will be removed in 1.107. Use `createWorldImageryAsync` instead.
- `ArcGISTiledElevationTerrainProvider` constructor parameter `options.url`, `ArcGISTiledElevationTerrainProvider.ready`, and `ArcGISTiledElevationTerrainProvider.readyPromise` were deprecated in CesiumJS 1.104. They will be removed in 1.107. Use `ArcGISTiledElevationTerrainProvider.fromUrl` instead.
- `CesiumTerrainProvider` constructor parameter `options.url`, `CesiumTerrainProvider.ready`, and `CesiumTerrainProvider.readyPromise` were deprecated in CesiumJS 1.104. They will be removed in 1.107. Use `CesiumTerrainProvider.fromIonAssetId` or `CesiumTerrainProvider.fromUrl` instead.
- `CustomHeightmapTerrainProvider.ready`, and `CustomHeightmapTerrainProvider.readyPromise` were deprecated in CesiumJS 1.104.
- `EllipsoidTerrainProvider.ready`, and `EllipsoidTerrainProvider.readyPromise` were deprecated in CesiumJS 1.104.
- `GoogleEarthEnterpriseMetadata` constructor parameter `options.url` and `GoogleEarthEnterpriseMetadata.readyPromise` were deprecated in CesiumJS 1.104. They will be removed in 1.107. Use `GoogleEarthEnterpriseMetadata.fromUrl` instead.
- `GoogleEarthEnterpriseTerrainProvider` constructor parameters `options.url` and `options.metadata`, `GoogleEarthEnterpriseTerrainProvider.ready`, and `GoogleEarthEnterpriseTerrainProvider.readyPromise` were deprecated in CesiumJS 1.104. They will be removed in 1.107. Use `GoogleEarthEnterpriseTerrainProvider.fromMetadata` instead.
- `VRTheWorldTerrainProvider` constructor parameter `options.url`, `VRTheWorldTerrainProvider.ready`, and `VRTheWorldTerrainProvider.readyPromise` were deprecated in CesiumJS 1.104. They will be removed in 1.107. Use `VRTheWorldTerrainProvider.fromUrl` instead.
- `createWorldTerrain` was deprecated in CesiumJS 1.104. It will be removed in 1.107. Use `createWorldTerrainAsync` instead.
- `Cesium3DTileset` constructor parameter `options.url`, `Cesium3DTileset.ready`, and `Cesium3DTileset.readyPromise` were deprecated in CesiumJS 1.104. They will be removed in 1.107. Use `Cesium3DTileset.fromUrl` instead.
- `createOsmBuildings` was deprecated in CesiumJS 1.104. It will be removed in 1.107. Use `createOsmBuildingsAsync` instead.
- `Model.fromGltf`, `Model.readyPromise`, and `Model.texturesLoadedPromise` were deprecated in CesiumJS 1.104. They will be removed in 1.107. Use `Model.fromGltfAsync`, `Model.readyEvent`, `Model.errorEvent`, and `Model.texturesReadyEvent` instead. For example:
  ```js
  try {
    const model = await Cesium.Model.fromGltfAsync({
      url: "../../SampleData/models/CesiumMan/Cesium_Man.glb",
    });
    viewer.scene.primitives.add(model);
    model.readyEvent.addEventListener(() => {
      // model is ready for rendering
    });
  } catch (error) {
    console.log(`Failed to load model. ${error}`);
  }
  ```
- `I3SDataProvider` construction parameter `options.url`, `I3SDataProvider.ready`, and `I3SDataProvider.readyPromise` were deprecated in CesiumJS 1.104. They will be removed in 1.107. Use `I3SDataProvider.fromUrl` instead.
- `TimeDynamicPointCloud.readyPromise` was deprecated in CesiumJS 1.104. It will be removed in 1.107. Use `TimeDynamicPointCloud.frameFailed` to track any errors.
- `VoxelProvider.ready` and `VoxelProvider.readyPromise` were deprecated in CesiumJS 1.104. They will be removed in 1.107.
- `Cesium3DTilesVoxelProvider` construction parameter `options.url`, `Cesium3DTilesVoxelProvider.ready`, and `Cesium3DTilesVoxelProvider.readyPromise` were deprecated in CesiumJS 1.104. They will be removed in 1.107. Use `Cesium3DTilesVoxelProvider.fromUrl` instead.
- `Primitive.readyPromise`, `ClassificationPrimitive.readyPromise`, `GroundPrimitive.readyPromise`, and `GroundPolylinePrimitive.readyPromise` were deprecated in CesiumJS 1.104. They will be removed in 1.107. Wait for `Primitive.ready`, `ClassificationPrimitive.ready`, `GroundPrimitive.ready`, or `GroundPolylinePrimitive.ready` to return true instead.

#### @cesium/widgets

##### Fixes :wrench:

- Fixed Cesium.Viewer instantiated inside my lit component: CreditDisplay is missing its styles [#10907](https://github.com/CesiumGS/cesium/issues/10907)
- Fixed allowing `false` for `imageryProvider` in `Viewer.ConstructorOptions`. [#11179](https://github.com/CesiumGS/cesium/pull/11179)

##### Deprecated :hourglass_flowing_sand:

- `Viewer` constructor option `options.imageryProvider` has been deprecated in CesiumJS 1.104. It will be removed in 1.107. Use `options.baseLayer` instead.

### 1.103 - 2023-03-01

#### @cesium/engine

##### Additions :tada:

- Added smooth zoom with mouse wheel. [#11062](https://github.com/CesiumGS/cesium/pull/11062)
- Enabled lighting on voxels with BOX shape. [#11076](https://github.com/CesiumGS/cesium/pull/11076)

##### Fixes :wrench:

- Fixed browser warning for `willReadFrequently` option. [#11025](https://github.com/CesiumGS/cesium/issues/11025)
- Replaced constructor types with primitive types in JSDoc and generated TypeScript definitions. [#11080](https://github.com/CesiumGS/cesium/pull/11080)
- Adjusted render order of voxels and opaque entities. [#11120](https://github.com/CesiumGS/cesium/pull/11120)
- Fixed artifacts on edges of voxels with BOX shape. [#11050](https://github.com/CesiumGS/cesium/pull/11050)
- Fixed initial textures visibility for particle systems. [#11099](https://github.com/CesiumGS/cesium/pull/11099)
- Fixed Primitive.getGeometryInstanceAttributes cache acquisition speed. [#11066](https://github.com/CesiumGS/cesium/issues/11066)
- Fixed requestWebgl1 hint error in context. [#11082](https://github.com/CesiumGS/cesium/issues/11082)

#### @cesium/widgets

##### Fixes :wrench:

- Replaced constructor types with primitive types in JSDoc and generated TypeScript definitions. [#11080](https://github.com/CesiumGS/cesium/pull/11080)

### 1.102 - 2023-02-01

#### @cesium/engine

#### Major Announcements :loudspeaker:

- CesiumJS now defaults to using a WebGL2 context for rendering. WebGL2 is widely supported on all platforms and this results in better feature support across devices, especially mobile.
  - WebGL1 is supported. If WebGL2 is not available, CesiumJS will automatically fall back to WebGL1.
  - In order to work in a WebGL2 context, any custom materials, custom primitives or custom shaders will need to be upgraded to use GLSL 300.
  - Otherwise to request a WebGL 1 context, set `requestWebgl1` to `true` when providing `ContextOptions` as shown below:
    ```js
    const viewer = new Viewer("cesiumContainer", {
      contextOptions: {
        requestWebgl1: true,
      },
    });
    ```

##### Additions :tada:

- Added `FeatureDetection.supportsWebgl2` to detect if a WebGL2 rendering context in the current browser.

##### Fixes :wrench:

- Fixed label background rendering. [#11040](https://github.com/CesiumGS/cesium/issues/11040)
- Fixed a bug decoding glTF Draco attributes with quantization bits above 16. [#7471](https://github.com/CesiumGS/cesium/issues/7471)
- Fixed an edge case in `viewer.flyTo` when flying to a imagery layer with certain terrain providers. [#10937](https://github.com/CesiumGS/cesium/issues/10937)
- Fixed a crash in terrain sampling if any points have an undefined position due to being outside the rectangle. [#10931](https://github.com/CesiumGS/cesium/pull/10931)
- Fixed a bug where scale was not being applied to the top-level tileset geometric error. [#11047](https://github.com/CesiumGS/cesium/pull/11047)
- Updating Bing Maps top page hyperlink to Bing Maps ToU hyperlink [#11049](https://github.com/CesiumGS/cesium/pull/11049)

### 1.101 - 2023-01-02

#### Major Announcements :loudspeaker:

- Starting with version 1.102, CesiumJS will default to using a WebGL2 context for rendering. WebGL2 is widely supported on all platforms and this change will result in better feature support across devices, especially mobile.
  - WebGL1 will still be supported. If WebGL2 is not available, CesiumJS will automatically fall back to WebGL1.
  - In order to work in a WebGL2 context, any custom materials, custom primitive or custom shaders will need to be upgraded to use GLSL 300.
  - Otherwise to request a WebGL 1 context, set `requestWebgl1` to `true` when providing `ContextOptions` as shown below:
    ```js
    const viewer = new Viewer("cesiumContainer", {
      contextOptions: {
        requestWebgl1: true,
      },
    });
    ```

#### @cesium/engine

##### Additions :tada:

- Added `vertexShadowDarkness` parameter to `Globe` to control the amount of darkness of the vertex shadow when terrain lighting is enabled. [#10914](https://github.com/CesiumGS/cesium/pull/10914)
- Added experimental support for 3D Tiles voxels with the [`3DTILES_content_voxels`](https://github.com/CesiumGS/3d-tiles/tree/voxels/extensions/3DTILES_content_voxels) extension. The current implementation is intended for development use, as the voxel format has not yet been finalized and is subject to breaking changes without deprecation.

##### Fixes :wrench:

- Fixed a bug where the scale of a `PointPrimitive` was incorrect when `scaleByDistance` was set to a `NearFarScalar`. [#10912](https://github.com/CesiumGS/cesium/pull/10912)
- Fixed glTF models with a mix of Draco and non-Draco attributes. [#10936](https://github.com/CesiumGS/cesium/pull/10936)
- Fixed a bug where billboards with `alignedAxis` properties were not properly aligned in 2D and Columbus View. [#10965](https://github.com/CesiumGS/cesium/issues/10965)
- Fixed a bug where \*.ktx2 image loading from a URI failed. [#10869](https://github.com/CesiumGS/cesium/pull/10869)
- Fixed a bug where a `Model` would sometimes disappear when loaded in Columbus View. [#10945](https://github.com/CesiumGS/cesium/pull/10945)
- Fixed a bug where the entity collection of a `GpxDataSource` did not have the `owner` property set. [#10921](https://github.com/CesiumGS/cesium/issues/10921)
- Fixed the JSDoc and TypeScript definitions of arguments in `Matrix2.multiplyByScalar`, `Matrix3.multiplyByScalar`, and several functions in the `S2Cell` class. [#10899](https://github.com/CesiumGS/cesium/pull/10899)
- Fixed a bug where `result` parameters were omitted from the TypeScript definitions. [#10864](https://github.com/CesiumGS/cesium/issues/10864)

#### Deprecated :hourglass_flowing_sand:

- `ContextOptions.requestWebgl2` was deprecated in CesiumJS 1.101 and will be removed in 1.102. Instead, CesiumJS will default to using a WebGL2 context for rendering. Use `ContextOptions.requestWebgl1` to request a WebGL1 or WebGL2 context.

#### @cesium/widgets

##### Additions :tada:

- Added `viewerVoxelInspectorMixin` and `VoxelInspector` to support experimental 3D Tiles voxels.

### 1.100 - 2022-12-01

#### Major Announcements :loudspeaker:

- CesiumJS is now published alongside two smaller packages `@cesium/engine` and `@cesium/widgets` [#10824](https://github.com/CesiumGS/cesium/pull/10824):
  - The source code has been paritioned into two folders: `packages/engine` and `packages/widgets`.
  - These workspaces packages will follow semantic versioning.
  - These workspaces packages will be published as ES modules with TypeScript definitions.
  - In the combined CesiumJS release, the `Source` folder only contains the following:
    - `Cesium.js`
    - `Cesium.d.ts`
    - `Assets`
    - `ThirdParty`
    - `Widgets`(CSS files only)
  - The ability to import modules and TypeScript definitions from individual files has been removed. Any imports should originate from the `cesium` module (`import { Cartesian3 } from "cesium";`) or the combined `Cesium.js` file (`import { Cartesian3 } from "Source/Cesium.js";`);

#### Breaking Changes :mega:

- The viewer parameter in `KmlTour.prototype.play` was removed. Instead of a `Viewer`, pass a `CesiumWidget` instead. [#10845](https://github.com/CesiumGS/cesium/pull/10845)

### 1.99 - 2022-11-01

#### Major Announcements :loudspeaker:

- Starting with version 1.100, CesiumJS will be published alongside two smaller packages `@cesium/engine` and `@cesium/widgets` [#10824](https://github.com/CesiumGS/cesium/pull/10824):
  - The source code will been paritioned into two folders: `packages/engine` and `packages/widgets`.
  - These workspaces packages will follow semantic versioning.
  - These workspaces packages will be published as ES modules with TypeScript definitions.
  - The combined CesiumJS release will continue to be published, however, the `Source` folder will only contain the following:
    - `Cesium.js`
    - `Cesium.d.ts`
    - `Assets`
    - `ThirdParty`
    - `Widgets`(CSS files only)
  - The ability to import modules and TypeScript definitions from individual files will been removed. Any imports should originate from the `cesium` module (`import { Cartesian3 } from "cesium";`) or the combined `Cesium.js` file (`import { Cartesian3 } from "Source/Cesium.js";`);

#### Breaking Changes :mega:

- The polyfills `requestAnimationFrame` and `cancelAnimationFrame` have been removed. Use the native browser methods instead. [#10579](https://github.com/CesiumGS/cesium/pull/10579)

##### Additions :tada:

- Added support for I3S 3D Object and IntegratedMesh Layers. [#9634](https://github.com/CesiumGS/cesium/pull/9634)

##### Deprecated :hourglass_flowing_sand:

- The viewer parameter in `KmlTour.prototype.play` was deprecated in Cesium 1.99. It will be removed in 1.100. Instead of a `Viewer`, pass a `CesiumWidget` instead. [#10845](https://github.com/CesiumGS/cesium/pull/10845)

##### Fixes :wrench:

- Fixed a bug where the scale of a `Model` was being incorrectly applied to its bounding sphere. [#10855](https://github.com/CesiumGS/cesium/pull/10855)
- Fixed a bug where rendering a `Model` with image-based lighting while specular environment maps were unsupported caused a crash. [#10859](https://github.com/CesiumGS/cesium/pull/10859)
- Fixed a bug where request render mode was broken when a ground primitive is added. [#10756](https://github.com/CesiumGS/cesium/issues/10756)

### 1.98.1 - 2022-10-03

- This is an npm only release to fix the improperly published 1.98.

### 1.98 - 2022-10-03

#### Breaking Changes :mega:

- As of the previous release (1.97), `new Model()` is an internal constructor and must not be used directly. Use `Model.fromGltf()` instead. [#10778](https://github.com/CesiumGS/cesium/pull/10778)
- The `.getPropertyNames` methods of `Cesium3DTileFeature`, `Cesium3DTilePointFeature`, and `ModelFeature` have been removed. Use the `.getPropertyIds` methods instead.

##### Additions :tada:

- Added support for the `WEB3D_quantized_attributes` extension found in some glTF 1.0 models. [#10758](https://github.com/CesiumGS/cesium/pull/10758)

##### Fixes :wrench:

- Fixed a bug where instanced models without normals would not render. [#10765](https://github.com/CesiumGS/cesium/pull/10765)
- Fixed a regression where `i3dm` with scale and without rotation would render incorrectly. [#10808](https://github.com/CesiumGS/cesium/pull/10808)
- Fixed a regression where instanced feature IDs were not processed correctly [#10771](https://github.com/CesiumGS/cesium/pull/10771)
- Fixed a regression where `Cesium3DTileFeature.setProperty()` was not creating properties for unknown property IDs. [#10775](https://github.com/CesiumGS/cesium/pull/10775)
- Fixed a regression where `pnts` tiles with `3DTILES_draco_point_compression` and <= 8 quantization bits were being rendered incorrectly. [#10794](https://github.com/CesiumGS/cesium/pull/10794)
- Fixed a regression where glTF models with unused nodes would crash [#10813](https://github.com/CesiumGS/cesium/pull/10813)
- Fixed a regression where tilesets would not load in multiple `Viewer`s. [#10828](https://github.com/CesiumGS/cesium/pull/10828)
- Fixed a bug where camera would not follow the `Viewer.trackedEntity` if it had a model with a `HeightReference` other than `NONE`. [#10805](https://github.com/CesiumGS/cesium/pull/10805)
- Fixed a bug where calling `removeAll` on a `ClippingPlaneCollection` attached to a `Model` would cause a crash. [#10827](https://github.com/CesiumGS/cesium/pull/10827)
- Fixed a bug where replacing a `Model`'s `ClippingPlaneCollection` with one of the same length would cause a crash. [#10831](https://github.com/CesiumGS/cesium/pull/10831)
- Fixed a bug where KMLs with a NetworkLink with viewRefreshMode=='onRegion' would cause Cesium to make numerous resource requests and possibly trigger an out of memory error. [#10790](https://github.com/CesiumGS/cesium/pull/10790)
- Fixed a bug where calling `Vector3DTileContent.getFeature` before a render update could result in no feature being returned. [#10819](https://github.com/CesiumGS/cesium/pull/10819)

### 1.97 - 2022-09-01

#### Major Announcements :loudspeaker:

- CesiumJS has switched to a new architecture for loading glTF models and tilesets to enable:
  - User-defined GLSL shaders via [`CustomShader`](Documentation/CustomShaderGuide/README.md)
  - Support for [3D Tiles Next](https://cesium.com/blog/2021/11/10/introducing-3d-tiles-next/) metadata extensions: [`EXT_structural_metadata`](https://github.com/CesiumGS/glTF/tree/proposal-EXT_structural_metadata/extensions/2.0/Vendor/EXT_structural_metadata), [`EXT_mesh_features`](https://github.com/CesiumGS/glTF/tree/proposal-EXT_mesh_features/extensions/2.0/Vendor/EXT_mesh_features) and [`EXT_instance_features`](https://github.com/CesiumGS/glTF/tree/3d-tiles-next/extensions/2.0/Vendor/EXT_instance_features)
  - Support for [`EXT_mesh_gpu_instancing`](https://github.com/KhronosGroup/glTF/tree/main/extensions/2.0/Vendor/EXT_mesh_gpu_instancing)
  - Support for [`EXT_meshopt_compression`](https://github.com/KhronosGroup/glTF/tree/main/extensions/2.0/Vendor/EXT_meshopt_compression)
  - Texture caching across different tiles
  - Numerous bug fixes
- Usage notes for the new glTF architecture:
  - Those using `ModelExperimental.fromGltf()` should now use `Model.fromGltf()`.
  - The `enableModelExperimental` flag was removed, as tilesets and entities always use the new architecture.
  - The new implementation of `Model` uses the same public API as before, so no other changes are necessary.

#### Breaking Changes :mega:

- glTF 1.0 assets are no longer fully supported. glTF 1.0 techniques are converted to PBR materials where possible, but more complex techniques will no longer function correctly. If custom GLSL shaders are needed, use `CustomShader` instead. [#10648](https://github.com/CesiumGS/cesium/pull/10648)
- The glTF 2.0 extension `KHR_techniques_webgl` and `KHR_materials_common` are also no longer fully supported. Materials are converted to PBR materials where possible.
- Support for rendering instanced models on the CPU has been removed.
- `Model.gltf`, `Model.basePath`, `Model.pendingTextureLoads` (properties), and `Model.dequantizeInShader` (constructor option) have been removed.
- `ModelMesh` and `ModelMaterial` have been removed.
- `new Model()` is an internal constructor and must not be used directly. Use `Model.fromGltf()` instead. [#10778](https://github.com/CesiumGS/cesium/pull/10778)

##### Additions :tada:

- `Model` can now classify other assets with a given `classificationType`. [#10623](https://github.com/CesiumGS/cesium/pull/10623)
- `Model` now supports back face culling for point clouds. [#10703](https://github.com/CesiumGS/cesium/pull/10703)
- Export asset files such as CSS in `package.json`, allowing bundlers to import without additional configuration. [#9212](https://github.com/CesiumGS/cesium/pull/9212)
- The `sideEffects` field in `package.json` is now specified, allowing more conservative bundlers like Webpack to enable tree shaking by default. [#10714](https://github.com/CesiumGS/cesium/pull/10714)
- Model entities now support `CustomShader`. [#10747](https://github.com/CesiumGS/cesium/pull/10747)

##### Fixes :wrench:

- Fixed bug with `Viewer.flyTo` where camera could go underground when target is an `Entity` with `ModelGraphics` with `HeightReference.CLAMP_TO_GROUND` or `HeightReference.RELATIVE_TO_GROUND`. [#10631](https://github.com/CesiumGS/cesium/pull/10631)
- Fixed issues running CesiumJS under Node.js when using ES modules. [#10684](https://github.com/CesiumGS/cesium/issues/10684)
- Fixed the incorrect lighting of instanced models. [#10690](https://github.com/CesiumGS/cesium/pull/10690)
- Fixed developer error with `Camera.flyTo` with an `orientation` and a `Rectangle` value for `destination`. [#10704](https://github.com/CesiumGS/cesium/issues/10704)
- Fixed rendering bug with points in .vctr format, where points wouldn't show until picked or styled. [#10707](https://github.com/CesiumGS/cesium/pull/10707)
- Fixed bounding volume calculations for glTF models with `KHR_mesh_quantization` and normalized positions. [#10741](https://github.com/CesiumGS/cesium/pull/10741)

### 1.96 - 2022-08-01

##### Major Announcements :loudspeaker:

- Built `Cesium.js` is no longer AMD format. This may or may not be a breaking change depending on how you use Cesium in your app. See our [blog post](https://cesium.com/blog/2022/07/19/build-tooling-updates-coming-to-cesiumjs/) for the full details. [#10399](https://github.com/CesiumGS/cesium/pull/10399)
  - Built `Cesium.js` has gone from `12.5MB` to `8.4MB` unminified and from `4.3MB` to `3.6MB` minified. `Cesium.js.map` has gone from `22MB` to `17.2MB`.
  - If you were ingesting individual ESM-style modules from the combined file `Build/Cesium/Cesium.js` or `Build/CesiumUnminified/Cesium.js`, instead use `Build/Cesium/index.js` or `Build/CesiumUnminified/index.js` respectively.
  - Using ESM from `Source` will require a bundler to resolve third party node dependencies.
  - `CESIUM_BASE_URL` should be set to either `Build/Cesium` or `Build/CesiumUnminified`.

##### Breaking Changes :mega:

- `Model.boundingSphere` now returns the bounding sphere in ECEF coordinates instead of the local coordinate system. [#10589](https://github.com/CesiumGS/cesium/pull/10589)
- `Cesium3DTileStyle.readyPromise` and `Cesium3DTileStyle.ready` have been removed. If loading a style from a url, use `Cesium3DTileStyle.fromUrl` instead. [#10348](https://github.com/CesiumGS/cesium/pull/10348)

##### Additions :tada:

- Models and tilesets that use the `CESIUM_primitive_outline` extension can now toggle outlines at runtime with the `showOutline` property. Furthermore, the color of the outlines can now be controlled by the `outlineColor` property. [#10506](https://github.com/CesiumGS/cesium/pull/10506)
- Added optional `blurActiveElementOnCanvasFocus` option to set the behavior of blurring the active element when interacting with the canvas. [#10518](https://github.com/CesiumGS/cesium/pull/10518)
- Added `ModelExperimental.getNode` to allow users to modify the transforms of model nodes at runtime. [#10540](https://github.com/CesiumGS/cesium/pull/10540)
- Added support for point cloud styling for tilesets loaded with `ModelExperimental`. [#10569](https://github.com/CesiumGS/cesium/pull/10569)
- Upgraded earcut from version 2.2.2 to version 2.2.4 which includes 10-15% better performance in triangulation. [#10593](https://github.com/CesiumGS/cesium/pull/10593)

##### Fixes :wrench:

- Fixed crash when loading glTF models with the `EXT_mesh_features` and `EXT_structural_metadata` extensions without `channels` property. [#10511](https://github.com/CesiumGS/cesium/pull/10511)
- Fixed a crash in the 3D Tiles Feature Styling sandcastle that occurred when using `ModelExperimental`. [#10514](https://github.com/CesiumGS/cesium/pull/10514)
- Fixed improper handling of double-sided materials in `ModelExperimental`. [#10507](https://github.com/CesiumGS/cesium/pull/10507)
- Fixed a bug where the alpha component of `model.color` would not update in the 3D Models Coloring sandcastle when using `ModelExperimental`. [#10519](https://github.com/CesiumGS/cesium/pull/10519)
- Fixed a bug where .cmpt files were not cached correctly in `ModelExperimental`. [#10524](https://github.com/CesiumGS/cesium/pull/10524)
- Fixed a crash in the 3D Tiles Formats sandcastle when loading draco-compressed point clouds with `ModelExperimental`. [#10521](https://github.com/CesiumGS/cesium/pull/10521)
- Fixed a bug where per-feature post-processing was not working with `ModelExperimental`. [#10528](https://github.com/CesiumGS/cesium/pull/10528)
- Fixed error in `loadAndExecuteScript` and favorite icon lost in sandcaslte when CesiumJS was running in cross-origin isloated evironment.[#10515](https://github.com/CesiumGS/cesium/pull/10515)
- Fixed a bug where `Viewer.zoomTo` would continuously throw errors if a `Cesium3DTileset` failed to load.[#10523](https://github.com/CesiumGS/cesium/pull/10523)
- Fixed a bug where styles would not apply to tilesets if they were applied while the tileset was hidden. [#10582](https://github.com/CesiumGS/cesium/pull/10582)
- Fixed a bug where `.i3dm` models with quantized positions were not being correctly loaded by `ModelExperimental`. [#10598](https://github.com/CesiumGS/cesium/pull/10598)
- Fixed a bug where dynamic geometry was not marked as `ready`. [#10517](https://github.com/CesiumGS/cesium/issues/10517)

##### Deprecated :hourglass_flowing_sand:

- Support for rendering instanced models on the CPU has been deprecated and will be removed in CesiumJS 1.97. [#10589](https://github.com/CesiumGS/cesium/pull/10589)
- The polyfills `requestAnimationFrame` and `cancelAnimationFrame` have been deprecated and will be removed in 1.99. Use the native browser methods instead. [#10579](https://github.com/CesiumGS/cesium/pull/10579)

### 1.95 - 2022-07-01

##### Breaking Changes :mega:

- Tilesets rendered with `ModelExperimental` must set `projectTo2D` to true in order to be accurately projected and rendered in 2D / CV mode. [#10440](https://github.com/CesiumGS/cesium/pull/10440)

##### Additions :tada:

- Memory statistics for `ModelExperimental` now appear in the `Cesium3DTilesInspector`. This includes binary metadata memory, which is not counted by `Model`. [#10397](https://github.com/CesiumGS/cesium/pull/10397)
- Memory statistics for `ResourceCache` (used by `ModelExperimental`) now appear in the `Cesium3DTilesInspector`. [#10413](https://github.com/CesiumGS/cesium/pull/10413)
- Added support for rendering individual models in 2D / CV using `ModelExperimental`. [#10419](https://github.com/CesiumGS/cesium/pull/10419)
- Added support for rendering instanced tilesets in 2D / CV using `ModelExperimental`. [#10433](https://github.com/CesiumGS/cesium/pull/10433)
- Added `modelUpAxis` and `modelForwardAxis` constructor options to `Cesium3DTileset` [#10439](https://github.com/CesiumGS/cesium/pull/10439)
- Added `heightReference` to `ModelExperimental`. [#10448](https://github.com/CesiumGS/cesium/pull/10448)
- Added `silhouetteSize` and `silhouetteColor` to `ModelExperimental`. [#10457](https://github.com/CesiumGS/cesium/pull/10457)
- Added support for mipmapped textures in `ModelExperimental`. [#10231](https://github.com/CesiumGS/cesium/issues/10231)
- Added `distanceDisplayCondition` to `ModelExperimental`. [#10481](https://github.com/CesiumGS/cesium/pull/10481)
- Added support for `AGI_articulations` to `ModelExperimental`. [#10479](https://github.com/CesiumGS/cesium/pull/10479)
- Added `credit` to `ModelExperimental`. [#10489](https://github.com/CesiumGS/cesium/pull/10489)
- Added `asynchronous` to `ModelExperimental.fromGltf`. [#10490](https://github.com/CesiumGS/cesium/pull/10490)
- Added `id` to `ModelExperimental`. [#10491](https://github.com/CesiumGS/cesium/pull/10491)
- `ExperimentalFeatures.enableModelExperimental` now enables `ModelExperimental` for entities and CZML in addition to 3D Tiles. [#10492](https://github.com/CesiumGS/cesium/pull/10492)

##### Fixes :wrench:

- Fixed `FeatureDetection` for Microsoft Edge. [#10429](https://github.com/CesiumGS/cesium/pull/10429)
- Fixed broken links in documentation of `CesiumTerrainProvider`. [#7478](https://github.com/CesiumGS/cesium/issues/7478)
- Warn if `Cesium3DTile` content.uri property is empty, and load empty tile. [#7263](https://github.com/CesiumGS/cesium/issues/7263)
- Updated text highlighting for code examples in documentation. [#10051](https://github.com/CesiumGS/cesium/issues/10051)
- Updated ModelExperimental shader defaults to match glTF spec. [#9992](https://github.com/CesiumGS/cesium/issues/9992)
- Fixed shadow rendering artifacts that appeared in `ModelExperimental`. [#10501](https://github.com/CesiumGS/cesium/pull/10501/)

##### Deprecated :hourglass_flowing_sand:

- The `.getPropertyNames` methods of `Cesium3DTileFeature`, `Cesium3DTilePointFeature`, and `ModelFeature` have been deprecated and will be removed in 1.98. Use the `.getPropertyIds` methods instead.

### 1.94.3 - 2022-06-10

- Fixed a crash with vector tilesets with lines when clamping to terrain or 3D tiles. [#10447](https://github.com/CesiumGS/cesium/pull/10447)

### 1.94.2 - 2022-06-03

- This is an npm only release to fix the improperly published 1.94.1.

### 1.94.1 - 2022-06-03

##### Additions :tada:

- Added support for rendering individual models in 2D / CV using `ModelExperimental`. [#10419](https://github.com/CesiumGS/cesium/pull/10419)

##### Fixes :wrench:

- Fixed `Cesium3DTileColorBlendMode.REPLACE` for certain tilesets. [#10424](https://github.com/CesiumGS/cesium/pull/10424)
- Fixed a crash when applying a style to a vector tileset with point features. [#10427](https://github.com/CesiumGS/cesium/pull/10427)

### 1.94 - 2022-06-01

##### Breaking Changes :mega:

- Removed individual image-based lighting parameters from `Model` and `Cesium3DTileset`. [#10388](https://github.com/CesiumGS/cesium/pull/10388)
- Models and tilesets rendered with `ModelExperimental` must set `enableDebugWireframe` to true in order for `debugWireframe` to work in WebGL1. [#10344](https://github.com/CesiumGS/cesium/pull/10344)
- Removed `ImagerySplitPosition` and `Scene.imagerySplitPosition`. Use `SplitDirection` and `Scene.splitPosition` instead.[#10418](https://github.com/CesiumGS/cesium/pull/10418)
- Tilesets and models should now specify image-based lighting parameters in `ImageBasedLighting` instead of as individual options. [#10226](https://github.com/CesiumGS/cesium/pull/10226)

##### Additions :tada:

- Added `Cesium3DTileStyle.fromUrl` for loading a style from a url. [#10348](https://github.com/CesiumGS/cesium/pull/10348)
- Added `IndexDatatype.fromTypedArray`. [#10350](https://github.com/CesiumGS/cesium/pull/10350)
- Added `ModelAnimationCollection.animateWhilePaused` and `ModelAnimation.animationTime` to allow explicit control over a model's animations. [#9339](https://github.com/CesiumGS/cesium/pull/9339)
- Replaced `options.gltf` with `options.url` in `ModelExperimental.fromGltf`. [#10371](https://github.com/CesiumGS/cesium/pull/10371)
- Added support for 2D / CV mode for non-instanced tilesets rendered with `ModelExperimental`. [#10384](https://github.com/CesiumGS/cesium/pull/10384)
- Added `PolygonGraphics.textureCoordinates`, `PolygonGeometry.textureCoordinates`, `CoplanarPolygonGeometry.textureCoordinates`, which override the default `stRotation`-based texture coordinate calculation behaviour with the provided texture coordinates, specified in the form of a `PolygonHierarchy` of `Cartesian2` points. [#10109](https://github.com/CesiumGS/cesium/pull/10109)

##### Fixes :wrench:

- Fixed the rendering issues related to order-independent translucency on iOS devices. [#10417](https://github.com/CesiumGS/cesium/pull/10417)
- Fixed the inaccurate computation of bounding spheres for models not centered at (0,0,0) in their local space. [#10395](https://github.com/CesiumGS/cesium/pull/10395)
- Fixed the inaccurate computation of bounding spheres for `ModelExperimental`. [#10339](https://github.com/CesiumGS/cesium/pull/10339/)
- Fixed error when destroying a 3D tileset before it has finished loading. [#10363](Fixes https://github.com/CesiumGS/cesium/issues/10363)
- Fixed race condition which can occur when updating `Cesium3DTileStyle` before its `readyPromise` has resolved. [#10345](https://github.com/CesiumGS/cesium/issues/10345)
- Fixed label background rendering. [#10342](https://github.com/CesiumGS/cesium/issues/10342)
- Enabled support for loading web assembly modules in Edge. [#6541](https://github.com/CesiumGS/cesium/pull/6541)
- Fixed crash for zero-area `region` bounding volumes in a 3D Tileset. [#10351](https://github.com/CesiumGS/cesium/pull/10351)
- Fixed `Cesium3DTileset.debugShowUrl` so that it works for implicit tiles too. [#10372](https://github.com/CesiumGS/cesium/issues/10372)
- Fixed crash when loading a tileset without a metadata schema but has external tilesets with tile or content metadata. [#10387](https://github.com/CesiumGS/cesium/pull/10387)
- Fixed winding order for negatively scaled models in `ModelExperimental`. [#10405](https://github.com/CesiumGS/cesium/pull/10405)
- Fixed error when calling `sampleTerrain` over a large area that required lots of tile requests. [#10425](https://github.com/CesiumGS/cesium/pull/10425)

##### Deprecated :hourglass_flowing_sand:

- `Cesium3DTileStyle` constructor parameters of `string` or `Resource` type have been deprecated and will be removed in CesiumJS 1.96. If loading a style from a url, use `Cesium3DTileStyle.fromUrl` instead. [#10348](https://github.com/CesiumGS/cesium/pull/10348)
- `Cesium3DTileStyle.readyPromise` and `Cesium3DTileStyle.ready` have been deprecated and will be removed in CesiumJS 1.96. If loading a style from a url, use `Cesium3DTileStyle.fromUrl` instead. [#10348](https://github.com/CesiumGS/cesium/pull/10348)
- `Model.gltf`, `Model.basePath`, `Model.pendingTextureLoads` (properties), and `Model.dequantizeInShader` (constructor option) have been deprecated and will be removed in CesiumJS 1.97. [#10415](https://github.com/CesiumGS/cesium/pull/10415)
- Support for glTF 1.0 assets has been deprecated and will be removed in CesiumJS 1.97. Please convert any glTF 1.0 assets to glTF 2.0. [#10414](https://github.com/CesiumGS/cesium/pull/10414)
- Support for the glTF extension `KHR_techniques_webgl` has been deprecated and will be removed in CesiumJS 1.97. If custom GLSL shaders are needed, use `CustomShader` instead. [#10414](https://github.com/CesiumGS/cesium/pull/10414)
- `Model.boundingSphere` currently returns results in the model's local coordinate system, but in CesiumJS 1.96 it will be changed to return results in ECEF coordinates. [#10415](https://github.com/CesiumGS/cesium/pull/10415)

### 1.93 - 2022-05-02

##### Breaking Changes :mega:

- Temporarily disable `Scene.orderIndependentTranslucency` by default on iPad and iOS due to a WebGL regression, see [#9827](https://github.com/CesiumGS/cesium/issues/9827). The old default will be restored once the issue has been resolved.

##### Additions :tada:

- Improved rendering of ground and sky atmosphere. [#10063](https://github.com/CesiumGS/cesium/pull/10063)
- Added support for morph targets in `ModelExperimental`. [#10271](https://github.com/CesiumGS/cesium/pull/10271)
- Added support for skins in `ModelExperimental`. [#10282](https://github.com/CesiumGS/cesium/pull/10282)
- Added support for animations in `ModelExperimental`. [#10314](https://github.com/CesiumGS/cesium/pull/10314)
- Added `debugWireframe` to `ModelExperimental`. [#10332](https://github.com/CesiumGS/cesium/pull/10332)
- Added `GeoJsonSource.process` to support adding features without removing existing entities, similar to `CzmlDataSource.process`. [#9275](https://github.com/CesiumGS/cesium/issues/9275)
- `KmlDataSource` now exposes the `camera` and `canvas` properties, which are used to provide information about the state of the `Viewer` when making network requests for a [`Link`](https://developers.google.com/kml/documentation/kmlreference#link). Passing these values in the constructor is now optional.
- Prevent text selection in the Timeline widget. [#10325](https://github.com/CesiumGS/cesium/pull/10325)

##### Fixes :wrench:

- Fixed `GoogleEarthEnterpriseImageryProvider.requestImagery`, `GridImageryProvider.requestImagery`, and `TileCoordinateImageryProvider.requestImagery` return types to match interface. [#10265](https://github.com/CesiumGS/cesium/issues/10265)
- Various property and return TypeScript definitions were corrected, and the `Event` class was made generic in order to support strongly typed event callbacks. [#10292](https://github.com/CesiumGS/cesium/pull/10292)
- Fixed debug label rendering in `Cesium3dTilesInspector`. [#10246](https://github.com/CesiumGS/cesium/issues/10246)
- Fixed a crash that occurred in `ModelExperimental` when loading a Draco-compressed model with tangents. [#10294](https://github.com/CesiumGS/cesium/pull/10294)
- Fixed an incorrect model matrix computation for `i3dm` tilesets that are loaded using `ModelExperimental`. [#10302](https://github.com/CesiumGS/cesium/pull/10302)
- Fixed race condition during billboard clamping when the height reference changes. [#10191](https://github.com/CesiumGS/cesium/issues/10191)
- Fixed ability to run `test` and other support tasks from within the release zip file. [#10311](https://github.com/CesiumGS/cesium/pull/10311)

### 1.92 - 2022-04-01

##### Breaking Changes :mega:

- Removed `Cesium.when`. Any `Promise` in the Cesium API has changed to the native `Promise` API. Code bases using cesium will likely need updates after this change. See the [upgrade guide](https://community.cesium.com/t/cesiumjs-is-switching-from-when-js-to-native-promises-which-will-be-a-breaking-change-in-1-92/17213) for instructions on how to update your code base to be compliant with native promises.
- `ArcGisMapServerImageryProvider.readyPromise` will not reject if there is a failure unless the request cannot be retried.
- `SingleTileImageryProvider.readyPromise` will not reject if there is a failure unless the request cannot be retried.
- Removed links to SpecRunner.html and related Jasmine files for running unit tests in browsers.

##### Additions :tada:

- Added experimental support for the [3D Tiles 1.1 draft](https://github.com/CesiumGS/3d-tiles/pull/666). [#10189](https://github.com/CesiumGS/cesium/pull/10189)
- Added support for `EXT_structural_metadata` property attributes in `CustomShader` [#10228](https://github.com/CesiumGS/cesium/pull/10228)
- Added partial support for `EXT_structural_metadata` property textures in `CustomShader` [#10247](https://github.com/CesiumGS/cesium/pull/10247)
- Added `minimumPixelSize`, `scale`, and `maximumScale` to `ModelExperimental`. [#10092](https://github.com/CesiumGS/cesium/pull/10092)
- `Cesium3DTileset` now has a `splitDirection` property, allowing the tileset to only be drawn on the left or right side of the screen. This is useful for visual comparison of tilesets. [#10193](https://github.com/CesiumGS/cesium/pull/10193)
- Added `lightColor` to `ModelExperimental` [#10207](https://github.com/CesiumGS/cesium/pull/10207)
- Added image-based lighting to `ModelExperimental`. [#10234](https://github.com/CesiumGS/cesium/pull/10234)
- Added clipping planes to `ModelExperimental`. [#10250](https://github.com/CesiumGS/cesium/pull/10250)
- Added `Cartesian2.clamp`, `Cartesian3.clamp`, and `Cartesian4.clamp`. [#10197](https://github.com/CesiumGS/cesium/pull/10197)
- Added a 'renderable' property to 'Fog' to disable its visual rendering while preserving tiles culling at a distance. [#10186](https://github.com/CesiumGS/cesium/pull/10186)
- Refactored metadata API so `tileset.metadata` and `content.group.metadata` are more symmetric with `content.metadata` and `tile.metadata`. [#10224](https://github.com/CesiumGS/cesium/pull/10224)

##### Fixes :wrench:

- Fixed `Scene` documentation for `msaaSamples` property. [#10205](https://github.com/CesiumGS/cesium/pull/10205)
- Fixed a bug where `pnts` tiles would crash when `Cesium.ExperimentalFeatures.enableModelExperimental` was true. [#10183](https://github.com/CesiumGS/cesium/pull/10183)
- Fixed an issue with Firefox and dimensionless SVG images. [#9191](https://github.com/CesiumGS/cesium/pull/9191)
- Fixed `ShadowMap` documentation for `options.pointLightRadius` type. [#10195](https://github.com/CesiumGS/cesium/pull/10195)
- Fixed evaluation of `minimumLevel` on metadataFailure for TileMapServiceImageryProvider. [#10198](https://github.com/CesiumGS/cesium/pull/10198)
- Fixed a bug where models without normals would render as solid black. Now, such models will use unlit shading. [#10237](https://github.com/CesiumGS/cesium/pull/10237)

##### Deprecated :hourglass_flowing_sand:

- `ImagerySplitDirection` and `Scene.imagerySplitPosition` have been deprecated and will be removed in CesiumJS 1.94. Use `SplitDirection` and `Scene.splitPosition` instead.
- Tilesets and models should now specify image-based lighting parameters in `ImageBasedLighting` instead of as individual options. The individual parameters are deprecated and will be removed in CesiumJS 1.94. [#10226](https://github.com/CesiumGS/cesium/pull/10226)

### 1.91 - 2022-03-01

##### Breaking Changes :mega:

- In Cesium 1.92, `when.js` will be removed and replaced with native promises. `Cesium.when` is deprecated and will be removed in 1.92. Any `Promise` returned from a function as of 1.92 will switch the native `Promise` API. Code bases using cesium will likely need updates after this change. See the [upgrade guide](https://community.cesium.com/t/cesiumjs-is-switching-from-when-js-to-native-promises-which-will-be-a-breaking-change-in-1-92/17213) for instructions on how to update your code base to be compliant with native promises.
- Fixed an inconsistently handled exception in `camera.getPickRay` that arises when the scene is not rendered. `camera.getPickRay` can now return undefined. [#10139](https://github.com/CesiumGS/cesium/pull/10139)

##### Additions :tada:

- Added MSAA support for WebGL2. Enabled in the `Viewer` constructor with the `msaaSamples` option and can be controlled through `Scene.msaaSamples`.
- glTF contents now use `ModelExperimental` by default. [#10055](https://github.com/CesiumGS/cesium/pull/10055)
- Added the ability to toggle back-face culling in `ModelExperimental`. [#10070](https://github.com/CesiumGS/cesium/pull/10070)
- Added `depthPlaneEllipsoidOffset` to `Viewer` and `Scene` constructors to address rendering artifacts below the WGS84 ellipsoid. [#9200](https://github.com/CesiumGS/cesium/pull/9200)
- Added support for `debugColorTiles` in `ModelExperimental`. [#10071](https://github.com/CesiumGS/cesium/pull/10071)
- Added support for shadows in `ModelExperimental`. [#10077](https://github.com/CesiumGS/cesium/pull/10077)
- Added `packArray` and `unpackArray` for matrix types. [#10118](https://github.com/CesiumGS/cesium/pull/10118)
- Added more affine transformation helper functions to `Matrix2`, `Matrix3`, and `Matrix4`. [#10124](https://github.com/CesiumGS/cesium/pull/10124)
  - Added `setScale`, `setUniformScale`, `setRotation`, `getRotation`, and `multiplyByUniformScale` to `Matrix2`.
  - Added `setScale`, `setUniformScale`, `setRotation`, and `multiplyByUniformScale` to `Matrix3`.
  - Added `setUniformScale`, `setRotation`, `getRotation`, and `fromRotation` to `Matrix4`.
- Added `AxisAlignedBoundingBox.fromCorners`. [#10130](https://github.com/CesiumGS/cesium/pull/10130)
- Added `BoundingSphere.fromTransformation`. [#10130](https://github.com/CesiumGS/cesium/pull/10130)
- Added `OrientedBoundingBox.fromTransformation`, `OrientedBoundingBox.computeCorners`, and `OrientedBoundingBox.computeTransformation`. [#10130](https://github.com/CesiumGS/cesium/pull/10130)
- Added `Rectangle.subsection`. [#10130](https://github.com/CesiumGS/cesium/pull/10130)
- Added option to show tileset credits on screen. [#10144](https://github.com/CesiumGS/cesium/pull/10144)
- glTF copyrights now appear under the credits display. [#10138](https://github.com/CesiumGS/cesium/pull/10138)
- Credits are now sorted based on their number of occurrences. [#10141](https://github.com/CesiumGS/cesium/pull/10141)

##### Fixes :wrench:

- Fixed a bug where updating `ModelExperimental`'s model matrix would not update its bounding sphere. [#10078](https://github.com/CesiumGS/cesium/pull/10078)
- Fixed feature ID texture artifacts on Safari. [#10111](https://github.com/CesiumGS/cesium/pull/10111)
- Fixed a bug where a translucent shader applied to a `ModelExperimental` with opaque features was not being rendered. [#10110](https://github.com/CesiumGS/cesium/pull/10110)

### 1.90 - 2022-02-01

##### Additions :tada:

- Feature IDs for styling and picking in `ModelExperimental` can now be selected via `(tileset|model).featureIdIndex` and `(tileset|model).instanceFeatureIdIndex`. [#10018](https://github.com/CesiumGS/cesium/pull/10018)
- Added support for all types of feature IDs in `CustomShader`. [#10018](https://github.com/CesiumGS/cesium/pull/10018)
- Moved documentation for `CustomShader` into `Documentation/CustomShaderGuide/` to make it more discoverable. [#10054](https://github.com/CesiumGS/cesium/pull/10054)
- Added getters `Cesium3DTileFeature.featureId` and `ModelFeature.featureId` so the feature ID or batch ID can be accessed from a picked feature. [#10022](https://github.com/CesiumGS/cesium/pull/10022)
- Added `I3dmLoader` to transcode .i3dm to `ModelExperimental`. [#9968](https://github.com/CesiumGS/cesium/pull/9968)
- Added `PntsLoader` to transcode .pnts to `ModelExperimental`. [#9978](https://github.com/CesiumGS/cesium/pull/9978)
- Added point cloud attenuation support to `ModelExperimental`. [#9998](https://github.com/CesiumGS/cesium/pull/9998)

##### Fixes :wrench:

- Fixed an error when loading GeoJSON with null `stroke` or `fill` properties but valid opacity values. [#9717](https://github.com/CesiumGS/cesium/pull/9717)
- Fixed `scene.pickTranslucentDepth` for translucent point clouds with eye dome lighting. [#9991](https://github.com/CesiumGS/cesium/pull/9991)
- Added a setter for `tileset.pointCloudShading` that throws if set to `undefined` to clarify that this is disallowed. [#9998](https://github.com/CesiumGS/cesium/pull/9998)
- Fixes handling .b3dm `_BATCHID` accessors in `ModelExperimental` [#10008](https://github.com/CesiumGS/cesium/pull/10008) and [10031](https://github.com/CesiumGS/cesium/pull/10031)
- Fixed path entity being drawn when data is unavailable [#1704](https://github.com/CesiumGS/cesium/pull/1704)
- Fixed setting `tileset.imageBasedLightingFactor` has no effect on i3dm tile content. [#10020](https://github.com/CesiumGS/cesium/pull/10020)
- Zooming out is no longer sluggish when close to `screenSpaceCameraController.minimumDistance`. [#9932](https://github.com/CesiumGS/cesium/pull/9932)
- Fixed Particle System Weather sandcastle demo to work with new ES6 rules. [#10045](https://github.com/CesiumGS/cesium/pull/10045)

### 1.89 - 2022-01-03

##### Breaking Changes :mega:

- Removed `Scene.debugShowGlobeDepth`. [#9965](https://github.com/CesiumGS/cesium/pull/9965)
- Removed `CesiumInspectorViewModel.globeDepth` and `CesiumInspectorViewModel.pickDepth`. [#9965](https://github.com/CesiumGS/cesium/pull/9965)
- `barycentricCoordinates` returns `undefined` when the input triangle is degenerate. [#9175](https://github.com/CesiumGS/cesium/pull/9175)

##### Additions :tada:

- Added a `pointSize` field to custom vertex shaders for more control over shading point clouds. [#9960](https://github.com/CesiumGS/cesium/pull/9960)
- Added `lambertDiffuseMultiplier` property to Globe object to enhance terrain lighting. [#9878](https://github.com/CesiumGS/cesium/pull/9878)
- Added `getFeatureInfoUrl` option to `WebMapServiceImageryProvider` which reads the getFeatureInfo request URL for WMS service if it differs with the getCapabilities URL. [#9563](https://github.com/CesiumGS/cesium/pull/9563)
- Added `tileset.enableModelExperimental` so tilesets with `Model` and `ModelExperimental` can be mixed in the same scene. [#9982](https://github.com/CesiumGS/cesium/pull/9982)

##### Fixes :wrench:

- Fixed handling of vec3 vertex colors in `ModelExperimental`. [#9955](https://github.com/CesiumGS/cesium/pull/9955)
- Fixed handling of Draco quantized vec3 vertex colors in `ModelExperimental`. [#9957](https://github.com/CesiumGS/cesium/pull/9957)
- Fixed handling of vec3 vertex colors in `CustomShaderPipelineStage`. [#9964](https://github.com/CesiumGS/cesium/pull/9964)
- Fixes how `Camera.changed` handles changes in `heading`. [#9970](https://github.com/CesiumGS/cesium/pull/9970)
- Fixed handling of subtree root transforms in `Implicit3DTileContent`. [#9971](https://github.com/CesiumGS/cesium/pull/9971)
- Fixed issue in `ModelExperimental` where indices were not the correct data type after draco decode. [#9974](https://github.com/CesiumGS/cesium/pull/9974)
- Fixed WMS 1.3.0 `GetMap` `bbox` parameter so that it follows the axis ordering as defined in the EPSG database. [#9797](https://github.com/CesiumGS/cesium/pull/9797)
- Fixed `KmlDataSource` so that it can handle relative URLs for additional elements - video, audio, iframe etc. [#9328](https://github.com/CesiumGS/cesium/pull/9328)

### 1.88 - 2021-12-01

##### Fixes :wrench:

- Fixed a bug with .ktx2 textures having an incorrect minification filter. [#9876](https://github.com/CesiumGS/cesium/pull/9876/)
- Fixed incorrect diffuse texture alpha in glTFs with the `KHR_materials_pbrSpecularGlossiness` extension. [#9943](https://github.com/CesiumGS/cesium/pull/9943)

### 1.87.1 - 2021-11-09

##### Additions :tada:

- Added experimental implementations of [3D Tiles Next](https://github.com/CesiumGS/3d-tiles/tree/main/next). The following extensions are supported:
  - [3DTILES_content_gltf](https://github.com/CesiumGS/3d-tiles/tree/main/extensions/3DTILES_content_gltf) for using glTF models directly as tile contents
  - [3DTILES_metadata](https://github.com/CesiumGS/3d-tiles/tree/main/extensions/3DTILES_metadata) for adding structured metadata to tilesets, tiles, or groups of tile content
  - [EXT_mesh_features](https://github.com/KhronosGroup/glTF/pull/2082) for adding feature identification and feature metadata to glTF models
  - [3DTILES_implicit_tiling](https://github.com/CesiumGS/3d-tiles/tree/main/extensions/3DTILES_implicit_tiling) for a compact representation of quadtrees and octrees
  - [3DTILES_bounding_volume_S2](https://github.com/CesiumGS/3d-tiles/tree/main/extensions/3DTILES_bounding_volume_S2) for [S2](https://s2geometry.io/) bounding volumes
  - [3DTILES_multiple_contents](https://github.com/CesiumGS/3d-tiles/tree/main/extensions/3DTILES_multiple_contents) for storing multiple contents within a single tile
- Added `ModelExperimental`, a new experimental architecture for loading glTF models. It is disabled by default; set `ExperimentalFeatures.enableModelExperimental = true` to enable it.
- Added `CustomShader` class for styling `Cesium3DTileset` or `ModelExperimental` with custom GLSL shaders
- Added Sandcastle examples for 3D Tiles Next: [Photogrammetry Classification](http://sandcastle.cesium.com/index.html?src=3D%20Tiles%20Next%20Photogrammetry%20Classification.html&label=3D%20Tiles%20Next), [CDB Yemen](http://sandcastle.cesium.com/index.html?src=3D%20Tiles%20Next%20CDB%20Yemen.html&label=3D%20Tiles%20Next), and [S2 Globe](http://sandcastle.cesium.com/index.html?src=3D%20Tiles%20Next%20S2%20Globe.html&label=3D%20Tiles%20Next)

### 1.87 - 2021-11-01

##### Additions :tada:

- Added `ScreenOverlay` support to `KmlDataSource`. [#9864](https://github.com/CesiumGS/cesium/pull/9864)
- Added back some support for Draco attribute quantization as a workaround until a full fix in the next Draco version. [#9904](https://github.com/CesiumGS/cesium/pull/9904)
- Added `CumulusCloud.color` for customizing cloud colors. [#9877](https://github.com/CesiumGS/cesium/pull/9877)

##### Fixes :wrench:

- Point cloud styles that reference a missing property now treat the missing property as `undefined` rather than throwing an error. [#9882](https://github.com/CesiumGS/cesium/pull/9882)
- Fixed Draco attribute quantization in point clouds. [#9908](https://github.com/CesiumGS/cesium/pull/9908)
- Fixed crashes caused by the cloud noise texture exceeding WebGL's maximum supported texture size. [#9885](https://github.com/CesiumGS/cesium/pull/9885)
- Updated third-party zip.js library to 2.3.12 to fix compatibility with Webpack 4. [#9897](https://github.com/cesiumgs/cesium/pull/9897)

### 1.86.1 - 2021-10-15

##### Fixes :wrench:

- Fixed zip.js configurations causing CesiumJS to not work with Node 16. [#9861](https://github.com/CesiumGS/cesium/pull/9861)
- Fixed a bug in `Rectangle.union` with rectangles that span the entire globe. [#9866](https://github.com/CesiumGS/cesium/pull/9866)

### 1.86 - 2021-10-01

##### Breaking Changes :mega:

- Updated to Draco 1.4.1 and temporarily disabled attribute quantization. [#9847](https://github.com/CesiumGS/cesium/issues/9847)

##### Fixes :wrench:

- Fixed incorrect behavior in `CameraFlightPath` when using Columbus View. [#9192](https://github.com/CesiumGS/cesium/pull/9192)

### 1.85 - 2021-09-01

##### Breaking Changes :mega:

- Removed `Scene.terrainExaggeration` and `options.terrainExaggeration` for `CesiumWidget`, `Viewer`, and `Scene`, which were deprecated in CesiumJS 1.83. Use `Globe.terrainExaggeration` instead.

##### Additions :tada:

- Added `CloudCollection` and `CumulusCloud` for adding procedurally generated clouds to a scene. [#9737](https://github.com/CesiumGS/cesium/pull/9737)
- `BingMapsGeocoderService` now takes an optional [Culture Code](https://docs.microsoft.com/en-us/bingmaps/rest-services/common-parameters-and-types/supported-culture-codes) for localizing results. [#9729](https://github.com/CesiumGS/cesium/pull/9729)

##### Fixes :wrench:

- Fixed several crashes related to point cloud eye dome lighting. [#9719](https://github.com/CesiumGS/cesium/pull/9719)

### 1.84 - 2021-08-02

##### Breaking Changes :mega:

- Dropped support for Internet Explorer, which was deprecated in CesiumJS 1.83.

##### Additions :tada:

- Added a `polylinePositions` getter to `Cesium3DTileFeature` that gets the decoded positions of a polyline vector feature. [#9684](https://github.com/CesiumGS/cesium/pull/9684)
- Added `ImageryLayerCollection.pickImageryLayers`, which determines the imagery layers that are intersected by a pick ray. [#9651](https://github.com/CesiumGS/cesium/pull/9651)

##### Fixes :wrench:

- Fixed an issue where styling vector points based on their batch table properties would crash. [#9692](https://github.com/CesiumGS/cesium/pull/9692)
- Fixed an issue in `TileBoundingRegion.distanceToCamera` that caused incorrect results when the camera was on the opposite site of the globe. [#9678](https://github.com/CesiumGS/cesium/pull/9678)
- Fixed an error with removing a CZML datasource when the clock interval has a duration of zero. [#9637](https://github.com/CesiumGS/cesium/pull/9637)
- Fixed the ability to set a material's image to `undefined` and `Material.DefaultImageId`. [#9644](https://github.com/CesiumGS/cesium/pull/9644)
- Fixed render crash when creating a `polylineVolume` with very close points. [#9669](https://github.com/CesiumGS/cesium/pull/9669)
- Fixed a bug in `PolylineGeometry` that incorrectly shifted colors when duplicate positions were removed. [#9676](https://github.com/CesiumGS/cesium/pull/9676)
- Fixed the calculation of `OrientedBoundingBox.distancedSquaredTo` such that they handle `halfAxes` with magnitudes near zero. [#9670](https://github.com/CesiumGS/cesium/pull/9670)
- Fixed a crash that would hang the browser if a `Label` was created with a soft hyphen in its text. [#9682](https://github.com/CesiumGS/cesium/pull/9682)
- Fixed the incorrect calculation of `distanceSquaredTo` in `BoundingSphere`. [#9686](https://github.com/CesiumGS/cesium/pull/9686)

### 1.83 - 2021-07-01

##### Breaking Changes :mega:

- Dropped support for KTX1 and Crunch textures; use the [`ktx2ktx2`](https://github.com/KhronosGroup/KTX-Software) converter tool to update existing KTX1 files.

##### Additions :tada:

- Added support for KTX2 and Basis Universal compressed textures. [#9513](https://github.com/CesiumGS/cesium/issues/9513)
  - Added support for glTF models with the [`KHR_texture_basisu`](https://github.com/KhronosGroup/glTF/blob/master/extensions/2.0/Khronos/KHR_texture_basisu/README.md) extension.
  - Added support for 8-bit, 16-bit float, and 32-bit float KTX2 specular environment maps.
  - Added support for KTX2 images in `Material`.
  - Added new `PixelFormat` and `WebGLConstants` enums from WebGL extensions `WEBGL_compressed_texture_etc`, `WEBGL_compressed_texture_astc`, and `EXT_texture_compression_bptc`.
- Added dynamic terrain exaggeration with `Globe.terrainExaggeration` and `Globe.terrainExaggerationRelativeHeight`. [#9603](https://github.com/CesiumGS/cesium/pull/9603)
- Added `CustomHeightmapTerrainProvider`, a simple `TerrainProvider` that gets height values from a callback function. [#9604](https://github.com/CesiumGS/cesium/pull/9604)
- Added the ability to hide outlines on OSM Buildings and other tilesets and glTF models using the `CESIUM_primitive_outline` extension. [#8959](https://github.com/CesiumGS/cesium/issues/8959)
- Added checks for supported 3D Tiles extensions. [#9552](https://github.com/CesiumGS/cesium/issues/9552)
- Added option to ignore extraneous colorspace information in glTF textures and `ImageBitmap`. [#9624](https://github.com/CesiumGS/cesium/pull/9624)
- Added `options.fadingEnabled` parameter to `ShadowMap` to control whether shadows fade out when the light source is close to the horizon. [#9565](https://github.com/CesiumGS/cesium/pull/9565)
- Added documentation clarifying that the `outlineWidth` property will be ignored on all major browsers on Windows platforms. [#9600](https://github.com/CesiumGS/cesium/pull/9600)
- Added documentation for `KmlTour`, `KmlTourFlyTo`, and `KmlTourWait`. Added documentation and a `kmlTours` getter to `KmlDataSource`. Removed references to `KmlTourSoundCues`. [#8073](https://github.com/CesiumGS/cesium/issues/8073)

##### Fixes :wrench:

- Fixed a regression where older tilesets without a top-level `geometricError` would fail to load. [#9618](https://github.com/CesiumGS/cesium/pull/9618)
- Fixed an issue in `WebMapTileServiceImageryProvider` where using URL subdomains caused query parameters to be dropped from requests. [#9606](https://github.com/CesiumGS/cesium/pull/9606)
- Fixed an issue in `ScreenSpaceCameraController.tilt3DOnTerrain` that caused unexpected camera behavior when tilting terrain diagonally along the screen. [#9562](https://github.com/CesiumGS/cesium/pull/9562)
- Fixed error handling in `GlobeSurfaceTile` to print terrain tile request errors to console. [#9570](https://github.com/CesiumGS/cesium/pull/9570)
- Fixed broken image URL in the KML Sandcastle. [#9579](https://github.com/CesiumGS/cesium/pull/9579)
- Fixed an error where the `positionToEyeEC` and `tangentToEyeMatrix` properties for custom materials were not set in `GlobeFS`. [#9597](https://github.com/CesiumGS/cesium/pull/9597)
- Fixed misleading documentation in `Matrix4.inverse` and `Matrix4.inverseTransformation` that used "affine transformation" instead of "rotation and translation" specifically. [#9608](https://github.com/CesiumGS/cesium/pull/9608)
- Fixed a regression where external images in glTF models were not being loaded with `preferImageBitmap`, which caused them to decode on the main thread and cause frame rate stuttering. [#9627](https://github.com/CesiumGS/cesium/pull/9627)
- Fixed misleading "else" case condition for `color` and `show` in `Cesium3DTileStyle`. A default `color` value is used if no `color` conditions are given. The default value for `show`, `true`, is used if no `show` conditions are given. [#9633](https://github.com/CesiumGS/cesium/pull/9633)
- Fixed a crash that occurred after disabling and re-enabling a post-processing stage. This also prevents the screen from randomly flashing when enabling stages for the first time. [#9649](https://github.com/CesiumGS/cesium/pull/9649)

##### Deprecated :hourglass_flowing_sand:

- `Scene.terrainExaggeration` and `options.terrainExaggeration` for `CesiumWidget`, `Viewer`, and `Scene` have been deprecated and will be removed in CesiumJS 1.85. They will be replaced with `Globe.terrainExaggeration`.
- Support for Internet Explorer has been deprecated and will end in CesiumJS 1.84.

### 1.82.1 - 2021-06-01

- This is an npm only release to fix the improperly published 1.82.0.

### 1.82 - 2021-06-01

##### Additions :tada:

- Added `FeatureDetection.supportsBigInt64Array`, `FeatureDetection.supportsBigUint64Array` and `FeatureDetection.supportsBigInt`.

##### Fixes :wrench:

- Fixed `processTerrain` in `decodeGoogleEarthEnterprisePacket` to handle a newer terrain packet format that includes water surface meshes after terrain meshes. [#9519](https://github.com/CesiumGS/cesium/pull/9519)

### 1.81 - 2021-05-01

##### Fixes :wrench:

- Fixed an issue where `Camera.flyTo` would not work properly with a non-WGS84 Ellipsoid. [#9498](https://github.com/CesiumGS/cesium/pull/9498)
- Fixed an issue where setting the `ViewportQuad` rectangle after creating the viewport had no effect.[#9511](https://github.com/CesiumGS/cesium/pull/9511)
- Fixed an issue where TypeScript was not picking up type defintions for `ArcGISTiledElevationTerrainProvider`. [#9522](https://github.com/CesiumGS/cesium/pull/9522)

##### Deprecated :hourglass_flowing_sand:

- `loadCRN` and `loadKTX` have been deprecated and will be removed in CesiumJS 1.83. They will be replaced with support for KTX2. [#9478](https://github.com/CesiumGS/cesium/pull/9478)

### 1.80 - 2021-04-01

##### Additions :tada:

- Added support for drawing ground primitives on translucent 3D Tiles. [#9399](https://github.com/CesiumGS/cesium/pull/9399)

### 1.79.1 - 2021-03-01

##### Fixes :wrench:

- Fixed a regression in 1.79 that broke terrain exaggeration. [#9397](https://github.com/CesiumGS/cesium/pull/9397)
- Fixed an issue where interpolating certain small rhumblines with surface distance 0.0 would not return the expected result. [#9430](https://github.com/CesiumGS/cesium/pull/9430)

### 1.79 - 2021-03-01

##### Breaking Changes :mega:

- Removed `Cesium3DTileset.url`, which was deprecated in CesiumJS 1.78. Use `Cesium3DTileset.resource.url` to retrieve the url value.
- Removed `EasingFunction.QUADRACTIC_IN`, which was deprecated in CesiumJS 1.77. Use `EasingFunction.QUADRATIC_IN`.
- Removed `EasingFunction.QUADRACTIC_OUT`, which was deprecated in CesiumJS 1.77. Use `EasingFunction.QUADRATIC_OUT`.
- Removed `EasingFunction.QUADRACTIC_IN_OUT`, which was deprecated in CesiumJS 1.77. Use `EasingFunction.QUADRATIC_IN_OUT`.
- Changed `TaskProcessor.maximumActiveTasks` constructor option to be infinity by default. [#9313](https://github.com/CesiumGS/cesium/pull/9313)

##### Fixes :wrench:

- Fixed an issue that prevented use of the full CesiumJS zip release package in a Node.js application.
- Fixed an issue where certain inputs to EllipsoidGeodesic would result in a surfaceDistance of NaN. [#9316](https://github.com/CesiumGS/cesium/pull/9316)
- Fixed `sampleTerrain` and `sampleTerrainMostDetailed` not working for `ArcGISTiledElevationTerrainProvider`. [#9286](https://github.com/CesiumGS/cesium/pull/9286)
- Consistent with the spec, CZML `polylineVolume` now expects its shape positions to specified using the `cartesian2` property. Use of the `cartesian` is also supported for backward-compatibility. [#9384](https://github.com/CesiumGS/cesium/pull/9384)
- Removed an unnecessary matrix copy each time a `Cesium3DTileset` is updated. [#9366](https://github.com/CesiumGS/cesium/pull/9366)

### 1.78 - 2021-02-01

##### Additions :tada:

- Added `BillboardCollection.show`, `EntityCluster.show`, `LabelCollection.show`, `PointPrimitiveCollection.show`, and `PolylineCollection.show` for a convenient way to control show of the entire collection [#9307](https://github.com/CesiumGS/cesium/pull/9307)
- `TaskProcessor` now accepts an absolute URL in addition to a worker name as it's first parameter. This makes it possible to use custom web workers with Cesium's task processing system without copying them to Cesium's Workers directory. [#9338](https://github.com/CesiumGS/cesium/pull/9338)
- Added `Cartesian2.cross` which computes the magnitude of the cross product of two vectors whose Z values are implicitly 0. [#9305](https://github.com/CesiumGS/cesium/pull/9305)
- Added `Math.previousPowerOfTwo`. [#9310](https://github.com/CesiumGS/cesium/pull/9310)

##### Fixes :wrench:

- Fixed an issue with `Math.mod` introducing a small amount of floating point error even when the input did not need to be altered. [#9354](https://github.com/CesiumGS/cesium/pull/9354)

##### Deprecated :hourglass_flowing_sand:

- `Cesium3DTileset.url` has been deprecated and will be removed in Cesium 1.79. Instead, use `Cesium3DTileset.resource.url` to retrieve the url value.

### 1.77 - 2021-01-04

##### Additions :tada:

- Added `ElevationBand` material, which maps colors and gradients to exact elevations. [#9132](https://github.com/CesiumGS/cesium/pull/9132)

##### Fixes :wrench:

- Fixed an issue where changing a model or tileset's `color`, `backFaceCulling`, or `silhouetteSize` would trigger an error. [#9271](https://github.com/CesiumGS/cesium/pull/9271)

##### Deprecated :hourglass_flowing_sand:

- `EasingFunction.QUADRACTIC_IN` was deprecated and will be removed in Cesium 1.79. It has been replaced with `EasingFunction.QUADRATIC_IN`. [#9220](https://github.com/CesiumGS/cesium/issues/9220)
- `EasingFunction.QUADRACTIC_OUT` was deprecated and will be removed in Cesium 1.79. It has been replaced with `EasingFunction.QUADRATIC_OUT`. [#9220](https://github.com/CesiumGS/cesium/issues/9220)
- `EasingFunction.QUADRACTIC_IN_OUT` was deprecated and will be removed in Cesium 1.79. It has been replaced with `EasingFunction.QUADRATIC_IN_OUT`. [#9220](https://github.com/CesiumGS/cesium/issues/9220)

### 1.76 - 2020-12-01

##### Fixes :wrench:

- Fixed an issue where tileset styles would be reapplied every frame when a tileset has a style and `tileset.preloadWhenHidden` is true and `tileset.show` is false. Also fixed a related issue where styles would be reapplied if the style being set is the same as the active style. [#9223](https://github.com/CesiumGS/cesium/pull/9223)
- Fixed JSDoc and TypeScript type definitions for `EllipsoidTangentPlane.fromPoints` which didn't list a return type. [#9227](https://github.com/CesiumGS/cesium/pull/9227)
- Updated DOMPurify from 1.0.8 to 2.2.2. [#9240](https://github.com/CesiumGS/cesium/issues/9240)

### 1.75 - 2020-11-02

##### Fixes :wrench:

- Fixed an issue in the PBR material where models with the `KHR_materials_unlit` extension had the normal attribute disabled. [#9173](https://github.com/CesiumGS/cesium/pull/9173).
- Fixed JSDoc and TypeScript type definitions for `writeTextToCanvas` which listed incorrect return type. [#9196](https://github.com/CesiumGS/cesium/pull/9196)
- Fixed JSDoc and TypeScript type definitions for `Viewer.globe` constructor option to allow disabling the globe on startup. [#9063](https://github.com/CesiumGS/cesium/pull/9063)

### 1.74 - 2020-10-01

##### Additions :tada:

- Added `Matrix3.inverseTranspose` and `Matrix4.inverseTranspose`. [#9135](https://github.com/CesiumGS/cesium/pull/9135)

##### Fixes :wrench:

- Fixed an issue where the camera zooming is stuck when looking up. [#9126](https://github.com/CesiumGS/cesium/pull/9126)
- Fixed an issue where Plane doesn't rotate correctly around the main local axis. [#8268](https://github.com/CesiumGS/cesium/issues/8268)
- Fixed clipping planes with non-uniform scale. [#9135](https://github.com/CesiumGS/cesium/pull/9135)
- Fixed an issue where ground primitives would get clipped at certain camera angles. [#9114](https://github.com/CesiumGS/cesium/issues/9114)
- Fixed a bug that could cause half of the globe to disappear when setting the `terrainProvider. [#9161](https://github.com/CesiumGS/cesium/pull/9161)
- Fixed a crash when loading Cesium OSM buildings with shadows enabled. [#9172](https://github.com/CesiumGS/cesium/pull/9172)

### 1.73 - 2020-09-01

##### Breaking Changes :mega:

- Removed `MapboxApi`, which was deprecated in CesiumJS 1.72. Pass your access token directly to the `MapboxImageryProvider` or `MapboxStyleImageryProvider` constructors.
- Removed `BingMapsApi`, which was deprecated in CesiumJS 1.72. Pass your access key directly to the `BingMapsImageryProvider` or `BingMapsGeocoderService` constructors.

##### Additions :tada:

- Added support for the CSS `line-height` specifier in the `font` property of a `Label`. [#8954](https://github.com/CesiumGS/cesium/pull/8954)
- `Viewer` now has default pick handling for `Cesium3DTileFeature` data and will display its properties in the default Viewer `InfoBox` as well as set `Viewer.selectedEntity` to a transient Entity instance representing the data. [#9121](https://github.com/CesiumGS/cesium/pull/9121).

##### Fixes :wrench:

- Fixed several artifacts on mobile devices caused by using insufficient precision. [#9064](https://github.com/CesiumGS/cesium/pull/9064)
- Fixed handling of `data:` scheme for the Cesium ion logo URL. [#9085](https://github.com/CesiumGS/cesium/pull/9085)
- Fixed an issue where the boundary rectangles in `TileAvailability` are not sorted correctly, causing terrain to sometimes fail to achieve its maximum detail. [#9098](https://github.com/CesiumGS/cesium/pull/9098)
- Fixed an issue where a request for an availability tile of the reference layer is delayed because the throttle option is on. [#9099](https://github.com/CesiumGS/cesium/pull/9099)
- Fixed an issue where Node.js tooling could not resolve package.json. [#9105](https://github.com/CesiumGS/cesium/pull/9105)
- Fixed classification artifacts on some mobile devices. [#9108](https://github.com/CesiumGS/cesium/pull/9108)
- Fixed an issue where Resource silently fails to load if being used multiple times. [#9093](https://github.com/CesiumGS/cesium/issues/9093)

### 1.72 - 2020-08-03

##### Breaking Changes :mega:

- CesiumJS no longer ships with a default Mapbox access token and Mapbox imagery layers have been removed from the `BaseLayerPicker` defaults. If you are using `MapboxImageryProvider` or `MapboxStyleImageryProvider`, use `options.accessToken` when initializing the imagery provider.

##### Additions :tada:

- Added support for glTF multi-texturing via `TEXCOORD_1`. [#9075](https://github.com/CesiumGS/cesium/pull/9075)

##### Deprecated :hourglass_flowing_sand:

- `MapboxApi.defaultAccessToken` was deprecated and will be removed in CesiumJS 1.73. Pass your access token directly to the MapboxImageryProvider or MapboxStyleImageryProvider constructors.
- `BingMapsApi` was deprecated and will be removed in CesiumJS 1.73. Pass your access key directly to the BingMapsImageryProvider or BingMapsGeocoderService constructors.

##### Fixes :wrench:

- Fixed `Color.fromCssColorString` when color string contains spaces. [#9015](https://github.com/CesiumGS/cesium/issues/9015)
- Fixed 3D Tileset replacement refinement when leaf is empty. [#8996](https://github.com/CesiumGS/cesium/pull/8996)
- Fixed a bug in the assessment of terrain tile visibility [#9033](https://github.com/CesiumGS/cesium/issues/9033)
- Fixed vertical polylines with `arcType: ArcType.RHUMB`, including lines drawn via GeoJSON. [#9028](https://github.com/CesiumGS/cesium/pull/9028)
- Fixed wall rendering when underground [#9041](https://github.com/CesiumGS/cesium/pull/9041)
- Fixed issue where a side of the wall was missing if the first position and the last position were equal [#9044](https://github.com/CesiumGS/cesium/pull/9044)
- Fixed `translucencyByDistance` for label outline color [#9003](https://github.com/CesiumGS/cesium/pull/9003)
- Fixed return value for `SampledPositionProperty.removeSample` [#9017](https://github.com/CesiumGS/cesium/pull/9017)
- Fixed issue where wall doesn't have correct texture coordinates when there are duplicate positions input [#9042](https://github.com/CesiumGS/cesium/issues/9042)
- Fixed an issue where clipping planes would not clip at the correct distances on some Android devices, most commonly reproducible on devices with `Mali` GPUs that do not support float textures via WebGL [#9023](https://github.com/CesiumGS/cesium/issues/9023)

### 1.71 - 2020-07-01

##### Breaking Changes :mega:

- Updated `WallGeometry` to respect the order of positions passed in, instead of making the positions respect a counter clockwise winding order. This will only affect the look of walls with an image material. If this changed the way your wall is drawing, reverse the order of the positions. [#8955](https://github.com/CesiumGS/cesium/pull/8955/)

##### Additions :tada:

- Added `backFaceCulling` property to `Cesium3DTileset` and `Model` to support viewing the underside or interior of a tileset or model. [#8981](https://github.com/CesiumGS/cesium/pull/8981)
- Added `Ellipsoid.surfaceArea` for computing the approximate surface area of a rectangle on the surface of an ellipsoid. [#8986](https://github.com/CesiumGS/cesium/pull/8986)
- Added support for PolylineVolume in CZML. [#8841](https://github.com/CesiumGS/cesium/pull/8841)
- Added `Color.toCssHexString` for getting the CSS hex string equivalent for a color. [#8987](https://github.com/CesiumGS/cesium/pull/8987)

##### Fixes :wrench:

- Fixed issue where tileset was not playing glTF animations. [#8962](https://github.com/CesiumGS/cesium/issues/8962)
- Fixed a divide-by-zero bug in `Ellipsoid.geodeticSurfaceNormal` when given the origin as input. `undefined` is returned instead. [#8986](https://github.com/CesiumGS/cesium/pull/8986)
- Fixed error with `WallGeometry` when there were adjacent positions with very close values. [#8952](https://github.com/CesiumGS/cesium/pull/8952)
- Fixed artifact for skinned model when log depth is enabled. [#6447](https://github.com/CesiumGS/cesium/issues/6447)
- Fixed a bug where certain rhumb arc polylines would lead to a crash. [#8787](https://github.com/CesiumGS/cesium/pull/8787)
- Fixed handling of Label's backgroundColor and backgroundPadding option [#8949](https://github.com/CesiumGS/cesium/pull/8949)
- Fixed several bugs when rendering CesiumJS in a WebGL 2 context. [#797](https://github.com/CesiumGS/cesium/issues/797)
- Fixed a bug where switching from perspective to orthographic caused triangles to overlap each other incorrectly. [#8346](https://github.com/CesiumGS/cesium/issues/8346)
- Fixed a bug where switching to orthographic camera on the first frame caused the zoom level to be incorrect. [#8853](https://github.com/CesiumGS/cesium/pull/8853)
- Fixed `scene.pickFromRay` intersection inaccuracies. [#8439](https://github.com/CesiumGS/cesium/issues/8439)
- Fixed a bug where a null or undefined name property passed to the `Entity` constructor would throw an exception.[#8832](https://github.com/CesiumGS/cesium/pull/8832)
- Fixed JSDoc and TypeScript type definitions for `ScreenSpaceEventHandler.getInputAction` which listed incorrect return type. [#9002](https://github.com/CesiumGS/cesium/pull/9002)
- Improved the style of the error panel. [#8739](https://github.com/CesiumGS/cesium/issues/8739)
- Fixed animation widget SVG icons not appearing in iOS 13.5.1. [#8993](https://github.com/CesiumGS/cesium/pull/8993)

### 1.70.1 - 2020-06-10

##### Additions :tada:

- Add a `toString` method to the `Resource` class in case an instance gets logged as a string. [#8722](https://github.com/CesiumGS/cesium/issues/8722)
- Exposed `Transforms.rotationMatrixFromPositionVelocity` method from Cesium's private API. [#8927](https://github.com/CesiumGS/cesium/issues/8927)

##### Fixes :wrench:

- Fixed JSDoc and TypeScript type definitions for all `ImageryProvider` types, which were missing `defaultNightAlpha` and `defaultDayAlpha` properties. [#8908](https://github.com/CesiumGS/cesium/pull/8908)
- Fixed JSDoc and TypeScript for `MaterialProperty`, which were missing the ability to take primitive types in their constructor. [#8904](https://github.com/CesiumGS/cesium/pull/8904)
- Fixed JSDoc and TypeScript type definitions to allow the creation of `GeometryInstance` instances using `XXXGeometry` classes. [#8941](https://github.com/CesiumGS/cesium/pull/8941).
- Fixed JSDoc and TypeScript for `buildModuleUrl`, which was accidentally excluded from the official CesiumJS API. [#8923](https://github.com/CesiumGS/cesium/pull/8923)
- Fixed JSDoc and TypeScript type definitions for `EllipsoidGeodesic` which incorrectly listed `result` as required. [#8904](https://github.com/CesiumGS/cesium/pull/8904)
- Fixed JSDoc and TypeScript type definitions for `EllipsoidTangentPlane.fromPoints`, which takes an array of `Cartesian3`, not a single instance. [#8928](https://github.com/CesiumGS/cesium/pull/8928)
- Fixed JSDoc and TypeScript type definitions for `EntityCollection.getById` and `CompositeEntityCollection.getById`, which can both return undefined. [#8928](https://github.com/CesiumGS/cesium/pull/8928)
- Fixed JSDoc and TypeScript type definitions for `Viewer` options parameters.
- Fixed a memory leak where some 3D Tiles requests were being unintentionally retained after the requests were cancelled. [#8843](https://github.com/CesiumGS/cesium/pull/8843)
- Fixed a bug with handling of PixelFormat's flipY. [#8893](https://github.com/CesiumGS/cesium/pull/8893)

### 1.70.0 - 2020-06-01

##### Major Announcements :loudspeaker:

- All Cesium ion users now have access to Cesium OSM Buildings - a 3D buildings layer covering the entire world built with OpenStreetMap building data, available as 3D Tiles. Read more about it [on our blog](https://cesium.com/blog/2020/06/01/cesium-osm-buildings/).
  - [Explore it on Sandcastle](https://sandcastle.cesium.com/index.html?src=Cesium%20OSM%20Buildings.html).
  - Add it to your CesiumJS app: `viewer.scene.primitives.add(Cesium.createOsmBuildings())`.
  - Contains per-feature data like building name, address, and much more. [Read more about the available properties](https://cesium.com/content/cesium-osm-buildings/).
- CesiumJS now ships with official TypeScript type definitions! [#8878](https://github.com/CesiumGS/cesium/pull/8878)
  - If you import CesiumJS as a module, the new definitions will automatically be used by TypeScript and related tooling.
  - If you import individual CesiumJS source files directly, you'll need to add `"types": ["cesium"]` in your tsconfig.json in order for the definitions to be used.
  - If you’re using your own custom definitions and you’re not yet ready to switch, you can delete `Source/Cesium.d.ts` after install.
  - See our [blog post](https://cesium.com/blog/2020/06/01/cesiumjs-tsd/) for more information and a technical overview of how it all works.
- CesiumJS now supports underground rendering with globe translucency! [#8726](https://github.com/CesiumGS/cesium/pull/8726)
  - Added options for controlling globe translucency through the new [`GlobeTranslucency`](https://cesium.com/learn/cesiumjs/ref-doc/GlobeTranslucency.html) object including front face alpha, back face alpha, and a translucency rectangle.
  - Added `Globe.undergroundColor` and `Globe.undergroundColorAlphaByDistance` for controlling how the back side of the globe is rendered when the camera is underground or the globe is translucent. [#8867](https://github.com/CesiumGS/cesium/pull/8867)
  - Improved camera controls when the camera is underground. [#8811](https://github.com/CesiumGS/cesium/pull/8811)
  - Sandcastle examples: [Globe Translucency](https://sandcastle.cesium.com/?src=Globe%20Translucency.html), [Globe Interior](https://sandcastle.cesium.com/?src=Globe%20Interior.html), and [Underground Color](https://sandcastle.cesium.com/?src=Underground%20Color.html&label=All)

##### Additions :tada:

- Our API reference documentation has received dozens of fixes and improvements, largely due to the TypeScript effort.
- Added `Cesium3DTileset.extensions` to get the extensions property from the tileset JSON. [#8829](https://github.com/CesiumGS/cesium/pull/8829)
- Added `Camera.completeFlight`, which causes the current camera flight to immediately jump to the final destination and call its complete callback. [#8788](https://github.com/CesiumGS/cesium/pull/8788)
- Added `nightAlpha` and `dayAlpha` properties to `ImageryLayer` to control alpha separately for the night and day sides of the globe. [#8868](https://github.com/CesiumGS/cesium/pull/8868)
- Added `SkyAtmosphere.perFragmentAtmosphere` to switch between per-vertex and per-fragment atmosphere shading. [#8866](https://github.com/CesiumGS/cesium/pull/8866)
- Added a new sandcastle example to show how to add fog using a `PostProcessStage` [#8798](https://github.com/CesiumGS/cesium/pull/8798)
- Added `frustumSplits` option to `DebugCameraPrimitive`. [8849](https://github.com/CesiumGS/cesium/pull/8849)
- Supported `#rgba` and `#rrggbbaa` formats in `Color.fromCssColorString`. [8873](https://github.com/CesiumGS/cesium/pull/8873)

##### Fixes :wrench:

- Fixed a bug that could cause rendering of a glTF model to become corrupt when switching from a Uint16 to a Uint32 index buffer to accomodate new vertices added for edge outlining. [#8820](https://github.com/CesiumGS/cesium/pull/8820)
- Fixed a bug where a removed billboard could prevent changing of the `TerrainProvider`. [#8766](https://github.com/CesiumGS/cesium/pull/8766)
- Fixed an issue with 3D Tiles point cloud styling where `${feature.propertyName}` and `${feature["propertyName"]}` syntax would cause a crash. Also fixed an issue where property names with non-alphanumeric characters would crash. [#8785](https://github.com/CesiumGS/cesium/pull/8785)
- Fixed a bug where `DebugCameraPrimitive` was ignoring the near and far planes of the `Camera`. [#8848](https://github.com/CesiumGS/cesium/issues/8848)
- Fixed sky atmosphere artifacts below the horizon. [#8866](https://github.com/CesiumGS/cesium/pull/8866)
- Fixed ground primitives in orthographic mode. [#5110](https://github.com/CesiumGS/cesium/issues/5110)
- Fixed the depth plane in orthographic mode. This improves the quality of polylines and other primitives that are rendered near the horizon. [8858](https://github.com/CesiumGS/cesium/pull/8858)

### 1.69.0 - 2020-05-01

##### Breaking Changes :mega:

- The property `Scene.sunColor` has been removed. Use `scene.light.color` and `scene.light.intensity` instead. [#8774](https://github.com/CesiumGS/cesium/pull/8774)
- Removed `isArray`. Use the native `Array.isArray` function instead. [#8779](https://github.com/CesiumGS/cesium/pull/8779)

##### Additions :tada:

- Added `RequestScheduler` to the public API; this allows users to have more control over the requests made by CesiumJS. [#8384](https://github.com/CesiumGS/cesium/issues/8384)
- Added support for high-quality edges on solid geometry in glTF models. [#8776](https://github.com/CesiumGS/cesium/pull/8776)
- Added `Scene.cameraUnderground` for checking whether the camera is underneath the globe. [#8765](https://github.com/CesiumGS/cesium/pull/8765)

##### Fixes :wrench:

- Fixed several problems with polylines when the logarithmic depth buffer is enabled, which is the default on most systems. [#8706](https://github.com/CesiumGS/cesium/pull/8706)
- Fixed a bug with very long view ranges requiring multiple frustums even with the logarithmic depth buffer enabled. Previously, such scenes could resolve depth incorrectly. [#8727](https://github.com/CesiumGS/cesium/pull/8727)
- Fixed an issue with glTF skinning support where an optional property `skeleton` was considered required by Cesium. [#8175](https://github.com/CesiumGS/cesium/issues/8175)
- Fixed an issue with clamping of non-looped glTF animations. Subscribers to animation `update` events should expect one additional event firing as an animation stops. [#7387](https://github.com/CesiumGS/cesium/issues/7387)
- Geometry instance floats now work for high precision floats on newer iOS devices. [#8805](https://github.com/CesiumGS/cesium/pull/8805)
- Fixed a bug where the elevation contour material's alpha was not being applied. [#8749](https://github.com/CesiumGS/cesium/pull/8749)
- Fix potential memory leak when destroying `CesiumWidget` instances. [#8591](https://github.com/CesiumGS/cesium/pull/8591)
- Fixed displaying the Cesium ion icon when running in an Android, iOS or UWP WebView. [#8758](https://github.com/CesiumGS/cesium/pull/8758)

### 1.68.0 - 2020-04-01

##### Additions :tada:

- Added basic underground rendering support. When the camera is underground the globe will be rendered as a solid surface and underground entities will not be culled. [#8572](https://github.com/AnalyticalGraphicsInc/cesium/pull/8572)
- The `CesiumUnminified` build now includes sourcemaps. [#8572](https://github.com/CesiumGS/cesium/pull/8659)
- Added glTF `STEP` animation interpolation. [#8786](https://github.com/CesiumGS/cesium/pull/8786)
- Added the ability to edit CesiumJS shaders on-the-fly using the [SpectorJS](https://spector.babylonjs.com/) Shader Editor. [#8608](https://github.com/CesiumGS/cesium/pull/8608)

##### Fixes :wrench:

- Cesium can now be used in Node.JS 12 and later, with or without `--experimental-modules`. It can still be used in earlier versions as well. [#8572](https://github.com/CesiumGS/cesium/pull/8659)
- Interacting with the Cesium canvas will now blur the previously focused element. This prevents unintended modification of input elements when interacting with the globe. [#8662](https://github.com/CesiumGS/cesium/pull/8662)
- `TileMapServiceImageryProvider` will now force `minimumLevel` to 0 if the `tilemapresource.xml` metadata request fails and the `rectangle` is too large for the given detail level [#8448](https://github.com/AnalyticalGraphicsInc/cesium/pull/8448)
- Fixed ground atmosphere rendering when using a smaller ellipsoid. [#8683](https://github.com/CesiumGS/cesium/issues/8683)
- Fixed globe incorrectly occluding objects when using a smaller ellipsoid. [#7124](https://github.com/CesiumGS/cesium/issues/7124)
- Fixed a regression introduced in 1.67 which caused overlapping colored ground geometry to have visual artifacts. [#8694](https://github.com/CesiumGS/cesium/pull/8694)
- Fixed a clipping problem when viewing a polyline up close with the logarithmic depth buffer enabled, which is the default on most systems. [#8703](https://github.com/CesiumGS/cesium/pull/8703)

### 1.67.0 - 2020-03-02

##### Breaking Changes :mega:

- `Cesium3DTileset.skipLevelOfDetail` is now `false` by default. [#8631](https://github.com/CesiumGS/cesium/pull/8631)
- glTF models are now rendered using the `LEQUALS` depth test function instead of `LESS`. This means that when geometry overlaps, the _later_ geometry will be visible above the earlier, where previously the opposite was true. We believe this is a more sensible default, and makes it easier to render e.g. outlined buildings with glTF. [#8646](https://github.com/CesiumGS/cesium/pull/8646)

##### Additions :tada:

- Massively improved performance of clamped Entity ground geometry with dynamic colors. [#8630](https://github.com/CesiumGS/cesium/pull/8630)
- Added `Entity.tileset` for loading a 3D Tiles tileset via the Entity API using the new `Cesium3DTilesetGraphics` class. [#8580](https://github.com/CesiumGS/cesium/pull/8580)
- Added `tileset.uri`, `tileset.show`, and `tileset.maximumScreenSpaceError` properties to CZML processing for loading 3D Tiles. [#8580](https://github.com/CesiumGS/cesium/pull/8580)
- Added `Color.lerp` for linearly interpolating between two RGB colors. [#8607](https://github.com/CesiumGS/cesium/pull/8607)
- `CesiumTerrainProvider` now supports terrain tiles using a `WebMercatorTilingScheme` by specifying `"projection": "EPSG:3857"` in `layer.json`. It also now supports numbering tiles from the North instead of the South by specifying `"scheme": "slippyMap"` in `layer.json`. [#8563](https://github.com/CesiumGS/cesium/pull/8563)
- Added basic support for `isNaN`, `isFinite`, `null`, and `undefined` in the 3D Tiles styling GLSL backend for point clouds. [#8621](https://github.com/CesiumGS/cesium/pull/8621)
- Added `sizeInMeters` to `ParticleSystem`. [#7746](https://github.com/CesiumGS/cesium/pull/7746)

##### Fixes :wrench:

- Fixed a bug that caused large, nearby geometry to be clipped when using a logarithmic depth buffer, which is the default on most systems. [#8600](https://github.com/CesiumGS/cesium/pull/8600)
- Fixed a bug where tiles would not load if the camera was tracking a moving tileset. [#8598](https://github.com/CesiumGS/cesium/pull/8598)
- Fixed a bug where applying a new 3D Tiles style during a flight would not update all existing tiles. [#8622](https://github.com/CesiumGS/cesium/pull/8622)
- Fixed a bug where Cartesian vectors could not be packed to typed arrays [#8568](https://github.com/CesiumGS/cesium/pull/8568)
- Updated knockout from 3.5.0 to 3.5.1. [#8424](https://github.com/CesiumGS/cesium/pull/8424)
- Cesium's local development server now works in Node 12 & 13 [#8648](https://github.com/CesiumGS/cesium/pull/8648)

##### Deprecated :hourglass_flowing_sand:

- The `isArray` function has been deprecated and will be removed in Cesium 1.69. Use the native `Array.isArray` function instead. [#8526](https://github.com/CesiumGS/cesium/pull/8526)

### 1.66.0 - 2020-02-03

##### Deprecated :hourglass_flowing_sand:

- The property `Scene.sunColor` has been deprecated and will be removed in Cesium 1.69. Use `scene.light.color` and `scene.light.intensity` instead. [#8493](https://github.com/CesiumGS/cesium/pull/8493)

##### Additions :tada:

- `useBrowserRecommendedResolution` flag in `Viewer` and `CesiumWidget` now defaults to `true`. This ensures Cesium rendering is fast and smooth by default across all devices. Set it to `false` to always render at native device resolution instead at the cost of performance on under-powered devices. [#8548](https://github.com/CesiumGS/cesium/pull/8548)
- Cesium now creates a WebGL context with a `powerPreference` value of `high-performance`. Some browsers use this setting to enable a second, more powerful, GPU. You can set it back to `default`, or opt-in to `low-power` mode, by passing the context option when creating a `Viewer` or `CesiumWidget` instance:

```js
var viewer = new Viewer("cesiumContainer", {
  contextOptions: {
    webgl: {
      powerPreference: "default",
    },
  },
});
```

- Added more customization to Cesium's lighting system. [#8493](https://github.com/CesiumGS/cesium/pull/8493)
  - Added `Light`, `DirectionalLight`, and `SunLight` classes for creating custom light sources.
  - Added `Scene.light` for setting the scene's light source, which defaults to a `SunLight`.
  - Added `Globe.dynamicAtmosphereLighting` for enabling lighting effects on atmosphere and fog, such as day/night transitions. It is true by default but may be set to false if the atmosphere should stay unchanged regardless of the scene's light direction.
  - Added `Globe.dynamicAtmosphereLightingFromSun` for using the sun direction instead of the scene's light direction when `Globe.dynamicAtmosphereLighting` is enabled. See the moonlight example in the [Lighting Sandcastle example](https://cesiumjs.org/Cesium/Apps/Sandcastle/?src=Lighting.html).
  - Primitives and the globe are now shaded with the scene light's color.
- Updated SampleData models to glTF 2.0. [#7802](https://github.com/CesiumGS/cesium/issues/7802)
- Added `Globe.showSkirts` to support the ability to hide terrain skirts when viewing terrain from below the surface. [#8489](https://github.com/CesiumGS/cesium/pull/8489)
- Added `minificationFilter` and `magnificationFilter` options to `Material` to control texture filtering. [#8473](https://github.com/CesiumGS/cesium/pull/8473)
- Updated [earcut](https://github.com/mapbox/earcut) to 2.2.1. [#8528](https://github.com/CesiumGS/cesium/pull/8528)
- Added a font cache to improve label performance. [#8537](https://github.com/CesiumGS/cesium/pull/8537)

##### Fixes :wrench:

- Fixed a bug where the camera could go underground during mouse navigation. [#8504](https://github.com/CesiumGS/cesium/pull/8504)
- Fixed a bug where rapidly updating a `PolylineCollection` could result in an `instanceIndex` is out of range error. [#8546](https://github.com/CesiumGS/cesium/pull/8546)
- Fixed issue where `RequestScheduler` double-counted image requests made via `createImageBitmap`. [#8162](https://github.com/CesiumGS/cesium/issues/8162)
- Reduced Cesium bundle size by avoiding unnecessarily importing `Cesium3DTileset` in `Picking.js`. [#8532](https://github.com/CesiumGS/cesium/pull/8532)
- Fixed a bug where files with backslashes were not loaded in KMZ files. [#8533](https://github.com/CesiumGS/cesium/pull/8533)
- Fixed WebGL warning message about `EXT_float_blend` being implicitly enabled. [#8534](https://github.com/CesiumGS/cesium/pull/8534)
- Fixed a bug where toggling point cloud classification visibility would result in a grey screen on Linux / Nvidia. [#8538](https://github.com/CesiumGS/cesium/pull/8538)
- Fixed a bug where a point in a `PointPrimitiveCollection` was rendered in the middle of the screen instead of being clipped. [#8542](https://github.com/CesiumGS/cesium/pull/8542)
- Fixed a crash when deleting and re-creating polylines from CZML. `ReferenceProperty` now returns undefined when the target entity or property does not exist, instead of throwing. [#8544](https://github.com/CesiumGS/cesium/pull/8544)
- Fixed terrain tile picking in the Cesium Inspector. [#8567](https://github.com/CesiumGS/cesium/pull/8567)
- Fixed a crash that could occur when an entity was deleted while the corresponding `Primitive` was being created asynchronously. [#8569](https://github.com/CesiumGS/cesium/pull/8569)
- Fixed a crash when calling `camera.lookAt` with the origin (0, 0, 0) as the target. This could happen when looking at a tileset with the origin as its center. [#8571](https://github.com/CesiumGS/cesium/pull/8571)
- Fixed a bug where `camera.viewBoundingSphere` was modifying the `offset` parameter. [#8438](https://github.com/CesiumGS/cesium/pull/8438)
- Fixed a crash when creating a plane with both position and normal on the Z-axis. [#8576](https://github.com/CesiumGS/cesium/pull/8576)
- Fixed `BoundingSphere.projectTo2D` when the bounding sphere’s center is at the origin. [#8482](https://github.com/CesiumGS/cesium/pull/8482)

### 1.65.0 - 2020-01-06

##### Breaking Changes :mega:

- `OrthographicFrustum.getPixelDimensions`, `OrthographicOffCenterFrustum.getPixelDimensions`, `PerspectiveFrustum.getPixelDimensions`, and `PerspectiveOffCenterFrustum.getPixelDimensions` now require a `pixelRatio` argument before the `result` argument. The previous function definition has been deprecated since 1.63. [#8320](https://github.com/CesiumGS/cesium/pull/8320)
- The function `Matrix4.getRotation` has been renamed to `Matrix4.getMatrix3`. `Matrix4.getRotation` has been deprecated since 1.62. [#8183](https://github.com/CesiumGS/cesium/pull/8183)
- `createTileMapServiceImageryProvider` and `createOpenStreetMapImageryProvider` have been removed. Instead, pass the same options to `new TileMapServiceImageryProvider` and `new OpenStreetMapImageryProvider` respectively. The old functions have been deprecated since 1.62. [#8174](https://github.com/CesiumGS/cesium/pull/8174)

##### Additions :tada:

- Added `Globe.backFaceCulling` to support viewing terrain from below the surface. [#8470](https://github.com/CesiumGS/cesium/pull/8470)

##### Fixes :wrench:

- Fixed Geocoder auto-complete suggestions when hosted inside Web Components. [#8425](https://github.com/CesiumGS/cesium/pull/8425)
- Fixed terrain tile culling problems when under ellipsoid. [#8397](https://github.com/CesiumGS/cesium/pull/8397)
- Fixed primitive culling when below the ellipsoid but above terrain. [#8398](https://github.com/CesiumGS/cesium/pull/8398)
- Improved the translucency calculation for the Water material type. [#8455](https://github.com/CesiumGS/cesium/pull/8455)
- Fixed bounding volume calculation for `GroundPrimitive`. [#4883](https://github.com/CesiumGS/cesium/issues/4483)
- Fixed `OrientedBoundingBox.fromRectangle` for rectangles with width greater than 180 degrees. [#8475](https://github.com/CesiumGS/cesium/pull/8475)
- Fixed globe picking so that it returns the closest intersecting triangle instead of the first intersecting triangle. [#8390](https://github.com/CesiumGS/cesium/pull/8390)
- Fixed horizon culling issues with large root tiles. [#8487](https://github.com/CesiumGS/cesium/pull/8487)
- Fixed a lighting bug affecting Macs with Intel integrated graphics where glTF 2.0 PBR models with double sided materials would have flipped normals. [#8494](https://github.com/CesiumGS/cesium/pull/8494)

### 1.64.0 - 2019-12-02

##### Fixes :wrench:

- Fixed an issue in image based lighting where an invalid environment map would silently fail. [#8303](https://github.com/CesiumGS/cesium/pull/8303)
- Various small internal improvements

### 1.63.1 - 2019-11-06

##### Fixes :wrench:

- Fixed regression in 1.63 where ground atmosphere and labels rendered incorrectly on displays with `window.devicePixelRatio` greater than 1.0. [#8351](https://github.com/CesiumGS/cesium/pull/8351)
- Fixed regression in 1.63 where some primitives would show through the globe when log depth is disabled. [#8368](https://github.com/CesiumGS/cesium/pull/8368)

### 1.63 - 2019-11-01

##### Major Announcements :loudspeaker:

- Cesium has migrated to ES6 modules. This may or may not be a breaking change for your application depending on how you use Cesium. See our [blog post](https://cesium.com/blog/2019/10/31/cesiumjs-es6/) for the full details.
- We’ve consolidated all of our website content from cesiumjs.org and cesium.com into one home on cesium.com. Here’s where you can now find:
  - [Sandcastle](https://sandcastle.cesium.com) - `https://sandcastle.cesium.com`
  - [API Docs](https://cesium.com/learn/cesiumjs/ref-doc/) - `https://cesium.com/learn/cesiumjs/ref-doc/`
  - [Downloads](https://cesium.com/downloads/) - `https://cesium.com/downloads/`
  - Hosted releases can be found at `https://cesium.com/downloads/cesiumjs/releases/<CesiumJS Version Number>/Build/Cesium/Cesium.js`
  - See our [blog post](https://cesium.com/blog/2019/10/15/cesiumjs-migration/) for more information.

##### Additions :tada:

- Decreased Web Workers bundle size by a factor of 10, from 8384KB (2624KB gzipped) to 863KB (225KB gzipped). This makes Cesium load faster, especially on low-end devices and slower network connections.
- Added full UTF-8 support to labels, greatly improving support for non-latin alphabets and emoji. [#7280](https://github.com/CesiumGS/cesium/pull/7280)
- Added `"type": "module"` to package.json to take advantage of native ES6 module support in newer versions of Node.js. This also enables module-based front-end development for tooling that relies on Node.js module resolution.
- The combined `Build/Cesium/Cesium.js` and `Build/CesiumUnminified/Cesium.js` have been upgraded from IIFE to UMD modules that support IIFE, AMD, and commonjs.
- Added `pixelRatio` parameter to `OrthographicFrustum.getPixelDimensions`, `OrthographicOffCenterFrustum.getPixelDimensions`, `PerspectiveFrustum.getPixelDimensions`, and `PerspectiveOffCenterFrustum.getPixelDimensions`. Pass in `scene.pixelRatio` for dimensions in CSS pixel units or `1.0` for dimensions in native device pixel units. [#8237](https://github.com/CesiumGS/cesium/pull/8237)

##### Fixes :wrench:

- Fixed css pixel usage for polylines, point clouds, models, primitives, and post-processing. [#8113](https://github.com/CesiumGS/cesium/issues/8113)
- Fixed a bug where `scene.sampleHeightMostDetailed` and `scene.clampToHeightMostDetailed` would not resolve in request render mode. [#8281](https://github.com/CesiumGS/cesium/issues/8281)
- Fixed seam artifacts when log depth is disabled, `scene.globe.depthTestAgainstTerrain` is false, and primitives are under the globe. [#8205](https://github.com/CesiumGS/cesium/pull/8205)
- Fix dynamic ellipsoids using `innerRadii`, `minimumClock`, `maximumClock`, `minimumCone` or `maximumCone`. [#8277](https://github.com/CesiumGS/cesium/pull/8277)
- Fixed rendering billboard collections containing more than 65536 billboards. [#8325](https://github.com/CesiumGS/cesium/pull/8325)

##### Deprecated :hourglass_flowing_sand:

- `OrthographicFrustum.getPixelDimensions`, `OrthographicOffCenterFrustum.getPixelDimensions`, `PerspectiveFrustum.getPixelDimensions`, and `PerspectiveOffCenterFrustum.getPixelDimensions` now take a `pixelRatio` argument before the `result` argument. The previous function definition will no longer work in 1.65. [#8237](https://github.com/CesiumGS/cesium/pull/8237)

### 1.62 - 2019-10-01

##### Deprecated :hourglass_flowing_sand:

- `createTileMapServiceImageryProvider` and `createOpenStreetMapImageryProvider` have been deprecated and will be removed in Cesium 1.65. Instead, pass the same options to `new TileMapServiceImageryProvider` and `new OpenStreetMapImageryProvider` respectively.
- The function `Matrix4.getRotation` has been deprecated and renamed to `Matrix4.getMatrix3`. `Matrix4.getRotation` will be removed in version 1.65.

##### Additions :tada:

- Added ability to create partial ellipsoids using both the Entity API and CZML. New ellipsoid geometry properties: `innerRadii`, `minimumClock`, `maximumClock`, `minimumCone`, and `maximumCone`. This affects both `EllipsoidGeometry` and `EllipsoidOutlineGeometry`. See the updated [Sandcastle example](https://cesiumjs.org/Cesium/Apps/Sandcastle/?src=Partial%20Ellipsoids.html&label=Geometries). [#5995](https://github.com/CesiumGS/cesium/pull/5995)
- Added `useBrowserRecommendedResolution` flag to `Viewer` and `CesiumWidget`. When true, Cesium renders at CSS pixel resolution instead of native device resolution. This replaces the workaround in the 1.61 change list. [8215](https://github.com/CesiumGS/cesium/issues/8215)
- Added `TileMapResourceImageryProvider` and `OpenStreetMapImageryProvider` classes to improve API consistency: [#4812](https://github.com/CesiumGS/cesium/issues/4812)
- Added `credit` parameter to `CzmlDataSource`, `GeoJsonDataSource`, `KmlDataSource` and `Model`. [#8173](https://github.com/CesiumGS/cesium/pull/8173)
- Added `Matrix3.getRotation` to get the rotational component of a matrix with scaling removed. [#8182](https://github.com/CesiumGS/cesium/pull/8182)

##### Fixes :wrench:

- Fixed labels not showing for individual entities in data sources when clustering is enabled. [#6087](https://github.com/CesiumGS/cesium/issues/6087)
- Fixed an issue where polygons, corridors, rectangles, and ellipses on terrain would not render on some mobile devices. [#6739](https://github.com/CesiumGS/cesium/issues/6739)
- Fixed a bug where GlobeSurfaceTile would not render the tile until all layers completed loading causing globe to appear to hang. [#7974](https://github.com/CesiumGS/cesium/issues/7974)
- Spread out KMl loading across multiple frames to prevent freezing. [#8195](https://github.com/CesiumGS/cesium/pull/8195)
- Fixed a bug where extruded polygons would sometimes be missing segments. [#8035](https://github.com/CesiumGS/cesium/pull/8035)
- Made pixel sizes consistent for polylines and point clouds when rendering at different pixel ratios. [#8113](https://github.com/CesiumGS/cesium/issues/8113)
- `Camera.flyTo` flies to the correct location in 2D when the destination crosses the international date line [#7909](https://github.com/CesiumGS/cesium/pull/7909)
- Fixed 3D tiles style coloring when multiple tilesets are in the scene [#8051](https://github.com/CesiumGS/cesium/pull/8051)
- 3D Tiles geometric error now correctly scales with transform. [#8182](https://github.com/CesiumGS/cesium/pull/8182)
- Fixed per-feature post processing from sometimes selecting the wrong feature. [#7929](https://github.com/CesiumGS/cesium/pull/7929)
- Fixed a bug where dynamic polylines did not use the given arcType. [#8191](https://github.com/CesiumGS/cesium/issues/8191)
- Fixed atmosphere brightness when High Dynamic Range is disabled. [#8149](https://github.com/CesiumGS/cesium/issues/8149)
- Fixed brightness levels for procedural Image Based Lighting. [#7803](https://github.com/CesiumGS/cesium/issues/7803)
- Fixed alpha equation for `BlendingState.ALPHA_BLEND` and `BlendingState.ADDITIVE_BLEND`. [#8202](https://github.com/CesiumGS/cesium/pull/8202)
- Improved display of tile coordinates for `TileCoordinatesImageryProvider` [#8131](https://github.com/CesiumGS/cesium/pull/8131)
- Reduced size of approximateTerrainHeights.json [#7959](https://github.com/CesiumGS/cesium/pull/7959)
- Fixed undefined `quadDetails` error from zooming into the map really close. [#8011](https://github.com/CesiumGS/cesium/pull/8011)
- Fixed a crash for 3D Tiles that have zero volume. [#7945](https://github.com/CesiumGS/cesium/pull/7945)
- Fixed relative-to-center check, `depthFailAppearance` resource freeing for `Primitive` [#8044](https://github.com/CesiumGS/cesium/pull/8044)

### 1.61 - 2019-09-03

##### Additions :tada:

- Added optional `index` parameter to `PrimitiveCollection.add`. [#8041](https://github.com/CesiumGS/cesium/pull/8041)
- Cesium now renders at native device resolution by default instead of CSS pixel resolution, to go back to the old behavior, set `viewer.resolutionScale = 1.0 / window.devicePixelRatio`. [#8082](https://github.com/CesiumGS/cesium/issues/8082)
- Added `getByName` method to `DataSourceCollection` allowing to retrieve `DataSource`s by their name property from the collection

##### Fixes :wrench:

- Disable FXAA by default. To re-enable, set `scene.postProcessStages.fxaa.enabled = true` [#7875](https://github.com/CesiumGS/cesium/issues/7875)
- Fixed a crash when a glTF model used `KHR_texture_transform` without a sampler defined. [#7916](https://github.com/CesiumGS/cesium/issues/7916)
- Fixed post-processing selection filtering to work for bloom. [#7984](https://github.com/CesiumGS/cesium/issues/7984)
- Disabled HDR by default to improve visual quality in most standard use cases. Set `viewer.scene.highDynamicRange = true` to re-enable. [#7966](https://github.com/CesiumGS/cesium/issues/7966)
- Fixed a bug that causes hidden point primitives to still appear on some operating systems. [#8043](https://github.com/CesiumGS/cesium/issues/8043)
- Fix negative altitude altitude handling in `GoogleEarthEnterpriseTerrainProvider`. [#8109](https://github.com/CesiumGS/cesium/pull/8109)
- Fixed issue where KTX or CRN files would not be properly identified. [#7979](https://github.com/CesiumGS/cesium/issues/7979)
- Fixed multiple globe materials making the globe darker. [#7726](https://github.com/CesiumGS/cesium/issues/7726)

### 1.60 - 2019-08-01

##### Additions :tada:

- Reworked label rendering to use signed distance fields (SDF) for crisper text. [#7730](https://github.com/CesiumGS/cesium/pull/7730)
- Added a [new Sandcastle example](https://cesiumjs.org/Cesium/Build/Apps/Sandcastle/?src=Labels%20SDF.html) to showcase the new SDF labels.
- Added support for polygon holes to CZML. [#7991](https://github.com/CesiumGS/cesium/pull/7991)
- Added `totalScale` property to `Label` which is the total scale of the label taking into account the label's scale and the relative size of the desired font compared to the generated glyph size.

##### Fixes :wrench:

- Fixed crash when using ArcGIS terrain with clipping planes. [#7998](https://github.com/CesiumGS/cesium/pull/7998)
- `PolygonGraphics.hierarchy` now converts constant array values to a `PolygonHierarchy` when set, so code that accesses the value of the property can rely on it always being a `PolygonHierarchy`.
- Fixed a bug with lengthwise texture coordinates in the first segment of ground polylines, as observed in some WebGL implementations such as Chrome on Linux. [#8017](https://github.com/CesiumGS/cesium/issues/8017)

### 1.59 - 2019-07-01

##### Additions :tada:

- Adds `ArcGISTiledElevationTerrainProvider` to support LERC encoded terrain from ArcGIS ImageServer. [#7940](https://github.com/CesiumGS/cesium/pull/7940)
- Added CZML support for `heightReference` to `box`, `cylinder`, and `ellipsoid`, and added CZML support for `classificationType` to `corridor`, `ellipse`, `polygon`, `polyline`, and `rectangle`. [#7899](https://github.com/CesiumGS/cesium/pull/7899)
- Adds `exportKML` function to export `Entity` instances with Point, Billboard, Model, Label, Polyline and Polygon graphics. [#7921](https://github.com/CesiumGS/cesium/pull/7921)
- Added support for new Mapbox Style API. [#7698](https://github.com/CesiumGS/cesium/pull/7698)
- Added support for the [AGI_articulations](https://github.com/KhronosGroup/glTF/tree/master/extensions/2.0/Vendor/AGI_articulations) vendor extension of glTF 2.0 to the Entity API and CZML. [#7907](https://github.com/CesiumGS/cesium/pull/7907)

##### Fixes :wrench:

- Fixed a bug that caused missing segments for ground polylines with coplanar points over large distances and problems with polylines containing duplicate points. [#7885](https://github.com/CesiumGS/cesium//pull/7885)
- Fixed a bug where billboards were not pickable when zoomed out completely in 2D View. [#7908](https://github.com/CesiumGS/cesium/pull/7908)
- Fixed a bug where image requests that returned HTTP code 204 would prevent any future request from succeeding on browsers that supported ImageBitmap. [#7914](https://github.com/CesiumGS/cesium/pull/7914/)
- Fixed polyline colors when `scene.highDynamicRange` is enabled. [#7924](https://github.com/CesiumGS/cesium/pull/7924)
- Fixed a bug in the inspector where the min/max height values of a picked tile were undefined. [#7904](https://github.com/CesiumGS/cesium/pull/7904)
- Fixed `Math.factorial` to return the correct values. (https://github.com/CesiumGS/cesium/pull/7969)
- Fixed a bug that caused 3D models to appear darker on Android devices. [#7944](https://github.com/CesiumGS/cesium/pull/7944)

### 1.58.1 - 2018-06-03

_This is an npm-only release to fix a publishing issue_.

### 1.58 - 2019-06-03

##### Additions :tada:

- Added support for new `BingMapsStyle` values `ROAD_ON_DEMAND` and `AERIAL_WITH_LABELS_ON_DEMAND`. The older versions of these, `ROAD` and `AERIAL_WITH_LABELS`, have been deprecated by Bing. [#7808](https://github.com/CesiumGS/cesium/pull/7808)
- Added syntax to delete data from existing properties via CZML. [#7818](https://github.com/CesiumGS/cesium/pull/7818)
- Added `checkerboard` material to CZML. [#7845](https://github.com/CesiumGS/cesium/pull/7845)
- `BingMapsImageryProvider` now uses `DiscardEmptyTileImagePolicy` by default to detect missing tiles as zero-length responses instead of inspecting pixel values. [#7810](https://github.com/CesiumGS/cesium/pull/7810)
- Added support for the [AGI_articulations](https://github.com/KhronosGroup/glTF/tree/master/extensions/2.0/Vendor/AGI_articulations) vendor extension of glTF 2.0 to the Model primitive graphics API. [#7835](https://github.com/CesiumGS/cesium/pull/7835)
- Reduce the number of Bing transactions and ion Bing sessions used when destroying and recreating the same imagery layer to 1. [#7848](https://github.com/CesiumGS/cesium/pull/7848)

##### Fixes :wrench:

- Fixed an edge case where Cesium would provide ion access token credentials to non-ion servers if the actual asset entrypoint was being hosted by ion. [#7839](https://github.com/CesiumGS/cesium/pull/7839)
- Fixed a bug that caused Cesium to request non-existent tiles for terrain tilesets lacking tile availability, i.e. a `layer.json` file.
- Fixed memory leak when removing entities that had a `HeightReference` of `CLAMP_TO_GROUND` or `RELATIVE_TO_GROUND`. This includes when removing a `DataSource`.
- Fixed 3D Tiles credits not being shown in the data attribution box. [#7877](https://github.com/CesiumGS/cesium/pull/7877)

### 1.57 - 2019-05-01

##### Additions :tada:

- Improved 3D Tiles streaming performance, resulting in ~67% camera tour load time reduction, ~44% camera tour load count reduction. And for general camera movement, ~20% load time reduction with ~27% tile load count reduction. Tile load priority changed to focus on loading tiles in the center of the screen first. Added the following tileset optimizations, which unless stated otherwise are enabled by default. [#7774](https://github.com/CesiumGS/cesium/pull/7774)
  - Added `Cesium3DTileset.cullRequestsWhileMoving` option to ignore requests for tiles that will likely be out-of-view due to the camera's movement when they come back from the server.
  - Added `Cesium3DTileset.cullRequestsWhileMovingMultiplier` option to act as a multiplier when used in culling requests while moving. Larger is more aggressive culling, smaller less aggressive culling.
  - Added `Cesium3DTileset.preloadFlightDestinations` option to preload tiles at the camera's flight destination while the camera is in flight.
  - Added `Cesium3DTileset.preferLeaves` option to prefer loading of leaves. Good for additive refinement point clouds. Set to `false` by default.
  - Added `Cesium3DTileset.progressiveResolutionHeightFraction` option to load tiles at a smaller resolution first. This can help get a quick layer of tiles down while full resolution tiles continue to load.
  - Added `Cesium3DTileset.foveatedScreenSpaceError` option to prioritize loading tiles in the center of the screen.
  - Added `Cesium3DTileset.foveatedConeSize` option to control the cone size that determines which tiles are deferred for loading. Tiles outside the cone are potentially deferred.
  - Added `Cesium3DTileset.foveatedMinimumScreenSpaceErrorRelaxation` option to control the starting screen space error relaxation for tiles outside the foveated cone.
  - Added `Cesium3DTileset.foveatedInterpolationCallback` option to control how screen space error threshold is interpolated for tiles outside the foveated cone.
  - Added `Cesium3DTileset.foveatedTimeDelay` option to control how long in seconds to wait after the camera stops moving before deferred tiles start loading in.
- Added new parameter to `PolylineGlowMaterial` called `taperPower`, that works similar to the existing `glowPower` parameter, to taper the back of the line away. [#7626](https://github.com/CesiumGS/cesium/pull/7626)
- Added `Cesium3DTileset.preloadWhenHidden` tileset option to preload tiles when `tileset.show` is false. Loads tiles as if the tileset is visible but does not render them. [#7774](https://github.com/CesiumGS/cesium/pull/7774)
- Added support for the `KHR_texture_transform` glTF extension. [#7549](https://github.com/CesiumGS/cesium/pull/7549)
- Added functions to remove samples from `SampledProperty` and `SampledPositionProperty`. [#7723](https://github.com/CesiumGS/cesium/pull/7723)
- Added support for color-to-alpha with a threshold on imagery layers. [#7727](https://github.com/CesiumGS/cesium/pull/7727)
- Add CZML processing for `heightReference` and `extrudedHeightReference` for geoemtry types that support it.
- `CesiumMath.toSNorm` documentation changed to reflect the function's implementation. [#7774](https://github.com/CesiumGS/cesium/pull/7774)
- Added `CesiumMath.normalize` to convert a scalar value in an arbitrary range to a scalar in the range [0.0, 1.0]. [#7774](https://github.com/CesiumGS/cesium/pull/7774)

##### Fixes :wrench:

- Fixed an error when loading the same glTF model in two separate viewers. [#7688](https://github.com/CesiumGS/cesium/issues/7688)
- Fixed an error where `clampToHeightMostDetailed` or `sampleHeightMostDetailed` would crash if entities were created when the promise resolved. [#7690](https://github.com/CesiumGS/cesium/pull/7690)
- Fixed an issue with compositing merged entity availability. [#7717](https://github.com/CesiumGS/cesium/issues/7717)
- Fixed an error where many imagery layers within a single tile would cause parts of the tile to render as black on some platforms. [#7649](https://github.com/CesiumGS/cesium/issues/7649)
- Fixed a bug that could cause terrain with a single, global root tile (e.g. that uses `WebMercatorTilingScheme`) to be culled unexpectedly in some views. [#7702](https://github.com/CesiumGS/cesium/issues/7702)
- Fixed a problem where instanced 3D models were incorrectly lit when using physically based materials. [#7775](https://github.com/CesiumGS/cesium/issues/7775)
- Fixed a bug where glTF models with certain blend modes were rendered incorrectly in browsers that support ImageBitmap. [#7795](https://github.com/CesiumGS/cesium/issues/7795)

### 1.56.1 - 2019-04-02

##### Additions :tada:

- `Resource.fetchImage` now takes a `preferImageBitmap` option to use `createImageBitmap` when supported to move image decode off the main thread. This option defaults to `false`.

##### Breaking Changes :mega:

- The following breaking changes are relative to 1.56. The `Resource.fetchImage` behavior is now identical to 1.55 and earlier.
  - Changed `Resource.fetchImage` back to return an `Image` by default, instead of an `ImageBitmap` when supported. Note that an `ImageBitmap` cannot be flipped during texture upload. Instead, set `flipY : true` during fetch to flip it.
  - Changed the default `flipY` option in `Resource.fetchImage` to false. This only has an effect when ImageBitmap is used.

### 1.56 - 2019-04-01

##### Breaking Changes :mega:

- `Resource.fetchImage` now returns an `ImageBitmap` instead of `Image` when supported. This allows for decoding images while fetching using `createImageBitmap` to greatly speed up texture upload and decrease frame drops when loading models with large textures. [#7579](https://github.com/CesiumGS/cesium/pull/7579)
- `Cesium3DTileStyle.style` now has an empty `Object` as its default value, instead of `undefined`. [#7567](https://github.com/CesiumGS/cesium/issues/7567)
- `Scene.clampToHeight` now takes an optional `width` argument before the `result` argument. [#7693](https://github.com/CesiumGS/cesium/pull/7693)
- In the `Resource` class, `addQueryParameters` and `addTemplateValues` have been removed. Please use `setQueryParameters` and `setTemplateValues` instead. [#7695](https://github.com/CesiumGS/cesium/issues/7695)

##### Deprecated :hourglass_flowing_sand:

- `Resource.fetchImage` now takes an options object. Use `resource.fetchImage({ preferBlob: true })` instead of `resource.fetchImage(true)`. The previous function definition will no longer work in 1.57. [#7579](https://github.com/CesiumGS/cesium/pull/7579)

##### Additions :tada:

- Added support for touch and hold gesture. The touch and hold delay can be customized by updating `ScreenSpaceEventHandler.touchHoldDelayMilliseconds`. [#7286](https://github.com/CesiumGS/cesium/pull/7286)
- `Resource.fetchImage` now has a `flipY` option to vertically flip an image during fetch & decode. It is only valid when `ImageBitmapOptions` is supported by the browser. [#7579](https://github.com/CesiumGS/cesium/pull/7579)
- Added `backFaceCulling` and `normalShading` options to `PointCloudShading`. Both options are only applicable for point clouds containing normals. [#7399](https://github.com/CesiumGS/cesium/pull/7399)
- `Cesium3DTileStyle.style` reacts to updates and represents the current state of the style. [#7567](https://github.com/CesiumGS/cesium/issues/7567)

##### Fixes :wrench:

- Fixed the value for `BlendFunction.ONE_MINUS_CONSTANT_COLOR`. [#7624](https://github.com/CesiumGS/cesium/pull/7624)
- Fixed `HeadingPitchRoll.pitch` being `NaN` when using `.fromQuaternion` due to a rounding error for pitches close to +/- 90°. [#7654](https://github.com/CesiumGS/cesium/pull/7654)
- Fixed a type of crash caused by the camera being rotated through terrain. [#6783](https://github.com/CesiumGS/cesium/issues/6783)
- Fixed an error in `Resource` when used with template replacements using numeric keys. [#7668](https://github.com/CesiumGS/cesium/pull/7668)
- Fixed an error in `Cesium3DTilePointFeature` where `anchorLineColor` used the same color instance instead of cloning the color [#7686](https://github.com/CesiumGS/cesium/pull/7686)

### 1.55 - 2019-03-01

##### Breaking Changes :mega:

- `czm_materialInput.slope` is now an angle in radians between 0 and pi/2 (flat to vertical), rather than a projected length 1 to 0 (flat to vertical).

##### Additions :tada:

- Updated terrain and imagery rendering, resulting in terrain/imagery loading ~33% faster and using ~33% less data [#7061](https://github.com/CesiumGS/cesium/pull/7061)
- `czm_materialInput.aspect` was added as an angle in radians between 0 and 2pi (east, north, west to south).
- Added CZML `arcType` support for `polyline` and `polygon`, which supersedes `followSurface`. `followSurface` is still supported for compatibility with existing documents. [#7582](https://github.com/CesiumGS/cesium/pull/7582)

##### Fixes :wrench:

- Fixed an issue where models would cause a crash on load if some primitives were Draco encoded and others were not. [#7383](https://github.com/CesiumGS/cesium/issues/7383)
- Fixed an issue where RTL labels not reversing correctly non alphabetic characters [#7501](https://github.com/CesiumGS/cesium/pull/7501)
- Fixed Node.js support for the `Resource` class and any functionality using it internally.
- Fixed an issue where some ground polygons crossing the Prime Meridian would have incorrect bounding rectangles. [#7533](https://github.com/CesiumGS/cesium/pull/7533)
- Fixed an issue where polygons on terrain using rhumb lines where being rendered incorrectly. [#7538](https://github.com/CesiumGS/cesium/pulls/7538)
- Fixed an issue with `EllipsoidRhumbLines.findIntersectionWithLongitude` when longitude was IDL. [#7551](https://github.com/CesiumGS/cesium/issues/7551)
- Fixed model silhouette colors when rendering with high dynamic range. [#7563](https://github.com/CesiumGS/cesium/pull/7563)
- Fixed an issue with ground polylines on globes that use ellipsoids other than WGS84. [#7552](https://github.com/CesiumGS/cesium/issues/7552)
- Fixed an issue where Draco compressed models with RGB per-vertex color would not load in Cesium. [#7576](https://github.com/CesiumGS/cesium/issues/7576)
- Fixed an issue where the outline geometry for extruded Polygons didn't calculate the correct indices. [#7599](https://github.com/CesiumGS/cesium/issues/7599)

### 1.54 - 2019-02-01

##### Highlights :sparkler:

- Added support for polylines and textured entities on 3D Tiles. [#7437](https://github.com/CesiumGS/cesium/pull/7437) and [#7434](https://github.com/CesiumGS/cesium/pull/7434)
- Added support for loading models and 3D tilesets with WebP images using the [`EXT_texture_webp`](https://github.com/KhronosGroup/glTF/blob/master/extensions/2.0/Vendor/EXT_texture_webp/README.md) glTF extension. [#7486](https://github.com/CesiumGS/cesium/pull/7486)
- Added support for rhumb lines to polygon and polyline geometries. [#7492](https://github.com/CesiumGS/cesium/pull/7492)

##### Breaking Changes :mega:

- Billboards with `HeightReference.CLAMP_TO_GROUND` are now clamped to both terrain and 3D Tiles. [#7434](https://github.com/CesiumGS/cesium/pull/7434)
- The default `classificationType` for `GroundPrimitive`, `CorridorGraphics`, `EllipseGraphics`, `PolygonGraphics` and `RectangleGraphics` is now `ClassificationType.BOTH`. [#7434](https://github.com/CesiumGS/cesium/pull/7434)
- The properties `ModelAnimation.speedup` and `ModelAnimationCollection.speedup` have been removed. Use `ModelAnimation.multiplier` and `ModelAnimationCollection.multiplier` respectively instead. [#7494](https://github.com/CesiumGS/cesium/issues/7394)

##### Deprecated :hourglass_flowing_sand:

- `Scene.clampToHeight` now takes an optional `width` argument before the `result` argument. The previous function definition will no longer work in 1.56. [#7287](https://github.com/CesiumGS/cesium/pull/7287)
- `PolylineGeometry.followSurface` has been superceded by `PolylineGeometry.arcType`. The previous definition will no longer work in 1.57. Replace `followSurface: false` with `arcType: Cesium.ArcType.NONE` and `followSurface: true` with `arcType: Cesium.ArcType.GEODESIC`. [#7492](https://github.com/CesiumGS/cesium/pull/7492)
- `SimplePolylineGeometry.followSurface` has been superceded by `SimplePolylineGeometry.arcType`. The previous definition will no longer work in 1.57. Replace `followSurface: false` with `arcType: Cesium.ArcType.NONE` and `followSurface: true` with `arcType: Cesium.ArcType.GEODESIC`. [#7492](https://github.com/CesiumGS/cesium/pull/7492)

##### Additions :tada:

- Added support for textured ground entities (entities with unspecified `height`) and `GroundPrimitives` on 3D Tiles. [#7434](https://github.com/CesiumGS/cesium/pull/7434)
- Added support for polylines on 3D Tiles. [#7437](https://github.com/CesiumGS/cesium/pull/7437)
- Added `classificationType` property to `PolylineGraphics` and `GroundPolylinePrimitive` which specifies whether a polyline clamped to ground should be clamped to terrain, 3D Tiles, or both. [#7437](https://github.com/CesiumGS/cesium/pull/7437)
- Added the ability to specify the width of the intersection volume for `Scene.sampleHeight`, `Scene.clampToHeight`, `Scene.sampleHeightMostDetailed`, and `Scene.clampToHeightMostDetailed`. [#7287](https://github.com/CesiumGS/cesium/pull/7287)
- Added a [new Sandcastle example](https://cesiumjs.org/Cesium/Build/Apps/Sandcastle/?src=Time%20Dynamic%20Wheels.html) on using `nodeTransformations` to rotate a model's wheels based on its velocity. [#7361](https://github.com/CesiumGS/cesium/pull/7361)
- Added a [new Sandcastle example](https://cesiumjs.org/Cesium/Build/Apps/Sandcastle/?src=Polylines%20on%203D%20Tiles.html) for drawing polylines on 3D Tiles [#7522](https://github.com/CesiumGS/cesium/pull/7522)
- Added `EllipsoidRhumbLine` class as a rhumb line counterpart to `EllipsoidGeodesic`. [#7484](https://github.com/CesiumGS/cesium/pull/7484)
- Added rhumb line support to `PolygonGeometry`, `PolygonOutlineGeometry`, `PolylineGeometry`, `GroundPolylineGeometry`, and `SimplePolylineGeometry`. [#7492](https://github.com/CesiumGS/cesium/pull/7492)
- When using Cesium in Node.js, we now use the combined and minified version for improved performance unless `NODE_ENV` is specifically set to `development`.
- Improved the performance of `QuantizedMeshTerrainData.interpolateHeight`. [#7508](https://github.com/CesiumGS/cesium/pull/7508)
- Added support for glTF models with WebP textures using the `EXT_texture_webp` extension. [#7486](https://github.com/CesiumGS/cesium/pull/7486)

##### Fixes :wrench:

- Fixed 3D Tiles performance regression. [#7482](https://github.com/CesiumGS/cesium/pull/7482)
- Fixed an issue where classification primitives with the `CESIUM_3D_TILE` classification type would render on terrain. [#7422](https://github.com/CesiumGS/cesium/pull/7422)
- Fixed an issue where 3D Tiles would show through the globe. [#7422](https://github.com/CesiumGS/cesium/pull/7422)
- Fixed crash when entity geometry show value is an interval that only covered part of the entity availability range [#7458](https://github.com/CesiumGS/cesium/pull/7458)
- Fix rectangle positions at the north and south poles. [#7451](https://github.com/CesiumGS/cesium/pull/7451)
- Fixed image size issue when using multiple particle systems. [#7412](https://github.com/CesiumGS/cesium/pull/7412)
- Fixed Sandcastle's "Open in New Window" button not displaying imagery due to blob URI limitations. [#7250](https://github.com/CesiumGS/cesium/pull/7250)
- Fixed an issue where setting `scene.globe.cartographicLimitRectangle` to `undefined` would cause a crash. [#7477](https://github.com/CesiumGS/cesium/issues/7477)
- Fixed `PrimitiveCollection.removeAll` to no longer `contain` removed primitives. [#7491](https://github.com/CesiumGS/cesium/pull/7491)
- Fixed `GeoJsonDataSource` to use polygons and polylines that use rhumb lines. [#7492](https://github.com/CesiumGS/cesium/pull/7492)
- Fixed an issue where some ground polygons would be cut off along circles of latitude. [#7507](https://github.com/CesiumGS/cesium/issues/7507)
- Fixed an issue that would cause IE 11 to crash when enabling image-based lighting. [#7485](https://github.com/CesiumGS/cesium/issues/7485)

### 1.53 - 2019-01-02

##### Additions :tada:

- Added image-based lighting for PBR models and 3D Tiles. [#7172](https://github.com/CesiumGS/cesium/pull/7172)
  - `Scene.specularEnvironmentMaps` is a url to a KTX file that contains the specular environment map and convoluted mipmaps for image-based lighting of all PBR models in the scene.
  - `Scene.sphericalHarmonicCoefficients` is an array of 9 `Cartesian3` spherical harmonics coefficients for the diffuse irradiance of all PBR models in the scene.
  - The `specularEnvironmentMaps` and `sphericalHarmonicCoefficients` properties of `Model` and `Cesium3DTileset` can be used to override the values from the scene for specific models and tilesets.
  - The `luminanceAtZenith` property of `Model` and `Cesium3DTileset` adjusts the luminance of the procedural image-based lighting.
- Double click away from an entity to un-track it [#7285](https://github.com/CesiumGS/cesium/pull/7285)

##### Fixes :wrench:

- Fixed 3D Tiles visibility checking when running multiple passes within the same frame. [#7289](https://github.com/CesiumGS/cesium/pull/7289)
- Fixed contrast on imagery layers. [#7382](https://github.com/CesiumGS/cesium/issues/7382)
- Fixed rendering transparent background color when `highDynamicRange` is enabled. [#7427](https://github.com/CesiumGS/cesium/issues/7427)
- Fixed translucent geometry when `highDynamicRange` is toggled. [#7451](https://github.com/CesiumGS/cesium/pull/7451)

### 1.52 - 2018-12-03

##### Breaking Changes :mega:

- `TerrainProviders` that implement `availability` must now also implement the `loadTileDataAvailability` method.

##### Deprecated :hourglass_flowing_sand:

- The property `ModelAnimation.speedup` has been deprecated and renamed to `ModelAnimation.multiplier`. `speedup` will be removed in version 1.54. [#7393](https://github.com/CesiumGS/cesium/pull/7393)

##### Additions :tada:

- Added functions to get the most detailed height of 3D Tiles on-screen or off-screen. [#7115](https://github.com/CesiumGS/cesium/pull/7115)
  - Added `Scene.sampleHeightMostDetailed`, an asynchronous version of `Scene.sampleHeight` that uses the maximum level of detail for 3D Tiles.
  - Added `Scene.clampToHeightMostDetailed`, an asynchronous version of `Scene.clampToHeight` that uses the maximum level of detail for 3D Tiles.
- Added support for high dynamic range rendering. It is enabled by default when supported, but can be disabled with `Scene.highDynamicRange`. [#7017](https://github.com/CesiumGS/cesium/pull/7017)
- Added `Scene.invertClassificationSupported` for checking if invert classification is supported.
- Added `computeLineSegmentLineSegmentIntersection` to `Intersections2D`. [#7228](https://github.com/CesiumGS/Cesium/pull/7228)
- Added ability to load availability progressively from a quantized mesh extension instead of upfront. This will speed up load time and reduce memory usage. [#7196](https://github.com/CesiumGS/cesium/pull/7196)
- Added the ability to apply styles to 3D Tilesets that don't contain features. [#7255](https://github.com/CesiumGS/Cesium/pull/7255)

##### Fixes :wrench:

- Fixed issue causing polyline to look wavy depending on the position of the camera [#7209](https://github.com/CesiumGS/cesium/pull/7209)
- Fixed translucency issues for dynamic geometry entities. [#7364](https://github.com/CesiumGS/cesium/issues/7364)

### 1.51 - 2018-11-01

##### Additions :tada:

- Added WMS-T (time) support in WebMapServiceImageryProvider [#2581](https://github.com/CesiumGS/cesium/issues/2581)
- Added `cutoutRectangle` to `ImageryLayer`, which allows cutting out rectangular areas in imagery layers to reveal underlying imagery. [#7056](https://github.com/CesiumGS/cesium/pull/7056)
- Added `atmosphereHueShift`, `atmosphereSaturationShift`, and `atmosphereBrightnessShift` properties to `Globe` which shift the color of the ground atmosphere to match the hue, saturation, and brightness shifts of the sky atmosphere. [#4195](https://github.com/CesiumGS/cesium/issues/4195)
- Shrink minified and gzipped Cesium.js by 27 KB (~3.7%) by delay loading seldom-used third-party dependencies. [#7140](https://github.com/CesiumGS/cesium/pull/7140)
- Added `lightColor` property to `Cesium3DTileset`, `Model`, and `ModelGraphics` to change the intensity of the light used when shading model. [#7025](https://github.com/CesiumGS/cesium/pull/7025)
- Added `imageBasedLightingFactor` property to `Cesium3DTileset`, `Model`, and `ModelGraphics` to scale the diffuse and specular image-based lighting contributions to the final color. [#7025](https://github.com/CesiumGS/cesium/pull/7025)
- Added per-feature selection to the 3D Tiles BIM Sandcastle example. [#7181](https://github.com/CesiumGS/cesium/pull/7181)
- Added `Transforms.fixedFrameToHeadingPitchRoll`, a helper function for extracting a `HeadingPitchRoll` from a fixed frame transform. [#7164](https://github.com/CesiumGS/cesium/pull/7164)
- Added `Ray.clone`. [#7174](https://github.com/CesiumGS/cesium/pull/7174)

##### Fixes :wrench:

- Fixed issue removing geometry entities with different materials. [#7163](https://github.com/CesiumGS/cesium/pull/7163)
- Fixed texture coordinate calculation for polygon entities with `perPositionHeight`. [#7188](https://github.com/CesiumGS/cesium/pull/7188)
- Fixed crash when updating polyline attributes twice in one frame. [#7155](https://github.com/CesiumGS/cesium/pull/7155)
- Fixed entity visibility issue related to setting an entity show property and altering or adding entity geometry. [#7156](https://github.com/CesiumGS/cesium/pull/7156)
- Fixed an issue where dynamic Entities on terrain would cause a crash in platforms that do not support depth textures such as Internet Explorer. [#7103](https://github.com/CesiumGS/cesium/issues/7103)
- Fixed an issue that would cause a crash when removing a post process stage. [#7210](https://github.com/CesiumGS/cesium/issues/7210)
- Fixed an issue where `pickPosition` would return incorrect results when called after `sampleHeight` or `clampToHeight`. [#7113](https://github.com/CesiumGS/cesium/pull/7113)
- Fixed an issue where `sampleHeight` and `clampToHeight` would crash if picking a primitive that doesn't write depth. [#7120](https://github.com/CesiumGS/cesium/issues/7120)
- Fixed a crash when using `BingMapsGeocoderService`. [#7143](https://github.com/CesiumGS/cesium/issues/7143)
- Fixed accuracy of rotation matrix generated by `VelocityOrientationProperty`. [#6641](https://github.com/CesiumGS/cesium/pull/6641)
- Fixed clipping plane crash when adding a plane to an empty collection. [#7168](https://github.com/CesiumGS/cesium/pull/7168)
- Fixed clipping planes on tilesets not taking into account the tileset model matrix. [#7182](https://github.com/CesiumGS/cesium/pull/7182)
- Fixed incorrect rendering of models using the `KHR_materials_common` lights extension. [#7206](https://github.com/CesiumGS/cesium/pull/7206)

### 1.50 - 2018-10-01

##### Breaking Changes :mega:

- Clipping planes on tilesets now use the root tile's transform, or the root tile's bounding sphere if a transform is not defined. [#7034](https://github.com/CesiumGS/cesium/pull/7034)
  - This is to make clipping planes' coordinates always relative to the object they're attached to. So if you were positioning the clipping planes as in the example below, this is no longer necessary:
  ```javascript
  clippingPlanes.modelMatrix = Cesium.Transforms.eastNorthUpToFixedFrame(
    tileset.boundingSphere.center
  );
  ```
  - This also fixes several issues with clipping planes not using the correct transform for tilesets with children.

##### Additions :tada:

- Initial support for clamping to 3D Tiles. [#6934](https://github.com/CesiumGS/cesium/pull/6934)
  - Added `Scene.sampleHeight` to get the height of geometry in the scene. May be used to clamp objects to the globe, 3D Tiles, or primitives in the scene.
  - Added `Scene.clampToHeight` to clamp a cartesian position to the scene geometry.
  - Requires depth texture support (`WEBGL_depth_texture` or `WEBKIT_WEBGL_depth_texture`). Added `Scene.sampleHeightSupported` and `Scene.clampToHeightSupported` functions for checking if height sampling is supported.
- Added `Cesium3DTileset.initialTilesLoaded` to indicate that all tiles in the initial view are loaded. [#6934](https://github.com/CesiumGS/cesium/pull/6934)
- Added support for glTF extension [KHR_materials_pbrSpecularGlossiness](https://github.com/KhronosGroup/glTF/tree/master/extensions/2.0/Khronos/KHR_materials_pbrSpecularGlossiness) [#7006](https://github.com/CesiumGS/cesium/pull/7006).
- Added support for glTF extension [KHR_materials_unlit](https://github.com/KhronosGroup/glTF/tree/master/extensions/2.0/Khronos/KHR_materials_unlit) [#6977](https://github.com/CesiumGS/cesium/pull/6977).
- Added support for glTF extensions [KHR_techniques_webgl](https://github.com/KhronosGroup/glTF/tree/master/extensions/2.0/Khronos/KHR_techniques_webgl) and [KHR_blend](https://github.com/KhronosGroup/glTF/pull/1302). [#6805](https://github.com/CesiumGS/cesium/pull/6805)
- Update [gltf-pipeline](https://github.com/CesiumGS/gltf-pipeline/) to 2.0. [#6805](https://github.com/CesiumGS/cesium/pull/6805)
- Added `cartographicLimitRectangle` to `Globe`. Use this to limit terrain and imagery to a specific `Rectangle` area. [#6987](https://github.com/CesiumGS/cesium/pull/6987)
- Added `OpenCageGeocoderService`, which provides geocoding via [OpenCage](https://opencagedata.com/). [#7015](https://github.com/CesiumGS/cesium/pull/7015)
- Added ground atmosphere lighting in 3D. This can be toggled with `Globe.showGroundAtmosphere`. [6877](https://github.com/CesiumGS/cesium/pull/6877)
  - Added `Globe.nightFadeOutDistance` and `Globe.nightFadeInDistance` to configure when ground atmosphere night lighting fades in and out. [6877](https://github.com/CesiumGS/cesium/pull/6877)
- Added `onStop` event to `Clock` that fires each time stopTime is reached. [#7066](https://github.com/CesiumGS/cesium/pull/7066)

##### Fixes :wrench:

- Fixed picking for overlapping translucent primitives. [#7039](https://github.com/CesiumGS/cesium/pull/7039)
- Fixed an issue in the 3D Tiles traversal where tilesets would render with mixed level of detail if an external tileset was visible but its root tile was not. [#7099](https://github.com/CesiumGS/cesium/pull/7099)
- Fixed an issue in the 3D Tiles traversal where external tilesets would not always traverse to their root tile. [#7035](https://github.com/CesiumGS/cesium/pull/7035)
- Fixed an issue in the 3D Tiles traversal where empty tiles would be selected instead of their nearest loaded ancestors. [#7011](https://github.com/CesiumGS/cesium/pull/7011)
- Fixed an issue where scaling near zero with an model animation could cause rendering to stop. [#6954](https://github.com/CesiumGS/cesium/pull/6954)
- Fixed bug where credits weren't displaying correctly if more than one viewer was initialized [#6965](expect(https://github.com/CesiumGS/cesium/issues/6965)
- Fixed entity show issues. [#7048](https://github.com/CesiumGS/cesium/issues/7048)
- Fixed a bug where polylines on terrain covering very large portions of the globe would cull incorrectly in 3d-only scenes. [#7043](https://github.com/CesiumGS/cesium/issues/7043)
- Fixed bug causing crash on entity geometry material change. [#7047](https://github.com/CesiumGS/cesium/pull/7047)
- Fixed MIME type behavior for `Resource` requests in recent versions of Edge [#7085](https://github.com/CesiumGS/cesium/issues/7085).

### 1.49 - 2018-09-04

##### Breaking Changes :mega:

- Removed `ClippingPlaneCollection.clone`. [#6872](https://github.com/CesiumGS/cesium/pull/6872)
- Changed `Globe.pick` to return a position in ECEF coordinates regardless of the current scene mode. This will only effect you if you were working around a bug to make `Globe.pick` work in 2D and Columbus View. Use `Globe.pickWorldCoordinates` to get the position in world coordinates that correlate to the current scene mode. [#6859](https://github.com/CesiumGS/cesium/pull/6859)
- Removed the unused `frameState` parameter in `evaluate` and `evaluateColor` functions in `Expression`, `StyleExpression`, `ConditionsExpression` and all other places that call the functions. [#6890](https://github.com/CesiumGS/cesium/pull/6890)
- Removed `PostProcessStageLibrary.createLensFlarStage`. Use `PostProcessStageLibrary.createLensFlareStage` instead. [#6972](https://github.com/CesiumGS/cesium/pull/6972)
- Removed `Scene.fxaa`. Use `Scene.postProcessStages.fxaa.enabled` instead. [#6980](https://github.com/CesiumGS/cesium/pull/6980)

##### Additions :tada:

- Added `heightReference` to `BoxGraphics`, `CylinderGraphics` and `EllipsoidGraphics`, which can be used to clamp these entity types to terrain. [#6932](https://github.com/CesiumGS/cesium/pull/6932)
- Added `GeocoderViewModel.destinationFound` for specifying a function that is called upon a successful geocode. The default behavior is to fly to the destination found by the geocoder. [#6915](https://github.com/CesiumGS/cesium/pull/6915)
- Added `ClippingPlaneCollection.planeAdded` and `ClippingPlaneCollection.planeRemoved` events. `planeAdded` is raised when a new plane is added to the collection and `planeRemoved` is raised when a plane is removed. [#6875](https://github.com/CesiumGS/cesium/pull/6875)
- Added `Matrix4.setScale` for setting the scale on an affine transformation matrix [#6888](https://github.com/CesiumGS/cesium/pull/6888)
- Added optional `width` and `height` to `Scene.drillPick` for specifying a search area. [#6922](https://github.com/CesiumGS/cesium/pull/6922)
- Added `Cesium3DTileset.root` for getting the root tile of a tileset. [#6944](https://github.com/CesiumGS/cesium/pull/6944)
- Added `Cesium3DTileset.extras` and `Cesium3DTile.extras` for getting application specific metadata from 3D Tiles. [#6974](https://github.com/CesiumGS/cesium/pull/6974)

##### Fixes :wrench:

- Several performance improvements and fixes to the 3D Tiles traversal code. [#6390](https://github.com/CesiumGS/cesium/pull/6390)
  - Improved load performance when `skipLevelOfDetail` is false.
  - Fixed a bug that caused some skipped tiles to load when `skipLevelOfDetail` is true.
  - Fixed pick statistics in the 3D Tiles Inspector.
  - Fixed drawing of debug labels for external tilesets.
  - Fixed drawing of debug outlines for empty tiles.
- The Geocoder widget now takes terrain altitude into account when calculating its final destination. [#6876](https://github.com/CesiumGS/cesium/pull/6876)
- The Viewer widget now takes terrain altitude into account when zooming or flying to imagery layers. [#6895](https://github.com/CesiumGS/cesium/pull/6895)
- Fixed Firefox camera control issues with mouse and touch events. [#6372](https://github.com/CesiumGS/cesium/issues/6372)
- Fixed `getPickRay` in 2D. [#2480](https://github.com/CesiumGS/cesium/issues/2480)
- Fixed `Globe.pick` for 2D and Columbus View. [#6859](https://github.com/CesiumGS/cesium/pull/6859)
- Fixed imagery layer feature picking in 2D and Columbus view. [#6859](https://github.com/CesiumGS/cesium/pull/6859)
- Fixed intermittent ground clamping issues for all entity types that use a height reference. [#6930](https://github.com/CesiumGS/cesium/pull/6930)
- Fixed bug that caused a new `ClippingPlaneCollection` to be created every frame when used with a model entity. [#6872](https://github.com/CesiumGS/cesium/pull/6872)
- Improved `Plane` entities so they are better aligned with the globe surface. [#6887](https://github.com/CesiumGS/cesium/pull/6887)
- Fixed crash when rendering translucent objects when all shadow maps in the scene set `fromLightSource` to false. [#6883](https://github.com/CesiumGS/cesium/pull/6883)
- Fixed night shading in 2D and Columbus view. [#4122](https://github.com/CesiumGS/cesium/issues/4122)
- Fixed model loading failure when a glTF 2.0 primitive does not have a material. [6906](https://github.com/CesiumGS/cesium/pull/6906)
- Fixed a crash when setting show to `false` on a polyline clamped to the ground. [#6912](https://github.com/CesiumGS/cesium/issues/6912)
- Fixed a bug where `Cesium3DTileset` wasn't using the correct `tilesetVersion`. [#6933](https://github.com/CesiumGS/cesium/pull/6933)
- Fixed crash that happened when calling `scene.pick` after setting a new terrain provider. [#6918](https://github.com/CesiumGS/cesium/pull/6918)
- Fixed an issue that caused the browser to hang when using `drillPick` on a polyline clamped to the ground. [6907](https://github.com/CesiumGS/cesium/issues/6907)
- Fixed an issue where color wasn't updated properly for polylines clamped to ground. [#6927](https://github.com/CesiumGS/cesium/pull/6927)
- Fixed an excessive memory use bug that occurred when a data URI was used to specify a glTF model. [#6928](https://github.com/CesiumGS/cesium/issues/6928)
- Fixed an issue where switching from 2D to 3D could cause a crash. [#6929](https://github.com/CesiumGS/cesium/issues/6929)
- Fixed an issue where point primitives behind the camera would appear in view. [#6904](https://github.com/CesiumGS/cesium/issues/6904)
- The `createGroundPolylineGeometry` web worker no longer depends on `GroundPolylinePrimitive`, making the worker smaller and potentially avoiding a hanging build in some webpack configurations. [#6946](https://github.com/CesiumGS/cesium/pull/6946)
- Fixed an issue that cause terrain entities (entities with unspecified `height`) and `GroundPrimitives` to fail when crossing the international date line. [#6951](https://github.com/CesiumGS/cesium/issues/6951)
- Fixed normal calculation for `CylinderGeometry` when the top radius is not equal to the bottom radius [#6863](https://github.com/CesiumGS/cesium/pull/6863)

### 1.48 - 2018-08-01

##### Additions :tada:

- Added support for loading Draco compressed Point Cloud tiles for 2-3x better compression. [#6559](https://github.com/CesiumGS/cesium/pull/6559)
- Added `TimeDynamicPointCloud` for playback of time-dynamic point cloud data, where each frame is a 3D Tiles Point Cloud tile. [#6721](https://github.com/CesiumGS/cesium/pull/6721)
- Added `CoplanarPolygonGeometry` and `CoplanarPolygonGeometryOutline` for drawing polygons composed of coplanar positions that are not necessarily on the ellipsoid surface. [#6769](https://github.com/CesiumGS/cesium/pull/6769)
- Improved support for polygon entities using `perPositionHeight`, including supporting vertical polygons. This also improves KML compatibility. [#6791](https://github.com/CesiumGS/cesium/pull/6791)
- Added `Cartesian3.midpoint` to compute the midpoint between two `Cartesian3` positions [#6836](https://github.com/CesiumGS/cesium/pull/6836)
- Added `equalsEpsilon` methods to `OrthographicFrustum`, `PerspectiveFrustum`, `OrthographicOffCenterFrustum` and `PerspectiveOffCenterFrustum`.

##### Deprecated :hourglass_flowing_sand:

- Support for 3D Tiles `content.url` is deprecated to reflect updates to the [3D Tiles spec](https://github.com/CesiumGS/3d-tiles/pull/301). Use `content.uri instead`. Support for `content.url` will remain for backwards compatibility. [#6744](https://github.com/CesiumGS/cesium/pull/6744)
- Support for the 3D Tiles pre-version 1.0 Batch Table Hierarchy is deprecated to reflect updates to the [3D Tiles spec](https://github.com/CesiumGS/3d-tiles/pull/301). Use the [`3DTILES_batch_table_hierarchy`](https://github.com/CesiumGS/3d-tiles/tree/main/extensions/3DTILES_batch_table_hierarchy) extension instead. Support for the deprecated batch table hierarchy will remain for backwards compatibility. [#6780](https://github.com/CesiumGS/cesium/pull/6780)
- `PostProcessStageLibrary.createLensFlarStage` is deprecated due to misspelling and will be removed in Cesium 1.49. Use `PostProcessStageLibrary.createLensFlareStage` instead.

##### Fixes :wrench:

- Fixed a bug where 3D Tilesets using the `region` bounding volume don't get transformed when the tileset's `modelMatrix` changes. [#6755](https://github.com/CesiumGS/cesium/pull/6755)
- Fixed a bug that caused eye dome lighting for point clouds to fail in Safari on macOS and Edge on Windows by removing the dependency on floating point color textures. [#6792](https://github.com/CesiumGS/cesium/issues/6792)
- Fixed a bug that caused polylines on terrain to render incorrectly in 2D and Columbus View with a `WebMercatorProjection`. [#6809](https://github.com/CesiumGS/cesium/issues/6809)
- Fixed bug causing billboards and labels to appear the wrong size when switching scene modes [#6745](https://github.com/CesiumGS/cesium/issues/6745)
- Fixed `PolygonGeometry` when using `VertexFormat.POSITION_ONLY`, `perPositionHeight` and `extrudedHeight` [#6790](expect(https://github.com/CesiumGS/cesium/pull/6790)
- Fixed an issue where tiles were missing in VR mode. [#6612](https://github.com/CesiumGS/cesium/issues/6612)
- Fixed issues related to updating entity show and geometry color [#6835](https://github.com/CesiumGS/cesium/pull/6835)
- Fixed `PolygonGeometry` and `EllipseGeometry` tangent and bitangent attributes when a texture rotation is used [#6788](https://github.com/CesiumGS/cesium/pull/6788)
- Fixed bug where entities with a height reference weren't being updated correctly when the terrain provider was changed. [#6820](https://github.com/CesiumGS/cesium/pull/6820)
- Fixed an issue where glTF 2.0 models sometimes wouldn't be centered in the view after putting the camera on them. [#6784](https://github.com/CesiumGS/cesium/issues/6784)
- Fixed the geocoder when `Viewer` is passed the option `geocoder: true` [#6833](https://github.com/CesiumGS/cesium/pull/6833)
- Improved performance for billboards and labels clamped to terrain [#6781](https://github.com/CesiumGS/cesium/pull/6781) [#6844](https://github.com/CesiumGS/cesium/pull/6844)
- Fixed a bug that caused billboard positions to be set incorrectly when using a `CallbackProperty`. [#6815](https://github.com/CesiumGS/cesium/pull/6815)
- Improved support for generating a TypeScript typings file using `tsd-jsdoc` [#6767](https://github.com/CesiumGS/cesium/pull/6767)
- Updated viewBoundingSphere to use correct zoomOptions [#6848](https://github.com/CesiumGS/cesium/issues/6848)
- Fixed a bug that caused the scene to continuously render after resizing the viewer when `requestRenderMode` was enabled. [#6812](https://github.com/CesiumGS/cesium/issues/6812)

### 1.47 - 2018-07-02

##### Highlights :sparkler:

- Added support for polylines on terrain [#6689](https://github.com/CesiumGS/cesium/pull/6689) [#6615](https://github.com/CesiumGS/cesium/pull/6615)
- Added `heightReference` and `extrudedHeightReference` properties to `CorridorGraphics`, `EllipseGraphics`, `PolygonGraphics` and `RectangleGraphics`. [#6717](https://github.com/CesiumGS/cesium/pull/6717)
- `PostProcessStage` has a `selected` property which is an array of primitives used for selectively applying a post-process stage. [#6476](https://github.com/CesiumGS/cesium/pull/6476)

##### Breaking Changes :mega:

- glTF 2.0 models corrected to face +Z forwards per specification. Internally Cesium uses +X as forward, so a new +Z to +X rotation was added for 2.0 models only. To fix models that are oriented incorrectly after this change:
  - If the model faces +X forwards update the glTF to face +Z forwards. This can be done by loading the glTF in a model editor and applying a 90 degree clockwise rotation about the up-axis. Alternatively, add a new root node to the glTF node hierarchy whose `matrix` is `[0,0,1,0,0,1,0,0,-1,0,0,0,0,0,0,1]`.
  - Apply a -90 degree rotation to the model's heading. This can be done by setting the model's `orientation` using the Entity API or from within CZML. See [#6738](https://github.com/CesiumGS/cesium/pull/6738) for more details.
- Dropped support for directory URLs when loading tilesets to match the updated [3D Tiles spec](https://github.com/CesiumGS/3d-tiles/issues/272). [#6502](https://github.com/CesiumGS/cesium/issues/6502)
- KML and GeoJSON now use `PolylineGraphics` instead of `CorridorGraphics` for polylines on terrain. [#6706](https://github.com/CesiumGS/cesium/pull/6706)

##### Additions :tada:

- Added support for polylines on terrain [#6689](https://github.com/CesiumGS/cesium/pull/6689) [#6615](https://github.com/CesiumGS/cesium/pull/6615)
  - Use the `clampToGround` option for `PolylineGraphics` (polyline entities).
  - Requires depth texture support (`WEBGL_depth_texture` or `WEBKIT_WEBGL_depth_texture`), otherwise `clampToGround` will be ignored. Use `Entity.supportsPolylinesOnTerrain` to check for support.
  - Added `GroundPolylinePrimitive` and `GroundPolylineGeometry`.
- `PostProcessStage` has a `selected` property which is an array of primitives used for selectively applying a post-process stage. [#6476](https://github.com/CesiumGS/cesium/pull/6476)
  - The `PostProcessStageLibrary.createBlackAndWhiteStage` and `PostProcessStageLibrary.createSilhouetteStage` have per-feature support.
- Added CZML support for `zIndex` with `corridor`, `ellipse`, `polygon`, `polyline` and `rectangle`. [#6708](https://github.com/CesiumGS/cesium/pull/6708)
- Added CZML `clampToGround` option for `polyline`. [#6706](https://github.com/CesiumGS/cesium/pull/6706)
- Added support for `RTC_CENTER` property in batched 3D model tilesets to conform to the updated [3D Tiles spec](https://github.com/CesiumGS/3d-tiles/issues/263). [#6488](https://github.com/CesiumGS/cesium/issues/6488)
- Added `heightReference` and `extrudedHeightReference` properties to `CorridorGraphics`, `EllipseGraphics`, `PolygonGraphics` and `RectangleGraphics`. [#6717](https://github.com/CesiumGS/cesium/pull/6717)
  - This can be used in conjunction with the `height` and/or `extrudedHeight` properties to clamp the geometry to terrain or set the height relative to terrain.
  - Note, this will not make the geometry conform to terrain. Extruded geoemtry that is clamped to the ground will have a flat top will sinks into the terrain at the base.

##### Fixes :wrench:

- Fixed a bug that caused Cesium to be unable to load local resources in Electron. [#6726](https://github.com/CesiumGS/cesium/pull/6726)
- Fixed a bug causing crashes with custom vertex attributes on `Geometry` crossing the IDL. Attributes will be barycentrically interpolated. [#6644](https://github.com/CesiumGS/cesium/pull/6644)
- Fixed a bug causing Point Cloud tiles with unsigned int batch-ids to not load. [#6666](https://github.com/CesiumGS/cesium/pull/6666)
- Fixed a bug with Draco encoded i3dm tiles, and loading two Draco models with the same url. [#6668](https://github.com/CesiumGS/cesium/issues/6668)
- Fixed a bug caused by creating a polygon with positions at the same longitude/latitude position but different heights [#6731](https://github.com/CesiumGS/cesium/pull/6731)
- Fixed terrain clipping when the camera was close to flat terrain and was using logarithmic depth. [#6701](https://github.com/CesiumGS/cesium/pull/6701)
- Fixed KML bug that constantly requested the same image if it failed to load. [#6710](https://github.com/CesiumGS/cesium/pull/6710)
- Improved billboard and label rendering so they no longer sink into terrain when clamped to ground. [#6621](https://github.com/CesiumGS/cesium/pull/6621)
- Fixed an issue where KMLs containing a `colorMode` of `random` could return the exact same color on successive calls to `Color.fromRandom()`.
- `Iso8601.MAXIMUM_VALUE` now formats to a string which can be parsed by `fromIso8601`.
- Fixed material support when using an image that is already loaded [#6729](https://github.com/CesiumGS/cesium/pull/6729)

### 1.46.1 - 2018-06-01

- This is an npm only release to fix the improperly published 1.46.0. There were no code changes.

### 1.46 - 2018-06-01

##### Highlights :sparkler:

- Added support for materials on terrain entities (entities with unspecified `height`) and `GroundPrimitives`. [#6393](https://github.com/CesiumGS/cesium/pull/6393)
- Added a post-processing framework. [#5615](https://github.com/CesiumGS/cesium/pull/5615)
- Added `zIndex` for ground geometry, including corridor, ellipse, polygon and rectangle entities. [#6362](https://github.com/CesiumGS/cesium/pull/6362)

##### Breaking Changes :mega:

- `ParticleSystem` no longer uses `forces`. [#6510](https://github.com/CesiumGS/cesium/pull/6510)
- `Particle` no longer uses `size`, `rate`, `lifeTime`, `life`, `minimumLife`, `maximumLife`, `minimumWidth`, `minimumHeight`, `maximumWidth`, and `maximumHeight`. [#6510](https://github.com/CesiumGS/cesium/pull/6510)
- Removed `Scene.copyGlobeDepth`. Globe depth will now be copied by default when supported. [#6393](https://github.com/CesiumGS/cesium/pull/6393)
- The default `classificationType` for `GroundPrimitive`, `CorridorGraphics`, `EllipseGraphics`, `PolygonGraphics` and `RectangleGraphics` is now `ClassificationType.TERRAIN`. If you wish the geometry to color both terrain and 3D tiles, pass in the option `classificationType: Cesium.ClassificationType.BOTH`.
- Removed support for the `options` argument for `Credit` [#6373](https://github.com/CesiumGS/cesium/issues/6373). Pass in an html string instead.
- glTF 2.0 models corrected to face +Z forwards per specification. Internally Cesium uses +X as forward, so a new +Z to +X rotation was added for 2.0 models only. [#6632](https://github.com/CesiumGS/cesium/pull/6632)

##### Deprecated :hourglass_flowing_sand:

- The `Scene.fxaa` property has been deprecated and will be removed in Cesium 1.47. Use `Scene.postProcessStages.fxaa.enabled`.

##### Additions :tada:

- Added support for materials on terrain entities (entities with unspecified `height`) and `GroundPrimitives`. [#6393](https://github.com/CesiumGS/cesium/pull/6393)
  - Only available for `ClassificationType.TERRAIN` at this time. Adding a material to a terrain `Entity` will cause it to behave as if it is `ClassificationType.TERRAIN`.
  - Requires depth texture support (`WEBGL_depth_texture` or `WEBKIT_WEBGL_depth_texture`), so materials on terrain entities and `GroundPrimitives` are not supported in Internet Explorer.
  - Best suited for notational patterns and not intended for precisely mapping textures to terrain - for that use case, use `SingleTileImageryProvider`.
- Added `GroundPrimitive.supportsMaterials` and `Entity.supportsMaterialsforEntitiesOnTerrain`, both of which can be used to check if materials on terrain entities and `GroundPrimitives` is supported. [#6393](https://github.com/CesiumGS/cesium/pull/6393)
- Added a post-processing framework. [#5615](https://github.com/CesiumGS/cesium/pull/5615)
  - Added `Scene.postProcessStages` which is a collection of post-process stages to be run in order.
    - Has a built-in `ambientOcclusion` property which will apply screen space ambient occlusion to the scene and run before all stages.
    - Has a built-in `bloom` property which applies a bloom filter to the scene before all other stages but after the ambient occlusion stage.
    - Has a built-in `fxaa` property which applies Fast Approximate Anti-aliasing (FXAA) to the scene after all other stages.
  - Added `PostProcessStageLibrary` which contains several built-in stages that can be added to the collection.
  - Added `PostProcessStageComposite` for multi-stage post-processes like depth of field.
  - Added a new Sandcastle label `Post Processing` to showcase the different built-in post-process stages.
- Added `zIndex` for ground geometry, including corridor, ellipse, polygon and rectangle entities. [#6362](https://github.com/CesiumGS/cesium/pull/6362)
- Added `Rectangle.equalsEpsilon` for comparing the equality of two rectangles [#6533](https://github.com/CesiumGS/cesium/pull/6533)

##### Fixes :wrench:

- Fixed a bug causing custom TilingScheme classes to not be able to use a GeographicProjection. [#6524](https://github.com/CesiumGS/cesium/pull/6524)
- Fixed incorrect 3D Tiles statistics when a tile fails during processing. [#6558](https://github.com/CesiumGS/cesium/pull/6558)
- Fixed race condition causing intermittent crash when changing geometry show value [#3061](https://github.com/CesiumGS/cesium/issues/3061)
- `ProviderViewModel`s with no category are displayed in an untitled group in `BaseLayerPicker` instead of being labeled as `'Other'` [#6574](https://github.com/CesiumGS/cesium/pull/6574)
- Fixed a bug causing intermittent crashes with clipping planes due to uninitialized textures. [#6576](https://github.com/CesiumGS/cesium/pull/6576)
- Added a workaround for clipping planes causing a picking shader compilation failure for gltf models and 3D Tilesets in Internet Explorer [#6575](https://github.com/CesiumGS/cesium/issues/6575)
- Allowed Bing Maps servers with a subpath (instead of being at the root) to work correctly. [#6597](https://github.com/CesiumGS/cesium/pull/6597)
- Added support for loading of Draco compressed glTF assets in IE11 [#6404](https://github.com/CesiumGS/cesium/issues/6404)
- Fixed polygon outline when using `perPositionHeight` and `extrudedHeight`. [#6595](https://github.com/CesiumGS/cesium/issues/6595)
- Fixed broken links in documentation of `createTileMapServiceImageryProvider`. [#5818](https://github.com/CesiumGS/cesium/issues/5818)
- Transitioning from 2 touches to 1 touch no longer triggers a new pan gesture. [#6479](https://github.com/CesiumGS/cesium/pull/6479)

### 1.45 - 2018-05-01

##### Major Announcements :loudspeaker:

- We've launched Cesium ion! Read all about it in our [blog post](https://cesium.com/blog/2018/05/01/get-your-cesium-ion-community-account/).
- Cesium now uses ion services by default for base imagery, terrain, and geocoding. A demo key is provided, but to use them in your own apps you must [sign up](https://cesium.com/ion/signup) for a free ion Commmunity account.

##### Breaking Changes :mega:

- `ClippingPlaneCollection` now uses `ClippingPlane` objects instead of `Plane` objects. [#6498](https://github.com/CesiumGS/cesium/pull/6498)
- Cesium no longer ships with a demo Bing Maps API key.
- `BingMapsImageryProvider` is no longer the default base imagery layer. (Bing imagery itself is still the default, however it is provided through Cesium ion)
- `BingMapsGeocoderService` is no longer the default geocoding service.
- If you wish to continue to use your own Bing API key for imagery and geocoding, you can go back to the old default behavior by constructing the Viewer as follows:
  ```javascript
  Cesium.BingMapsApi.defaultKey = "yourBingKey";
  var viewer = new Cesium.Viewer("cesiumContainer", {
    imageryProvider: new Cesium.BingMapsImageryProvider({
      url: "https://dev.virtualearth.net",
    }),
    geocoder: [
      new Cesium.CartographicGeocoderService(),
      new Cesium.BingMapsGeocoderService(),
    ],
  });
  ```

##### Deprecated :hourglass_flowing_sand:

- `Particle.size`, `ParticleSystem.rate`, `ParticleSystem.lifeTime`, `ParticleSystem.life`, `ParticleSystem.minimumLife`, and `ParticleSystem.maximumLife` have been renamed to `Particle.imageSize`, `ParticleSystem.emissionRate`, `ParticleSystem.lifetime`, `ParticleSystem.particleLife`, `ParticleSystem.minimumParticleLife`, and `ParticleSystem.maximumParticleLife`. Use of the `size`, `rate`, `lifeTime`, `life`, `minimumLife`, and `maximumLife` parameters is deprecated and will be removed in Cesium 1.46.
- `ParticleSystem.forces` array has been switched out for singular function `ParticleSystems.updateCallback`. Use of the `forces` parameter is deprecated and will be removed in Cesium 1.46.
- Any width and height variables in `ParticleSystem` will no longer be individual components. `ParticleSystem.minimumWidth` and `ParticleSystem.minimumHeight` will now be `ParticleSystem.minimumImageSize`, `ParticleSystem.maximumWidth` and `ParticleSystem.maximumHeight` will now be `ParticleSystem.maximumImageSize`, and `ParticleSystem.width` and `ParticleSystem.height` will now be `ParticleSystem.imageSize`. Use of the `minimumWidth`, `minimumHeight`, `maximumWidth`, `maximumHeight`, `width`, and `height` parameters is deprecated and will be removed in Cesium 1.46.

##### Additions :tada:

- Added option `logarithmicDepthBuffer` to `Scene`. With this option there is typically a single frustum using logarithmic depth rendered. This increases performance by issuing less draw calls to the GPU and helps to avoid artifacts on the connection of two frustums. [#5851](https://github.com/CesiumGS/cesium/pull/5851)
- When a log depth buffer is supported, the frustum near and far planes default to `0.1` and `1e10` respectively.
- Added `IonGeocoderService` and made it the default geocoding service for the `Geocoder` widget.
- Added `createWorldImagery` which provides Bing Maps imagery via a Cesium ion account.
- Added `PeliasGeocoderService`, which provides geocoding via a [Pelias](https://pelias.io) server.
- Added the ability for `BaseLayerPicker` to group layers by category. `ProviderViewModel.category` was also added to support this feature.
- Added `Math.log2` to compute the base 2 logarithm of a number.
- Added `GeocodeType` enum and use it as an optional parameter to all `GeocoderService` instances to differentiate between autocomplete and search requests.
- Added `initWebAssemblyModule` function to `TaskProcessor` to load a Web Assembly module in a web worker. [#6420](https://github.com/CesiumGS/cesium/pull/6420)
- Added `supportsWebAssembly` function to `FeatureDetection` to check if a browser supports loading Web Assembly modules. [#6420](https://github.com/CesiumGS/cesium/pull/6420)
- Improved `MapboxImageryProvider` performance by 300% via `tiles.mapbox.com` subdomain switching. [#6426](https://github.com/CesiumGS/cesium/issues/6426)
- Added ability to invoke `sampleTerrain` from node.js to enable offline terrain sampling
- Added more ParticleSystem Sandcastle examples for rocket and comet tails and weather. [#6375](https://github.com/CesiumGS/cesium/pull/6375)
- Added color and scale attributes to the `ParticleSystem` class constructor. When defined the variables override startColor and endColor and startScale and endScale. [#6429](https://github.com/CesiumGS/cesium/pull/6429)

##### Fixes :wrench:

- Fixed bugs in `TimeIntervalCollection.removeInterval`. [#6418](https://github.com/CesiumGS/cesium/pull/6418).
- Fixed glTF support to handle meshes with and without tangent vectors, and with/without morph targets, sharing one material. [#6421](https://github.com/CesiumGS/cesium/pull/6421)
- Fixed glTF support to handle skinned meshes when no skin is supplied. [#6061](https://github.com/CesiumGS/cesium/issues/6061)
- Updated glTF 2.0 PBR shader to have brighter lighting. [#6430](https://github.com/CesiumGS/cesium/pull/6430)
- Allow loadWithXhr to work with string URLs in a web worker.
- Updated to Draco 1.3.0 and implemented faster loading of Draco compressed glTF assets in browsers that support Web Assembly. [#6420](https://github.com/CesiumGS/cesium/pull/6420)
- `GroundPrimitive`s and `ClassificationPrimitive`s will become ready when `show` is `false`. [#6428](https://github.com/CesiumGS/cesium/pull/6428)
- Fix Firefox WebGL console warnings. [#5912](https://github.com/CesiumGS/cesium/issues/5912)
- Fix parsing Cesium.js in older browsers that do not support all TypedArray types. [#6396](https://github.com/CesiumGS/cesium/pull/6396)
- Fixed a bug causing crashes when setting colors on un-pickable models. [\$6442](https://github.com/CesiumGS/cesium/issues/6442)
- Fix flicker when adding, removing, or modifying entities. [#3945](https://github.com/CesiumGS/cesium/issues/3945)
- Fixed crash bug in PolylineCollection when a polyline was updated and removed at the same time. [#6455](https://github.com/CesiumGS/cesium/pull/6455)
- Fixed crash when animating a glTF model with a single keyframe. [#6422](https://github.com/CesiumGS/cesium/pull/6422)
- Fixed Imagery Layers Texture Filters Sandcastle example. [#6472](https://github.com/CesiumGS/cesium/pull/6472).
- Fixed a bug causing Cesium 3D Tilesets to not clip properly when tiles were unloaded and reloaded. [#6484](https://github.com/CesiumGS/cesium/issues/6484)
- Fixed `TimeInterval` so now it throws if `fromIso8601` is given an ISO 8601 string with improper formatting. [#6164](https://github.com/CesiumGS/cesium/issues/6164)
- Improved rendering of glTF models that don't contain normals with a temporary unlit shader workaround. [#6501](https://github.com/CesiumGS/cesium/pull/6501)
- Fixed rendering of glTF models with emissive-only materials. [#6501](https://github.com/CesiumGS/cesium/pull/6501)
- Fixed a bug in shader modification for glTF 1.0 quantized attributes and Draco quantized attributes. [#6523](https://github.com/CesiumGS/cesium/pull/6523)

### 1.44 - 2018-04-02

##### Highlights :sparkler:

- Added a new Sandcastle label, `New in X.X` which will include all new Sandcastle demos added for the current release. [#6384](https://github.com/CesiumGS/cesium/issues/6384)
- Added support for glTF models with [Draco geometry compression](https://github.com/KhronosGroup/glTF/blob/master/extensions/2.0/Khronos/KHR_draco_mesh_compression/README.md). [#5120](https://github.com/CesiumGS/cesium/issues/5120)
- Added support for ordering in `DataSourceCollection`. [#6316](https://github.com/CesiumGS/cesium/pull/6316)

##### Breaking Changes :mega:

- `GeometryVisualizer` now requires `primitive` and `groundPrimitive` parameters. [#6316](https://github.com/CesiumGS/cesium/pull/6316)
- For all classes/functions that take a `Resource` instance, all additional parameters that are part of the `Resource` class have been removed. This generally includes `proxy`, `headers` and `query` parameters. [#6368](https://github.com/CesiumGS/cesium/pull/6368)
- All low level load functions including `loadArrayBuffer`, `loadBlob`, `loadImage`, `loadJson`, `loadJsonp`, `loadText`, `loadXML` and `loadWithXhr` have been removed. Please use the equivalent `fetch` functions on the `Resource` class. [#6368](https://github.com/CesiumGS/cesium/pull/6368)

##### Deprecated :hourglass_flowing_sand:

- `ClippingPlaneCollection` is now supported in Internet Explorer, so `ClippingPlaneCollection.isSupported` has been deprecated and will be removed in Cesium 1.45.
- `ClippingPlaneCollection` should now be used with `ClippingPlane` objects instead of `Plane`. Use of `Plane` objects has been deprecated and will be removed in Cesium 1.45.
- `Credit` now takes an `html` and `showOnScreen` parameters instead of an `options` object. Use of the `options` parameter is deprecated and will be removed in Cesium 1.46.
- `Credit.text`, `Credit.imageUrl` and `Credit.link` properties have all been deprecated and will be removed in Cesium 1.46. Use `Credit.html` to retrieve the credit content.
- `Credit.hasImage` and `Credit.hasLink` functions have been deprecated and will be removed in Cesium 1.46.

##### Additions :tada:

- Added a new Sandcastle label, `New in X.X` which will include all new Sandcastle demos added for the current release. [#6384](https://github.com/CesiumGS/cesium/issues/6384)
- Added support for glTF models with [Draco geometry compression](https://github.com/KhronosGroup/glTF/blob/master/extensions/2.0/Khronos/KHR_draco_mesh_compression/README.md). [#5120](https://github.com/CesiumGS/cesium/issues/5120)
  - Added `dequantizeInShader` option parameter to `Model` and `Model.fromGltf` to specify if Draco compressed glTF assets should be dequantized on the GPU.
- Added support for ordering in `DataSourceCollection`. [#6316](https://github.com/CesiumGS/cesium/pull/6316)
  - All ground geometry from one `DataSource` will render in front of all ground geometry from another `DataSource` in the same collection with a lower index.
  - Use `DataSourceCollection.raise`, `DataSourceCollection.lower`, `DataSourceCollection.raiseToTop` and `DataSourceCollection.lowerToBottom` functions to change the ordering of a `DataSource` in the collection.
- `ClippingPlaneCollection` updates [#6201](https://github.com/CesiumGS/cesium/pull/6201):
  - Removed the 6-clipping-plane limit.
  - Added support for Internet Explorer.
  - Added a `ClippingPlane` object to be used with `ClippingPlaneCollection`.
  - Added 3D Tiles use-case to the Terrain Clipping Planes Sandcastle.
- `Credit` has been modified to take an HTML string as the credit content. [#6331](https://github.com/CesiumGS/cesium/pull/6331)
- Sharing Sandcastle examples now works by storing the full example directly in the URL instead of creating GitHub gists, because anonymous gist creation was removed by GitHub. Loading existing gists will still work. [#6342](https://github.com/CesiumGS/cesium/pull/6342)
- Updated `WebMapServiceImageryProvider` so it can take an srs or crs string to pass to the resource query parameters based on the WMS version. [#6223](https://github.com/CesiumGS/cesium/issues/6223)
- Added additional query parameter options to the CesiumViewer demo application [#6328](https://github.com/CesiumGS/cesium/pull/6328):
  - `sourceType` specifies the type of data source if the URL doesn't have a known file extension.
  - `flyTo=false` optionally disables the automatic `flyTo` after loading the data source.
- Added a multi-part CZML example to Sandcastle. [#6320](https://github.com/CesiumGS/cesium/pull/6320)
- Improved processing order of 3D tiles. [#6364](https://github.com/CesiumGS/cesium/pull/6364)

##### Fixes :wrench:

- Fixed Cesium ion browser caching. [#6353](https://github.com/CesiumGS/cesium/pull/6353).
- Fixed formula for Weighted Blended Order-Independent Transparency. [#6340](https://github.com/CesiumGS/cesium/pull/6340)
- Fixed support of glTF-supplied tangent vectors. [#6302](https://github.com/CesiumGS/cesium/pull/6302)
- Fixed model loading failure when containing unused materials. [6315](https://github.com/CesiumGS/cesium/pull/6315)
- Fixed default value of `alphaCutoff` in glTF models. [#6346](https://github.com/CesiumGS/cesium/pull/6346)
- Fixed double-sided flag for glTF materials with `BLEND` enabled. [#6371](https://github.com/CesiumGS/cesium/pull/6371)
- Fixed animation for glTF models with missing animation targets. [#6351](https://github.com/CesiumGS/cesium/pull/6351)
- Fixed improper zoom during model load failure. [#6305](https://github.com/CesiumGS/cesium/pull/6305)
- Fixed rendering vector tiles when using `invertClassification`. [#6349](https://github.com/CesiumGS/cesium/pull/6349)
- Fixed occlusion when `globe.show` is `false`. [#6374](https://github.com/CesiumGS/cesium/pull/6374)
- Fixed crash for entities with static geometry and time-dynamic attributes. [#6377](https://github.com/CesiumGS/cesium/pull/6377)
- Fixed geometry tile rendering in IE. [#6406](https://github.com/CesiumGS/cesium/pull/6406)

### 1.43 - 2018-03-01

##### Major Announcements :loudspeaker:

- Say hello to [Cesium ion](https://cesium.com/blog/2018/03/01/hello-cesium-ion/)
- Cesium, the JavaScript library, is now officially renamed to CesiumJS (no code changes required)
- The STK World Terrain tileset is deprecated and will be available until September 1, 2018. Check out the new high-resolution [Cesium World Terrain](https://cesium.com/blog/2018/03/01/introducing-cesium-world-terrain/)

##### Breaking Changes :mega:

- Removed `GeometryUpdater.perInstanceColorAppearanceType` and `GeometryUpdater.materialAppearanceType`. [#6239](https://github.com/CesiumGS/cesium/pull/6239)
- `GeometryVisualizer` no longer uses a `type` parameter. [#6239](https://github.com/CesiumGS/cesium/pull/6239)
- `GeometryVisualizer` no longer displays polylines. Use `PolylineVisualizer` instead. [#6239](https://github.com/CesiumGS/cesium/pull/6239)
- The experimental `CesiumIon` object has been completely refactored and renamed to `Ion`.

##### Deprecated :hourglass_flowing_sand:

- The STK World Terrain, ArcticDEM, and PAMAP Terrain tilesets hosted on `assets.agi.com` are deprecated and will be available until September 1, 2018. To continue using them, access them via [Cesium ion](https://cesium.com/blog/2018/03/01/hello-cesium-ion/)
- In the `Resource` class, `addQueryParameters` and `addTemplateValues` have been deprecated and will be removed in Cesium 1.45. Please use `setQueryParameters` and `setTemplateValues` instead.

##### Additions :tada:

- Added new `Ion`, `IonResource`, and `IonImageryProvider` objects for loading data hosted on [Cesium ion](https://cesium.com/blog/2018/03/01/hello-cesium-ion/).
- Added `createWorldTerrain` helper function for easily constructing the new Cesium World Terrain.
- Added support for a promise to a resource for `CesiumTerrainProvider`, `createTileMapServiceImageryProvider` and `Cesium3DTileset` [#6204](https://github.com/CesiumGS/cesium/pull/6204)
- Added `Cesium.Math.cbrt`. [#6222](https://github.com/CesiumGS/cesium/pull/6222)
- Added `PolylineVisualizer` for displaying polyline entities [#6239](https://github.com/CesiumGS/cesium/pull/6239)
- `Resource` class [#6205](https://github.com/CesiumGS/cesium/issues/6205)
  - Added `put`, `patch`, `delete`, `options` and `head` methods, so it can be used for all XHR requests.
  - Added `preserveQueryParameters` parameter to `getDerivedResource`, to allow us to append query parameters instead of always replacing them.
  - Added `setQueryParameters` and `appendQueryParameters` to allow for better handling of query strings.
- Enable terrain in the `CesiumViewer` demo application [#6198](https://github.com/CesiumGS/cesium/pull/6198)
- Added `Globe.tilesLoaded` getter property to determine if all terrain and imagery is loaded. [#6194](https://github.com/CesiumGS/cesium/pull/6194)
- Added `classificationType` property to entities which specifies whether an entity on the ground, like a polygon or rectangle, should be clamped to terrain, 3D Tiles, or both. [#6195](https://github.com/CesiumGS/cesium/issues/6195)

##### Fixes :wrench:

- Fixed bug where KmlDataSource did not use Ellipsoid to convert coordinates. Use `options.ellipsoid` to pass the ellipsoid to KmlDataSource constructors / loaders. [#6176](https://github.com/CesiumGS/cesium/pull/6176)
- Fixed bug where 3D Tiles Point Clouds would fail in Internet Explorer. [#6220](https://github.com/CesiumGS/cesium/pull/6220)
- Fixed issue where `CESIUM_BASE_URL` wouldn't work without a trailing `/`. [#6225](https://github.com/CesiumGS/cesium/issues/6225)
- Fixed coloring for polyline entities with a dynamic color for the depth fail material [#6245](https://github.com/CesiumGS/cesium/pull/6245)
- Fixed bug with zooming to dynamic geometry. [#6269](https://github.com/CesiumGS/cesium/issues/6269)
- Fixed bug where `AxisAlignedBoundingBox` did not copy over center value when cloning an undefined result. [#6183](https://github.com/CesiumGS/cesium/pull/6183)
- Fixed a bug where imagery stops loading when changing terrain in request render mode. [#6193](https://github.com/CesiumGS/cesium/issues/6193)
- Fixed `Resource.fetch` when called with no arguments [#6206](https://github.com/CesiumGS/cesium/issues/6206)
- Fixed `Resource.clone` to clone the `Request` object, so resource can be used in parallel. [#6208](https://github.com/CesiumGS/cesium/issues/6208)
- Fixed `Material` so it can now take a `Resource` object as an image. [#6199](https://github.com/CesiumGS/cesium/issues/6199)
- Fixed an issue causing the Bing Maps key to be sent unnecessarily with every tile request. [#6250](https://github.com/CesiumGS/cesium/pull/6250)
- Fixed documentation issue for the `Cesium.Math` class. [#6233](https://github.com/CesiumGS/cesium/issues/6233)
- Fixed rendering 3D Tiles as classification volumes. [#6295](https://github.com/CesiumGS/cesium/pull/6295)

### 1.42.1 - 2018-02-01

\_This is an npm-only release to fix an issue with using Cesium in Node.js.\_\_

- Fixed a bug where Cesium would fail to load under Node.js. [#6177](https://github.com/CesiumGS/cesium/pull/6177)

### 1.42 - 2018-02-01

##### Highlights :sparkler:

- Added experimental support for [3D Tiles Vector and Geometry data](https://github.com/CesiumGS/3d-tiles/tree/vctr/TileFormats/VectorData). ([#4665](https://github.com/CesiumGS/cesium/pull/4665))
- Added optional mode to reduce CPU usage. See [Improving Performance with Explicit Rendering](https://cesium.com/blog/2018/01/24/cesium-scene-rendering-performance/). ([#6115](https://github.com/CesiumGS/cesium/pull/6115))
- Added experimental `CesiumIon` utility class for working with the Cesium ion beta API. [#6136](https://github.com/CesiumGS/cesium/pull/6136)
- Major refactor of URL handling. All classes that take a url parameter, can now take a Resource or a String. This includes all imagery providers, all terrain providers, `Cesium3DTileset`, `KMLDataSource`, `CZMLDataSource`, `GeoJsonDataSource`, `Model`, and `Billboard`.

##### Breaking Changes :mega:

- The clock does not animate by default. Set the `shouldAnimate` option to `true` when creating the Viewer to enable animation.

##### Deprecated :hourglass_flowing_sand:

- For all classes/functions that can now take a `Resource` instance, all additional parameters that are part of the `Resource` class have been deprecated and will be removed in Cesium 1.44. This generally includes `proxy`, `headers` and `query` parameters.
- All low level load functions including `loadArrayBuffer`, `loadBlob`, `loadImage`, `loadJson`, `loadJsonp`, `loadText`, `loadXML` and `loadWithXhr` have been deprecated and will be removed in Cesium 1.44. Please use the equivalent `fetch` functions on the `Resource` class.

##### Additions :tada:

- Added experimental support for [3D Tiles Vector and Geometry data](https://github.com/CesiumGS/3d-tiles/tree/vctr/TileFormats/VectorData) ([#4665](https://github.com/CesiumGS/cesium/pull/4665)). The new and modified Cesium APIs are:
  - `Cesium3DTileStyle` has expanded to include styling point features. See the [styling specification](https://github.com/CesiumGS/3d-tiles/tree/vector-tiles/Styling#vector-data) for details.
  - `Cesium3DTileFeature` can modify `color` and `show` properties for polygon, polyline, and geometry features.
  - `Cesium3DTilePointFeature` can modify the styling options for a point feature.
- Added optional mode to reduce CPU usage. [#6115](https://github.com/CesiumGS/cesium/pull/6115)
  - `Scene.requestRenderMode` enables a mode which will only request new render frames on changes to the scene, or when the simulation time change exceeds `scene.maximumRenderTimeChange`.
  - `Scene.requestRender` will explicitly request a new render frame when in request render mode.
  - Added `Scene.preUpdate` and `Scene.postUpdate` events that are raised before and after the scene updates respectively. The scene is always updated before executing a potential render. Continue to listen to `Scene.preRender` and `Scene.postRender` events for when the scene renders a frame.
  - Added `CreditDisplay.update`, which updates the credit display before a new frame is rendered.
  - Added `Globe.imageryLayersUpdatedEvent`, which is raised when an imagery layer is added, shown, hidden, moved, or removed on the globe.
- Added `Cesium3DTileset.classificationType` to specify if a tileset classifies terrain, another 3D Tiles tileset, or both. This only applies to vector, geometry and batched 3D model tilesets. The limitations on the glTF contained in the b3dm tile are:
  - `POSITION` and `_BATCHID` semantics are required.
  - All indices with the same batch id must occupy contiguous sections of the index buffer.
  - All shaders and techniques are ignored. The generated shader simply multiplies the position by the model-view-projection matrix.
  - The only supported extensions are `CESIUM_RTC` and `WEB3D_quantized_attributes`.
  - Only one node is supported.
  - Only one mesh per node is supported.
  - Only one primitive per mesh is supported.
- Added geometric-error-based point cloud attenuation and eye dome lighting for point clouds using replacement refinement. [#6069](https://github.com/CesiumGS/cesium/pull/6069)
- Updated `Viewer.zoomTo` and `Viewer.flyTo` to take a `Cesium3DTileset` as a target. [#6104](https://github.com/CesiumGS/cesium/pull/6104)
- Added `shouldAnimate` option to the `Viewer` constructor to indicate if the clock should begin animating on startup. [#6154](https://github.com/CesiumGS/cesium/pull/6154)
- Added `Cesium3DTileset.ellipsoid` determining the size and shape of the globe. This can be set at construction and defaults to a WGS84 ellipsoid.
- Added `Plane.projectPointOntoPlane` for projecting a `Cartesian3` position onto a `Plane`. [#6092](https://github.com/CesiumGS/cesium/pull/6092)
- Added `Cartesian3.projectVector` for projecting one vector to another. [#6093](https://github.com/CesiumGS/cesium/pull/6093)
- Added `Cesium3DTileset.tileFailed` event that will be raised when a tile fails to load. The object passed to the event listener will have a url and message property. If there are no event listeners, error messages will be logged to the console. [#6088](https://github.com/CesiumGS/cesium/pull/6088)
- Added `AttributeCompression.zigZagDeltaDecode` which will decode delta and ZigZag encoded buffers in place.
- Added `pack` and `unpack` functions to `OrientedBoundingBox` for packing to and unpacking from a flat buffer.
- Added support for vertex shader uniforms when `tileset.colorBlendMode` is `MIX` or `REPLACE`. [#5874](https://github.com/CesiumGS/cesium/pull/5874)
- Added `ClippingPlaneCollection.isSupported` function for checking if rendering with clipping planes is supported.[#6084](https://github.com/CesiumGS/cesium/pull/6084)
- Added `Cartographic.toCartesian` to convert from `Cartographic` to `Cartesian3`. [#6163](https://github.com/CesiumGS/cesium/pull/6163)
- Added `BoundingSphere.volume` for computing the volume of a `BoundingSphere`. [#6069](https://github.com/CesiumGS/cesium/pull/6069)
- Added new file for the Cesium [Code of Conduct](https://github.com/CesiumGS/cesium/blob/main/CODE_OF_CONDUCT.md). [#6129](https://github.com/CesiumGS/cesium/pull/6129)

##### Fixes :wrench:

- Fixed a bug that could cause tiles to be missing from the globe surface, especially when starting with the camera zoomed close to the surface. [#4969](https://github.com/CesiumGS/cesium/pull/4969)
- Fixed applying a translucent style to a point cloud tileset. [#6113](https://github.com/CesiumGS/cesium/pull/6113)
- Fixed Sandcastle error in IE 11. [#6169](https://github.com/CesiumGS/cesium/pull/6169)
- Fixed a glTF animation bug that caused certain animations to jitter. [#5740](https://github.com/CesiumGS/cesium/pull/5740)
- Fixed a bug when creating billboard and model entities without a globe. [#6109](https://github.com/CesiumGS/cesium/pull/6109)
- Improved CZML Custom Properties Sandcastle example. [#6086](https://github.com/CesiumGS/cesium/pull/6086)
- Improved Particle System Sandcastle example for better visual. [#6132](https://github.com/CesiumGS/cesium/pull/6132)
- Fixed behavior of `Camera.move*` and `Camera.look*` functions in 2D mode. [#5884](https://github.com/CesiumGS/cesium/issues/5884)
- Fixed `Camera.moveStart` and `Camera.moveEnd` events not being raised when camera is close to the ground. [#4753](https://github.com/CesiumGS/cesium/issues/4753)
- Fixed `OrientedBoundingBox` documentation. [#6147](https://github.com/CesiumGS/cesium/pull/6147)
- Updated documentation links to reflect new locations on `https://cesiumjs.org` and `https://cesium.com`.

### 1.41 - 2018-01-02

- Breaking changes
  - Removed the `text`, `imageUrl`, and `link` parameters from `Credit`, which were deprecated in Cesium 1.40. Use `options.text`, `options.imageUrl`, and `options.link` instead.
- Added support for clipping planes. [#5913](https://github.com/CesiumGS/cesium/pull/5913), [#5996](https://github.com/CesiumGS/cesium/pull/5996)
  - Added `clippingPlanes` property to `ModelGraphics`, `Model`, `Cesium3DTileset`, and `Globe`, which specifies a `ClippingPlaneCollection` to selectively disable rendering.
  - Added `PlaneGeometry`, `PlaneOutlineGeometry`, `PlaneGeometryUpdater`, `PlaneOutlineGeometryUpdater`, `PlaneGraphics`, and `Entity.plane` to visualize planes.
  - Added `Plane.transformPlane` to apply a transformation to a plane.
- Fixed point cloud exception in IE. [#6051](https://github.com/CesiumGS/cesium/pull/6051)
- Fixed globe materials when `Globe.enableLighting` was `false`. [#6042](https://github.com/CesiumGS/cesium/issues/6042)
- Fixed shader compilation failure on pick when globe materials were enabled. [#6039](https://github.com/CesiumGS/cesium/issues/6039)
- Fixed exception when `invertClassification` was enabled, the invert color had an alpha less than `1.0`, and the window was resized. [#6046](https://github.com/CesiumGS/cesium/issues/6046)

### 1.40 - 2017-12-01

- Deprecated
  - The `text`, `imageUrl` and `link` parameters from `Credit` have been deprecated and will be removed in Cesium 1.41. Use `options.text`, `options.imageUrl` and `options.link` instead.
- Added `Globe.material` to apply materials to the globe/terrain for shading such as height- or slope-based color ramps. See the new [Sandcastle example](https://cesiumjs.org/Cesium/Apps/Sandcastle/?src=Globe%20Materials.html&label=Showcases). [#5919](https://github.com/CesiumGS/cesium/pull/5919/files)
- Added CZML support for `polyline.depthFailMaterial`, `label.scaleByDistance`, `distanceDisplayCondition`, and `disableDepthTestDistance`. [#5986](https://github.com/CesiumGS/cesium/pull/5986)
- Fixed a bug where drill picking a polygon clamped to ground would cause the browser to hang. [#5971](https://github.com/CesiumGS/cesium/issues/5971)
- Fixed bug in KML LookAt bug where degrees and radians were mixing in a subtraction. [#5992](https://github.com/CesiumGS/cesium/issues/5992)
- Fixed handling of KMZ files with missing `xsi` namespace declarations. [#6003](https://github.com/CesiumGS/cesium/pull/6003)
- Added function that removes duplicate namespace declarations while loading a KML or a KMZ. [#5972](https://github.com/CesiumGS/cesium/pull/5972)
- Fixed a language detection issue. [#6016](https://github.com/CesiumGS/cesium/pull/6016)
- Fixed a bug where glTF models with animations of different lengths would cause an error. [#5694](https://github.com/CesiumGS/cesium/issues/5694)
- Added a `clampAnimations` parameter to `Model` and `Entity.model`. Setting this to `false` allows different length animations to loop asynchronously over the duration of the longest animation.
- Fixed `Invalid asm.js: Invalid member of stdlib` console error by recompiling crunch.js with latest emscripten toolchain. [#5847](https://github.com/CesiumGS/cesium/issues/5847)
- Added `file:` scheme compatibility to `joinUrls`. [#5989](https://github.com/CesiumGS/cesium/pull/5989)
- Added a Reverse Geocoder [Sandcastle example](https://cesiumjs.org/Cesium/Apps/Sandcastle/?src=Reverse%20Geocoder.html&label=Showcases). [#5976](https://github.com/CesiumGS/cesium/pull/5976)
- Added ability to support touch event in Imagery Layers Split Sandcastle example. [#5948](https://github.com/CesiumGS/cesium/pull/5948)
- Added a new `@experimental` tag to the documentation. A small subset of the Cesium API tagged as such are subject to breaking changes without deprecation. See the [Coding Guide](https://github.com/CesiumGS/cesium/tree/main/Documentation/Contributors/CodingGuide#deprecation-and-breaking-changes) for further explanation. [#6010](https://github.com/CesiumGS/cesium/pull/6010)
- Moved terrain and imagery credits to a lightbox that pops up when you click a link in the onscreen credits [#3013](https://github.com/CesiumGS/cesium/issues/3013)

### 1.39 - 2017-11-01

- Cesium now officially supports webpack. See our [Integrating Cesium and webpack blog post](https://cesium.com/blog/2017/10/18/cesium-and-webpack/) for more details.
- Added support for right-to-left language detection in labels, currently Hebrew and Arabic are supported. To enable it, set `Cesium.Label.enableRightToLeftDetection = true` at the start of your application. [#5771](https://github.com/CesiumGS/cesium/pull/5771)
- Fixed handling of KML files with missing `xsi` namespace declarations. [#5860](https://github.com/CesiumGS/cesium/pull/5860)
- Fixed a bug that caused KML ground overlays to appear distorted when rotation was applied. [#5914](https://github.com/CesiumGS/cesium/issues/5914)
- Fixed a bug where KML placemarks with no specified icon would be displayed with default icon. [#5819](https://github.com/CesiumGS/cesium/issues/5819)
- Changed KML loading to ignore NetworkLink failures and continue to load the rest of the document. [#5871](https://github.com/CesiumGS/cesium/pull/5871)
- Added the ability to load Cesium's assets from the local file system if security permissions allow it. [#5830](https://github.com/CesiumGS/cesium/issues/5830)
- Added two new properties to `ImageryLayer` that allow for adjusting the texture sampler used for up and down-sampling of imagery tiles, namely `minificationFilter` and `magnificationFilter` with possible values `LINEAR` (the default) and `NEAREST` defined in `TextureMinificationFilter` and `TextureMagnificationFilter`. [#5846](https://github.com/CesiumGS/cesium/issues/5846)
- Fixed flickering artifacts with 3D Tiles tilesets with thin walls. [#5940](https://github.com/CesiumGS/cesium/pull/5940)
- Fixed bright fog when terrain lighting is enabled and added `Fog.minimumBrightness` to affect how bright the fog will be when in complete darkness. [#5934](https://github.com/CesiumGS/cesium/pull/5934)
- Fixed using arrow keys in geocoder widget to select search suggestions. [#5943](https://github.com/CesiumGS/cesium/issues/5943)
- Added support for the layer.json `parentUrl` property in `CesiumTerrainProvider` to allow for compositing of tilesets. [#5864](https://github.com/CesiumGS/cesium/pull/5864)
- Added `invertClassification` and `invertClassificationColor` to `Scene`. When `invertClassification` is `true`, any 3D Tiles geometry that is not classified by a `ClassificationPrimitive` or `GroundPrimitive` will have its color multiplied by `invertClassificationColor`. [#5836](https://github.com/CesiumGS/cesium/pull/5836)
- Added `customTags` property to the UrlTemplateImageryProvider to allow custom keywords in the template URL. [#5696](https://github.com/CesiumGS/cesium/pull/5696)
- Added `eyeSeparation` and `focalLength` properties to `Scene` to configure VR settings. [#5917](https://github.com/CesiumGS/cesium/pull/5917)
- Improved CZML Reference Properties example [#5754](https://github.com/CesiumGS/cesium/pull/5754)

### 1.38 - 2017-10-02

- Breaking changes
  - `Scene/CullingVolume` has been removed. Use `Core/CullingVolume`.
  - `Scene/OrthographicFrustum` has been removed. Use `Core/OrthographicFrustum`.
  - `Scene/OrthographicOffCenterFrustum` has been removed. Use `Core/OrthographicOffCenterFrustum`.
  - `Scene/PerspectiveFrustum` has been removed. Use `Core/PerspectiveFrustum`.
  - `Scene/PerspectiveOffCenterFrustum` has been removed. Use `Core/PerspectiveOffCenterFrustum`.
- Added support in CZML for expressing `orientation` as the velocity vector of an entity, using `velocityReference` syntax. [#5807](https://github.com/CesiumGS/cesium/pull/5807)
- Fixed CZML processing of `velocityReference` within an interval. [#5738](https://github.com/CesiumGS/cesium/issues/5738)
- Added ability to add an animation to `ModelAnimationCollection` by its index. [#5815](https://github.com/CesiumGS/cesium/pull/5815)
- Fixed a bug in `ModelAnimationCollection` that caused adding an animation by its name to throw an error. [#5815](https://github.com/CesiumGS/cesium/pull/5815)
- Fixed issue in Internet Explorer and Edge with loading unicode strings in typed arrays that impacted 3D Tiles Batch Table values.
- Zoom now maintains camera heading, pitch, and roll. [#4639](https://github.com/CesiumGS/cesium/pull/5603)
- Fixed a bug in `PolylineCollection` preventing the display of more than 16K points in a single collection. [#5538](https://github.com/CesiumGS/cesium/pull/5782)
- Fixed a 3D Tiles point cloud bug causing a stray point to appear at the center of the screen on certain hardware. [#5599](https://github.com/CesiumGS/cesium/issues/5599)
- Fixed removing multiple event listeners within event callbacks. [#5827](https://github.com/CesiumGS/cesium/issues/5827)
- Running `buildApps` now creates a built version of Sandcastle which uses the built version of Cesium for better performance.
- Fixed a tileset traversal bug when the `skipLevelOfDetail` optimization is off. [#5869](https://github.com/CesiumGS/cesium/issues/5869)

### 1.37 - 2017-09-01

- Breaking changes
  - Passing `options.clock` when creating a new `Viewer` instance is removed, pass `options.clockViewModel` instead.
  - Removed `GoogleEarthImageryProvider`, use `GoogleEarthEnterpriseMapsProvider` instead.
  - Removed the `throttleRequest` parameter from `TerrainProvider.requestTileGeometry` and inherited terrain providers. It is replaced with an optional `Request` object. Set the request's `throttle` property to `true` to throttle requests.
  - Removed the ability to provide a Promise for the `options.url` parameter of `loadWithXhr` and for the `url` parameter of `loadArrayBuffer`, `loadBlob`, `loadImageViaBlob`, `loadText`, `loadJson`, `loadXML`, `loadImage`, `loadCRN`, `loadKTX`, and `loadCubeMap`. Instead `url` must be a string.
- Added `classificationType` to `ClassificationPrimitive` and `GroundPrimitive` to choose whether terrain, 3D Tiles, or both are classified. [#5770](https://github.com/CesiumGS/cesium/pull/5770)
- Fixed depth picking on 3D Tiles. [#5676](https://github.com/CesiumGS/cesium/issues/5676)
- Fixed glTF model translucency bug. [#5731](https://github.com/CesiumGS/cesium/issues/5731)
- Fixed `replaceState` bug that was causing the `CesiumViewer` demo application to crash in Safari and iOS. [#5691](https://github.com/CesiumGS/cesium/issues/5691)
- Fixed a 3D Tiles traversal bug for tilesets using additive refinement. [#5766](https://github.com/CesiumGS/cesium/issues/5766)
- Fixed a 3D Tiles traversal bug where out-of-view children were being loaded unnecessarily. [#5477](https://github.com/CesiumGS/cesium/issues/5477)
- Fixed `Entity` id type to be `String` in `EntityCollection` and `CompositeEntityCollection` [#5791](https://github.com/CesiumGS/cesium/pull/5791)
- Fixed issue where `Model` and `BillboardCollection` would throw an error if the globe is undefined. [#5638](https://github.com/CesiumGS/cesium/issues/5638)
- Fixed issue where the `Model` glTF cache loses reference to the model's buffer data. [#5720](https://github.com/CesiumGS/cesium/issues/5720)
- Fixed some issues with `disableDepthTestDistance`. [#5501](https://github.com/CesiumGS/cesium/issues/5501) [#5331](https://github.com/CesiumGS/cesium/issues/5331) [#5621](https://github.com/CesiumGS/cesium/issues/5621)
- Added several new Bing Maps styles: `CANVAS_DARK`, `CANVAS_LIGHT`, and `CANVAS_GRAY`. [#5737](https://github.com/CesiumGS/cesium/pull/5737)
- Added small improvements to the atmosphere. [#5741](https://github.com/CesiumGS/cesium/pull/5741)
- Fixed a bug that caused imagery splitting to work incorrectly when CSS pixels were not equivalent to WebGL drawing buffer pixels, such as on high DPI displays in Microsoft Edge and Internet Explorer. [#5743](https://github.com/CesiumGS/cesium/pull/5743)
- Added `Cesium3DTileset.loadJson` to support overriding the default tileset loading behavior. [#5685](https://github.com/CesiumGS/cesium/pull/5685)
- Fixed loading of binary glTFs containing CRN or KTX textures. [#5753](https://github.com/CesiumGS/cesium/pull/5753)
- Fixed specular computation for certain models using the `KHR_materials_common` extension. [#5773](https://github.com/CesiumGS/cesium/pull/5773)
- Fixed a picking bug in the `3D Tiles Interactivity` Sandcastle demo. [#5703](https://github.com/CesiumGS/cesium/issues/5703)
- Updated knockout from 3.4.0 to 3.4.2 [#5703](https://github.com/CesiumGS/cesium/pull/5829)

### 1.36 - 2017-08-01

- Breaking changes
  - The function `Quaternion.fromHeadingPitchRoll(heading, pitch, roll, result)` was removed. Use `Quaternion.fromHeadingPitchRoll(hpr, result)` instead where `hpr` is a `HeadingPitchRoll`.
  - The function `Transforms.headingPitchRollToFixedFrame(origin, headingPitchRoll, ellipsoid, result)` was removed. Use `Transforms.headingPitchRollToFixedFrame(origin, headingPitchRoll, ellipsoid, fixedFrameTransform, result)` instead where `fixedFrameTransform` is a a 4x4 transformation matrix (see `Transforms.localFrameToFixedFrameGenerator`).
  - The function `Transforms.headingPitchRollQuaternion(origin, headingPitchRoll, ellipsoid, result)` was removed. Use `Transforms.headingPitchRollQuaternion(origin, headingPitchRoll, ellipsoid, fixedFrameTransform, result)` instead where `fixedFrameTransform` is a a 4x4 transformation matrix (see `Transforms.localFrameToFixedFrameGenerator`).
  - The `color`, `show`, and `pointSize` properties of `Cesium3DTileStyle` are no longer initialized with default values.
- Deprecated
  - `Scene/CullingVolume` is deprecated and will be removed in 1.38. Use `Core/CullingVolume`.
  - `Scene/OrthographicFrustum` is deprecated and will be removed in 1.38. Use `Core/OrthographicFrustum`.
  - `Scene/OrthographicOffCenterFrustum` is deprecated and will be removed in 1.38. Use `Core/OrthographicOffCenterFrustum`.
  - `Scene/PerspectiveFrustum` is deprecated and will be removed in 1.38. Use `Core/PerspectiveFrustum`.
  - `Scene/PerspectiveOffCenterFrustum` is deprecated and will be removed in 1.38. Use `Core/PerspectiveOffCenterFrustum`.
- Added glTF 2.0 support, including physically-based material rendering, morph targets, and appropriate updating of glTF 1.0 models to 2.0. [#5641](https://github.com/CesiumGS/cesium/pull/5641)
- Added `ClassificationPrimitive` which defines a volume and draws the intersection of the volume and terrain or 3D Tiles. [#5625](https://github.com/CesiumGS/cesium/pull/5625)
- Added `tileLoad` event to `Cesium3DTileset`. [#5628](https://github.com/CesiumGS/cesium/pull/5628)
- Fixed issue where scene would blink when labels were added. [#5537](https://github.com/CesiumGS/cesium/issues/5537)
- Fixed label positioning when height reference changes [#5609](https://github.com/CesiumGS/cesium/issues/5609)
- Fixed label positioning when using `HeightReference.CLAMP_TO_GROUND` and no position [#5648](https://github.com/CesiumGS/cesium/pull/5648)
- Fix for dynamic polylines with polyline dash material [#5681](https://github.com/CesiumGS/cesium/pull/5681)
- Added ability to provide a `width` and `height` to `scene.pick`. [#5602](https://github.com/CesiumGS/cesium/pull/5602)
- Fixed `Viewer.flyTo` not respecting zoom limits, and resetting minimumZoomDistance if the camera zoomed past the minimumZoomDistance. [5573](https://github.com/CesiumGS/cesium/issues/5573)
- Added ability to show tile urls in the 3D Tiles Inspector. [#5592](https://github.com/CesiumGS/cesium/pull/5592)
- Fixed a bug when reading CRN compressed textures with multiple mip levels. [#5618](https://github.com/CesiumGS/cesium/pull/5618)
- Fixed issue where composite 3D Tiles that contained instanced 3D Tiles with an external model reference would fail to download the model.
- Added behavior to `Cesium3DTilesInspector` that selects the first tileset hovered over if no tilest is specified. [#5139](https://github.com/CesiumGS/cesium/issues/5139)
- Added `Entity.computeModelMatrix` which returns the model matrix representing the entity's transformation. [#5584](https://github.com/CesiumGS/cesium/pull/5584)
- Added ability to set a style's `color`, `show`, or `pointSize` with a string or object literal. `show` may also take a boolean and `pointSize` may take a number. [#5412](https://github.com/CesiumGS/cesium/pull/5412)
- Added setter for `KmlDataSource.name` to specify a name for the datasource [#5660](https://github.com/CesiumGS/cesium/pull/5660).
- Added setter for `GeoJsonDataSource.name` to specify a name for the datasource [#5653](https://github.com/CesiumGS/cesium/issues/5653)
- Fixed crash when using the `Cesium3DTilesInspectorViewModel` and removing a tileset [#5607](https://github.com/CesiumGS/cesium/issues/5607)
- Fixed polygon outline in Polygon Sandcastle demo [#5642](https://github.com/CesiumGS/cesium/issues/5642)
- Updated `Billboard`, `Label` and `PointPrimitive` constructors to clone `NearFarScale` parameters [#5654](https://github.com/CesiumGS/cesium/pull/5654)
- Added `FrustumGeometry` and `FrustumOutlineGeometry`. [#5649](https://github.com/CesiumGS/cesium/pull/5649)
- Added an `options` parameter to the constructors of `PerspectiveFrustum`, `PerspectiveOffCenterFrustum`, `OrthographicFrustum`, and `OrthographicOffCenterFrustum` to set properties. [#5649](https://github.com/CesiumGS/cesium/pull/5649)

### 1.35.2 - 2017-07-11

- This is an npm-only release to fix an issue with using Cesium in Node.js.
- Fixed a bug where Cesium would fail to load under Node.js and some webpack configurations. [#5593](https://github.com/CesiumGS/cesium/issues/5593)
- Fixed a bug where a Model's compressed textures were not being displayed. [#5596](https://github.com/CesiumGS/cesium/pull/5596)
- Fixed documentation for `OrthographicFrustum`. [#5586](https://github.com/CesiumGS/cesium/issues/5586)

### 1.35.1 - 2017-07-05

- This is an npm-only release to fix a deployment issue with 1.35. No code changes.

### 1.35 - 2017-07-05

- Breaking changes
  - `JulianDate.fromIso8601` will default to midnight UTC if no time is provided to match the Javascript [`Date` specification](https://developer.mozilla.org/en-US/docs/Web/JavaScript/Reference/Global_Objects/Date). You must specify a local time of midnight to achieve the old behavior.
- Deprecated
  - `GoogleEarthImageryProvider` has been deprecated and will be removed in Cesium 1.37, use `GoogleEarthEnterpriseMapsProvider` instead.
  - The `throttleRequest` parameter for `TerrainProvider.requestTileGeometry`, `CesiumTerrainProvider.requestTileGeometry`, `VRTheWorldTerrainProvider.requestTileGeometry`, and `EllipsoidTerrainProvider.requestTileGeometry` is deprecated and will be replaced with an optional `Request` object. The `throttleRequests` parameter will be removed in 1.37. Instead set the request's `throttle` property to `true` to throttle requests.
  - The ability to provide a Promise for the `options.url` parameter of `loadWithXhr` and for the `url` parameter of `loadArrayBuffer`, `loadBlob`, `loadImageViaBlob`, `loadText`, `loadJson`, `loadXML`, `loadImage`, `loadCRN`, `loadKTX`, and `loadCubeMap` is deprecated. This will be removed in 1.37, instead `url` must be a string.
- Added support for [3D Tiles](https://github.com/CesiumGS/3d-tiles/blob/main/README.md) for streaming massive heterogeneous 3D geospatial datasets ([#5308](https://github.com/CesiumGS/cesium/pull/5308)). See the new [Sandcastle examples](http://cesiumjs.org/Cesium/Apps/Sandcastle/index.html?src=3D%20Tiles%20Photogrammetry&label=3D%20Tiles). The new Cesium APIs are:
  - `Cesium3DTileset`
  - `Cesium3DTileStyle`, `StyleExpression`, `Expression`, and `ConditionsExpression`
  - `Cesium3DTile`
  - `Cesium3DTileContent`
  - `Cesium3DTileFeature`
  - `Cesium3DTilesInspector`, `Cesium3DTilesInspectorViewModel`, and `viewerCesium3DTilesInspectorMixin`
  - `Cesium3DTileColorBlendMode`
- Added a particle system for effects like smoke, fire, sparks, etc. See `ParticleSystem`, `Particle`, `ParticleBurst`, `BoxEmitter`, `CircleEmitter`, `ConeEmitter`, `ParticleEmitter`, and `SphereEmitter`, and the new Sandcastle examples: [Particle System](http://cesiumjs.org/Cesium/Apps/Sandcastle/index.html?src=Particle%20System.html&label=Showcases) and [Particle System Fireworks](http://cesiumjs.org/Cesium/Apps/Sandcastle/index.html?src=Particle%20System%20Fireworks.html&label=Showcases). [#5212](https://github.com/CesiumGS/cesium/pull/5212)
- Added `options.clock`, `options.times` and `options.dimensions` to `WebMapTileServiceImageryProvider` in order to handle time dynamic and static values for dimensions.
- Added an `options.request` parameter to `loadWithXhr` and a `request` parameter to `loadArrayBuffer`, `loadBlob`, `loadImageViaBlob`, `loadText`, `loadJson`, `loadJsonp`, `loadXML`, `loadImageFromTypedArray`, `loadImage`, `loadCRN`, and `loadKTX`.
- `CzmlDataSource` and `KmlDataSource` load functions now take an optional `query` object, which will append query parameters to all network requests. [#5419](https://github.com/CesiumGS/cesium/pull/5419), [#5434](https://github.com/CesiumGS/cesium/pull/5434)
- Added Sandcastle demo for setting time with the Clock API [#5457](https://github.com/CesiumGS/cesium/pull/5457);
- Added Sandcastle demo for ArcticDEM data. [#5224](https://github.com/CesiumGS/cesium/issues/5224)
- Added `fromIso8601`, `fromIso8601DateArray`, and `fromIso8601DurationArray` to `TimeIntervalCollection` for handling various ways groups of intervals can be specified in ISO8601 format.
- Added `fromJulianDateArray` to `TimeIntervalCollection` for generating intervals from a list of dates.
- Fixed geocoder bug so geocoder can accurately handle NSEW inputs [#5407](https://github.com/CesiumGS/cesium/pull/5407)
- Fixed a bug where picking would break when the Sun came into view [#5478](https://github.com/CesiumGS/cesium/issues/5478)
- Fixed a bug where picking clusters would return undefined instead of a list of the clustered entities. [#5286](https://github.com/CesiumGS/cesium/issues/5286)
- Fixed bug where if polylines were set to follow the surface of an undefined globe, Cesium would throw an exception. [#5413](https://github.com/CesiumGS/cesium/pull/5413)
- Reduced the amount of Sun bloom post-process effect near the horizon. [#5381](https://github.com/CesiumGS/cesium/issues/5381)
- Fixed a bug where camera zooming worked incorrectly when the display height was greater than the display width [#5421](https://github.com/CesiumGS/cesium/pull/5421)
- Updated glTF/glb MIME types. [#5420](https://github.com/CesiumGS/cesium/issues/5420)
- Added `Cesium.Math.randomBetween`.
- Modified `defaultValue` to check for both `undefined` and `null`. [#5551](https://github.com/CesiumGS/cesium/pull/5551)
- The `throttleRequestByServer` function has been removed. Instead pass a `Request` object with `throttleByServer` set to `true` to any of following load functions: `loadWithXhr`, `loadArrayBuffer`, `loadBlob`, `loadImageViaBlob`, `loadText`, `loadJson`, `loadJsonp`, `loadXML`, `loadImageFromTypedArray`, `loadImage`, `loadCRN`, and `loadKTX`.

### 1.34 - 2017-06-01

- Deprecated
  - Passing `options.clock` when creating a new `Viewer` instance has been deprecated and will be removed in Cesium 1.37, pass `options.clockViewModel` instead.
- Fix issue where polylines in a `PolylineCollection` would ignore the far distance when updating the distance display condition. [#5283](https://github.com/CesiumGS/cesium/pull/5283)
- Fixed a crash when calling `Camera.pickEllipsoid` with a canvas of size 0.
- Fix `BoundingSphere.fromOrientedBoundingBox`. [#5334](https://github.com/CesiumGS/cesium/issues/5334)
- Fixed bug where polylines would not update when `PolylineCollection` model matrix was updated. [#5327](https://github.com/CesiumGS/cesium/pull/5327)
- Fixed a bug where adding a ground clamped label without a position would show up at a previous label's clamped position. [#5338](https://github.com/CesiumGS/cesium/issues/5338)
- Fixed translucency bug for certain material types. [#5335](https://github.com/CesiumGS/cesium/pull/5335)
- Fix picking polylines that use a depth fail appearance. [#5337](https://github.com/CesiumGS/cesium/pull/5337)
- Fixed a crash when morphing from Columbus view to 3D. [#5311](https://github.com/CesiumGS/cesium/issues/5311)
- Fixed a bug which prevented KML descriptions with relative paths from loading. [#5352](https://github.com/CesiumGS/cesium/pull/5352)
- Fixed an issue where camera view could be invalid at the last frame of animation. [#4949](https://github.com/CesiumGS/cesium/issues/4949)
- Fixed an issue where using the depth fail material for polylines would cause a crash in Edge. [#5359](https://github.com/CesiumGS/cesium/pull/5359)
- Fixed a crash where `EllipsoidGeometry` and `EllipsoidOutlineGeometry` were given floating point values when expecting integers. [#5260](https://github.com/CesiumGS/cesium/issues/5260)
- Fixed an issue where billboards were not properly aligned. [#2487](https://github.com/CesiumGS/cesium/issues/2487)
- Fixed an issue where translucent objects could flicker when picking on mouse move. [#5307](https://github.com/CesiumGS/cesium/issues/5307)
- Fixed a bug where billboards with `sizeInMeters` set to true would move upwards when zooming out. [#5373](https://github.com/CesiumGS/cesium/issues/5373)
- Fixed a bug where `SampledProperty.setInterpolationOptions` does not ignore undefined `options`. [#3575](https://github.com/CesiumGS/cesium/issues/3575)
- Added `basePath` option to `Cesium.Model.fromGltf`. [#5320](https://github.com/CesiumGS/cesium/issues/5320)

### 1.33 - 2017-05-01

- Breaking changes
  - Removed left, right, bottom and top properties from `OrthographicFrustum`. Use `OrthographicOffCenterFrustum` instead. [#5109](https://github.com/CesiumGS/cesium/issues/5109)
- Added `GoogleEarthEnterpriseTerrainProvider` and `GoogleEarthEnterpriseImageryProvider` to read data from Google Earth Enterprise servers. [#5189](https://github.com/CesiumGS/cesium/pull/5189).
- Support for dashed polylines [#5159](https://github.com/CesiumGS/cesium/pull/5159).
  - Added `PolylineDash` Material type.
  - Added `PolylineDashMaterialProperty` to the Entity API.
  - Added CZML `polylineDash` property .
- Added `disableDepthTestDistance` to billboards, points and labels. This sets the distance to the camera where the depth test will be disabled. Setting it to zero (the default) will always enable the depth test. Setting it to `Number.POSITVE_INFINITY` will never enabled the depth test. Also added `scene.minimumDisableDepthTestDistance` to change the default value from zero. [#5166](https://github.com/CesiumGS/cesium/pull/5166)
- Added a `depthFailMaterial` property to line entities, which is the material used to render the line when it fails the depth test. [#5160](https://github.com/CesiumGS/cesium/pull/5160)
- Fixed billboards not initially clustering. [#5208](https://github.com/CesiumGS/cesium/pull/5208)
- Fixed issue with displaying `MapboxImageryProvider` default token error message. [#5191](https://github.com/CesiumGS/cesium/pull/5191)
- Fixed bug in conversion formula in `Matrix3.fromHeadingPitchRoll`. [#5195](https://github.com/CesiumGS/cesium/issues/5195)
- Upgrade FXAA to version 3.11. [#5200](https://github.com/CesiumGS/cesium/pull/5200)
- `Scene.pickPosition` now caches results per frame to increase performance. [#5117](https://github.com/CesiumGS/cesium/issues/5117)

### 1.32 - 2017-04-03

- Deprecated
  - The `left`, `right`, `bottom`, and `top` properties of `OrthographicFrustum` are deprecated and will be removed in 1.33. Use `OrthographicOffCenterFrustum` instead.
- Breaking changes
  - Removed `ArcGisImageServerTerrainProvider`.
  - The top-level `properties` in an `Entity` created by `GeoJsonDataSource` are now instances of `ConstantProperty` instead of raw values.
- Added support for an orthographic projection in 3D and Columbus view.
  - Set `projectionPicker` to `true` in the options when creating a `Viewer` to add a widget that will switch projections. [#5021](https://github.com/CesiumGS/cesium/pull/5021)
  - Call `switchToOrthographicFrustum` or `switchToPerspectiveFrustum` on `Camera` to change projections.
- Added support for custom time-varying properties in CZML. [#5105](https://github.com/CesiumGS/cesium/pull/5105).
- Added new flight parameters to `Camera.flyTo` and `Camera.flyToBoundingSphere`: `flyOverLongitude`, `flyOverLongitudeWeight`, and `pitchAdjustHeight`. [#5070](https://github.com/CesiumGS/cesium/pull/5070)
- Added the event `Viewer.trackedEntityChanged`, which is raised when the value of `viewer.trackedEntity` changes. [#5060](https://github.com/CesiumGS/cesium/pull/5060)
- Added `Camera.DEFAULT_OFFSET` for default view of objects with bounding spheres. [#4936](https://github.com/CesiumGS/cesium/pull/4936)
- Fixed an issue with `TileBoundingBox` that caused the terrain to disappear in certain places [4032](https://github.com/CesiumGS/cesium/issues/4032)
- Fixed overlapping billboard blending. [#5066](https://github.com/CesiumGS/cesium/pull/5066)
- Fixed an issue with `PinBuilder` where inset images could have low-alpha fringes against an opaque background. [#5099](https://github.com/CesiumGS/cesium/pull/5099)
- Fix billboard, point and label clustering in 2D and Columbus view. [#5136](https://github.com/CesiumGS/cesium/pull/5136)
- Fixed `GroundPrimitive` rendering in 2D and Columbus View. [#5078](https://github.com/CesiumGS/cesium/pull/5078)
- Fixed an issue with camera tracking of dynamic ellipsoids. [#5133](https://github.com/CesiumGS/cesium/pull/5133)
- Fixed issues with imagerySplitPosition and the international date line in 2D mode. [#5151](https://github.com/CesiumGS/cesium/pull/5151)
- Fixed a bug in `ModelAnimationCache` causing different animations to reference the same animation. [#5064](https://github.com/CesiumGS/cesium/pull/5064)
- `ConstantProperty` now provides `valueOf` and `toString` methods that return the constant value.
- Improved depth artifacts between opaque and translucent primitives. [#5116](https://github.com/CesiumGS/cesium/pull/5116)
- Fixed crunch compressed textures in IE11. [#5057](https://github.com/CesiumGS/cesium/pull/5057)
- Fixed a bug in `Quaternion.fromHeadingPitchRoll` that made it erroneously throw an exception when passed individual angles in an unminified / debug build.
- Fixed a bug that caused an exception in `CesiumInspectorViewModel` when using the NW / NE / SW / SE / Parent buttons to navigate to a terrain tile that is not yet loaded.
- `QuadtreePrimitive` now uses `frameState.afterRender` to fire `tileLoadProgressEvent` [#3450](https://github.com/CesiumGS/cesium/issues/3450)

### 1.31 - 2017-03-01

- Deprecated
  - The function `Quaternion.fromHeadingPitchRoll(heading, pitch, roll, result)` will be removed in 1.33. Use `Quaternion.fromHeadingPitchRoll(hpr, result)` instead where `hpr` is a `HeadingPitchRoll`. [#4896](https://github.com/CesiumGS/cesium/pull/4896)
  - The function `Transforms.headingPitchRollToFixedFrame(origin, headingPitchRoll, ellipsoid, result)` will be removed in 1.33. Use `Transforms.headingPitchRollToFixedFrame(origin, headingPitchRoll, ellipsoid, fixedFrameTransform, result)` instead where `fixedFrameTransform` is a a 4x4 transformation matrix (see `Transforms.localFrameToFixedFrameGenerator`). [#4896](https://github.com/CesiumGS/cesium/pull/4896)
  - The function `Transforms.headingPitchRollQuaternion(origin, headingPitchRoll, ellipsoid, result)` will be removed in 1.33. Use `Transforms.headingPitchRollQuaternion(origin, headingPitchRoll, ellipsoid, fixedFrameTransform, result)` instead where `fixedFrameTransform` is a a 4x4 transformation matrix (see `Transforms.localFrameToFixedFrameGenerator`). [#4896](https://github.com/CesiumGS/cesium/pull/4896)
  - `ArcGisImageServerTerrainProvider` will be removed in 1.32 due to missing TIFF support in web browsers. [#4981](https://github.com/CesiumGS/cesium/pull/4981)
- Breaking changes
  - Corrected spelling of `Color.FUCHSIA` from `Color.FUSCHIA`. [#4977](https://github.com/CesiumGS/cesium/pull/4977)
  - The enums `MIDDLE_DOUBLE_CLICK` and `RIGHT_DOUBLE_CLICK` from `ScreenSpaceEventType` have been removed. [#5052](https://github.com/CesiumGS/cesium/pull/5052)
  - Removed the function `GeometryPipeline.computeBinormalAndTangent`. Use `GeometryPipeline.computeTangentAndBitangent` instead. [#5053](https://github.com/CesiumGS/cesium/pull/5053)
  - Removed the `url` and `key` properties from `GeocoderViewModel`. [#5056](https://github.com/CesiumGS/cesium/pull/5056)
  - `BingMapsGeocoderServices` now requires `options.scene`. [#5056](https://github.com/CesiumGS/cesium/pull/5056)
- Added compressed texture support. [#4758](https://github.com/CesiumGS/cesium/pull/4758)
  - glTF models and imagery layers can now reference [KTX](https://www.khronos.org/opengles/sdk/tools/KTX/) textures and textures compressed with [crunch](https://github.com/BinomialLLC/crunch).
  - Added `loadKTX`, to load KTX textures, and `loadCRN` to load crunch compressed textures.
  - Added new `PixelFormat` and `WebGLConstants` enums from WebGL extensions `WEBGL_compressed_s3tc`, `WEBGL_compressed_texture_pvrtc`, and `WEBGL_compressed_texture_etc1`.
  - Added `CompressedTextureBuffer`.
- Added support for `Scene.pickPosition` in Columbus view and 2D. [#4990](https://github.com/CesiumGS/cesium/pull/4990)
- Added support for depth picking translucent primitives when `Scene.pickTranslucentDepth` is `true`. [#4979](https://github.com/CesiumGS/cesium/pull/4979)
- Fixed an issue where the camera would zoom past an object and flip to the other side of the globe. [#4967](https://github.com/CesiumGS/cesium/pull/4967) and [#4982](https://github.com/CesiumGS/cesium/pull/4982)
- Enable rendering `GroundPrimitives` on hardware without the `EXT_frag_depth` extension; however, this could cause artifacts for certain viewing angles. [#4930](https://github.com/CesiumGS/cesium/pull/4930)
- Added `Transforms.localFrameToFixedFrameGenerator` to generate a function that computes a 4x4 transformation matrix from a local reference frame to fixed reference frame. [#4896](https://github.com/CesiumGS/cesium/pull/4896)
- Added `Label.scaleByDistance` to control minimum/maximum label size based on distance from the camera. [#5019](https://github.com/CesiumGS/cesium/pull/5019)
- Added support to `DebugCameraPrimitive` to draw multifrustum planes. The attribute `debugShowFrustumPlanes` of `Scene` and `frustumPlanes` of `CesiumInspector` toggle this. [#4932](https://github.com/CesiumGS/cesium/pull/4932)
- Added fix to always outline KML line extrusions so that they show up properly in 2D and other straight down views. [#4961](https://github.com/CesiumGS/cesium/pull/4961)
- Improved `RectangleGeometry` by skipping unnecessary logic in the code. [#4948](https://github.com/CesiumGS/cesium/pull/4948)
- Fixed exception for polylines in 2D when rotating the map. [#4619](https://github.com/CesiumGS/cesium/issues/4619)
- Fixed an issue with constant `VertexArray` attributes not being set correctly. [#4995](https://github.com/CesiumGS/cesium/pull/4995)
- Added the event `Viewer.selectedEntityChanged`, which is raised when the value of `viewer.selectedEntity` changes. [#5043](https://github.com/CesiumGS/cesium/pull/5043)

### 1.30 - 2017-02-01

- Deprecated
  - The properties `url` and `key` will be removed from `GeocoderViewModel` in 1.31. These properties will be available on geocoder services that support them, like `BingMapsGeocoderService`.
  - The function `GeometryPipeline.computeBinormalAndTangent` will be removed in 1.31. Use `GeometryPipeline.createTangentAndBitangent` instead. [#4856](https://github.com/CesiumGS/cesium/pull/4856)
  - The enums `MIDDLE_DOUBLE_CLICK` and `RIGHT_DOUBLE_CLICK` from `ScreenSpaceEventType` have been deprecated and will be removed in 1.31. [#4910](https://github.com/CesiumGS/cesium/pull/4910)
- Breaking changes
  - Removed separate `heading`, `pitch`, `roll` parameters from `Transform.headingPitchRollToFixedFrame` and `Transform.headingPitchRollQuaternion`. Pass a `HeadingPitchRoll` object instead. [#4843](https://github.com/CesiumGS/cesium/pull/4843)
  - The property `binormal` has been renamed to `bitangent` for `Geometry` and `VertexFormat`. [#4856](https://github.com/CesiumGS/cesium/pull/4856)
  - A handful of `CesiumInspectorViewModel` properties were removed or changed from variables to functions. [#4857](https://github.com/CesiumGS/cesium/pull/4857)
  - The `ShadowMap` constructor has been made private. [#4010](https://github.com/CesiumGS/cesium/issues/4010)
- Added `sampleTerrainMostDetailed` to sample the height of an array of positions using the best available terrain data at each point. This requires a `TerrainProvider` with the `availability` property.
- Transparent parts of billboards, labels, and points no longer overwrite parts of the scene behind them. [#4886](https://github.com/CesiumGS/cesium/pull/4886)
  - Added `blendOption` property to `BillboardCollection`, `LabelCollection`, and `PointPrimitiveCollection`. The default is `BlendOption.OPAQUE_AND_TRANSLUCENT`; however, if all billboards, labels, or points are either completely opaque or completely translucent, `blendOption` can be changed to `BlendOption.OPAQUE` or `BlendOption.TRANSLUCENT`, respectively, to increase performance by up to 2x.
- Added support for custom geocoder services and autocomplete, see the [Sandcastle example](http://cesiumjs.org/Cesium/Apps/Sandcastle/index.html?src=Custom%20Geocoder.html). Added `GeocoderService`, an interface for geocoders, and `BingMapsGeocoderService` and `CartographicGeocoderService` implementations. [#4723](https://github.com/CesiumGS/cesium/pull/4723)
- Added ability to draw an `ImageryLayer` with a splitter to allow layers to only display to the left or right of a splitter. See `ImageryLayer.splitDirection`, `Scene.imagerySplitPosition`, and the [Sandcastle example](http://cesiumjs.org/Cesium/Apps/Sandcastle/index.html?src=Imagery%20Layers%20Split.html&label=Showcases).
- Fixed bug where `GroundPrimitives` where rendering incorrectly or disappearing at different zoom levels. [#4161](https://github.com/CesiumGS/cesium/issues/4161), [#4326](https://github.com/CesiumGS/cesium/issues/4326)
- `TerrainProvider` now optionally exposes an `availability` property that can be used to query the terrain level that is available at a location or in a rectangle. Currently only `CesiumTerrainProvider` exposes this property.
- Added support for WMS version 1.3 by using CRS vice SRS query string parameter to request projection. SRS is still used for older versions.
- Fixed a bug that caused all models to use the same highlight color. [#4798](https://github.com/CesiumGS/cesium/pull/4798)
- Fixed sky atmosphere from causing incorrect picking and hanging drill picking. [#4783](https://github.com/CesiumGS/cesium/issues/4783) and [#4784](https://github.com/CesiumGS/cesium/issues/4784)
- Fixed KML loading when color is an empty string. [#4826](https://github.com/CesiumGS/cesium/pull/4826)
- Fixed a bug that could cause a "readyImagery is not actually ready" exception when quickly zooming past the maximum available imagery level of an imagery layer near the poles.
- Fixed a bug that affected dynamic graphics with time-dynamic modelMatrix. [#4907](https://github.com/CesiumGS/cesium/pull/4907)
- Fixed `Geocoder` autocomplete drop down visibility in Firefox. [#4916](https://github.com/CesiumGS/cesium/issues/4916)
- Added `Rectangle.fromRadians`.
- Updated the morph so the default view in Columbus View is now angled. [#3878](https://github.com/CesiumGS/cesium/issues/3878)
- Added 2D and Columbus View support for models using the RTC extension or whose vertices are in WGS84 coordinates. [#4922](https://github.com/CesiumGS/cesium/pull/4922)
- The attribute `perInstanceAttribute` of `DebugAppearance` has been made optional and defaults to `false`.
- Fixed a bug that would cause a crash when `debugShowFrustums` is enabled with OIT. [#4864](https://github.com/CesiumGS/cesium/pull/4864)
- Added the ability to run the unit tests with a [WebGL Stub](https://github.com/CesiumGS/cesium/tree/main/Documentation/Contributors/TestingGuide#run-with-webgl-stub), which makes all WebGL calls a noop and ignores test expectations that rely on reading back from WebGL. Use the web link from the main index.html or run with `npm run test-webgl-stub`.

### 1.29 - 2017-01-02

- Improved 3D Models
  - Added the ability to blend a `Model` with a color/translucency. Added `color`, `colorBlendMode`, and `colorBlendAmount` properties to `Model`, `ModelGraphics`, and CZML. Also added `ColorBlendMode` enum. [#4547](https://github.com/CesiumGS/cesium/pull/4547)
  - Added the ability to render a `Model` with a silhouette. Added `silhouetteColor` and `silhouetteSize` properties to `Model`, `ModelGraphics`, and CZML. [#4314](https://github.com/CesiumGS/cesium/pull/4314)
- Improved Labels
  - Added new `Label` properties `showBackground`, `backgroundColor`, and `backgroundPadding` to the primitive, Entity, and CZML layers.
  - Added support for newlines (`\n`) in Cesium `Label`s and CZML. [#2402]
  - Added new enum `VerticalOrigin.BASELINE`. Previously, `VerticalOrigin.BOTTOM` would sometimes align to the baseline depending on the contents of a label.
    (https://github.com/CesiumGS/cesium/issues/2402)
- Fixed translucency in Firefox 50. [#4762](https://github.com/CesiumGS/cesium/pull/4762)
- Fixed texture rotation for `RectangleGeometry`. [#2737](https://github.com/CesiumGS/cesium/issues/2737)
- Fixed issue where billboards on terrain had an incorrect offset. [#4598](https://github.com/CesiumGS/cesium/issues/4598)
- Fixed issue where `globe.getHeight` incorrectly returned `undefined`. [#3411](https://github.com/CesiumGS/cesium/issues/3411)
- Fixed a crash when using Entity path visualization with reference properties. [#4915](https://github.com/CesiumGS/cesium/issues/4915)
- Fixed a bug that caused `GroundPrimitive` to render incorrectly on systems without the `WEBGL_depth_texture` extension. [#4747](https://github.com/CesiumGS/cesium/pull/4747)
- Fixed default Mapbox token and added a watermark to notify users that they need to sign up for their own token.
- Fixed glTF models with skinning that used `bindShapeMatrix`. [#4722](https://github.com/CesiumGS/cesium/issues/4722)
- Fixed a bug that could cause a "readyImagery is not actually ready" exception with some configurations of imagery layers.
- Fixed `Rectangle.union` to correctly account for rectangles that cross the IDL. [#4732](https://github.com/CesiumGS/cesium/pull/4732)
- Fixed tooltips for gallery thumbnails in Sandcastle [#4702].(https://github.com/CesiumGS/cesium/pull/4702)
- DataSourceClock.getValue now preserves the provided `result` properties when its properties are `undefined`. [#4029](https://github.com/CesiumGS/cesium/issues/4029)
- Added `divideComponents` function to `Cartesian2`, `Cartesian3`, and `Cartesian4`. [#4750](https://github.com/CesiumGS/cesium/pull/4750)
- Added `WebGLConstants` enum. Previously, this was part of the private Renderer API. [#4731](https://github.com/CesiumGS/cesium/pull/4731)

### 1.28 - 2016-12-01

- Improved terrain/imagery load ordering, especially when the terrain is already fully loaded and a new imagery layer is loaded. This results in a 25% reduction in load times in many cases. [#4616](https://github.com/CesiumGS/cesium/pull/4616)
- Improved `Billboard`, `Label`, and `PointPrimitive` visual quality. [#4675](https://github.com/CesiumGS/cesium/pull/4675)
  - Corrected odd-width and odd-height billboard sizes from being incorrectly rounded up.
  - Changed depth testing from `LESS` to `LEQUAL`, allowing label glyphs of equal depths to overlap.
  - Label glyph positions have been adjusted and corrected.
  - `TextureAtlas.borderWidthInPixels` has always been applied to the upper and right edges of each internal texture, but is now also applied to the bottom and left edges of the entire TextureAtlas, guaranteeing borders on all sides regardless of position within the atlas.
- Fall back to packing floats into an unsigned byte texture when floating point textures are unsupported. [#4563](https://github.com/CesiumGS/cesium/issues/4563)
- Added support for saving html and css in GitHub Gists. [#4125](https://github.com/CesiumGS/cesium/issues/4125)
- Fixed `Cartographic.fromCartesian` when the cartesian is not on the ellipsoid surface. [#4611](https://github.com/CesiumGS/cesium/issues/4611)

### 1.27 - 2016-11-01

- Deprecated
  - Individual heading, pitch, and roll options to `Transforms.headingPitchRollToFixedFrame` and `Transforms.headingPitchRollQuaternion` have been deprecated and will be removed in 1.30. Pass the new `HeadingPitchRoll` object instead. [#4498](https://github.com/CesiumGS/cesium/pull/4498)
- Breaking changes
  - The `scene` parameter for creating `BillboardVisualizer`, `LabelVisualizer`, and `PointVisualizer` has been removed. Instead, pass an instance of `EntityCluster`. [#4514](https://github.com/CesiumGS/cesium/pull/4514)
- Fixed an issue where a billboard entity would not render after toggling the show property. [#4408](https://github.com/CesiumGS/cesium/issues/4408)
- Fixed a crash when zooming from touch input on viewer initialization. [#4177](https://github.com/CesiumGS/cesium/issues/4177)
- Fixed a crash when clustering is enabled, an entity has a label graphics defined, but the label isn't visible. [#4414](https://github.com/CesiumGS/cesium/issues/4414)
- Added the ability for KML files to load network links to other KML files within the same KMZ archive. [#4477](https://github.com/CesiumGS/cesium/issues/4477)
- `KmlDataSource` and `GeoJsonDataSource` were not honoring the `clampToGround` option for billboards and labels and was instead always clamping, reducing performance in cases when it was unneeded. [#4459](https://github.com/CesiumGS/cesium/pull/4459)
- Fixed `KmlDataSource` features to respect `timespan` and `timestamp` properties of its parents (e.g. Folders or NetworkLinks). [#4041](https://github.com/CesiumGS/cesium/issues/4041)
- Fixed a `KmlDataSource` bug where features had duplicate IDs and only one was drawn. [#3941](https://github.com/CesiumGS/cesium/issues/3941)
- `GeoJsonDataSource` now treats null crs values as a no-op instead of failing to load. [#4456](https://github.com/CesiumGS/cesium/pull/4456)
- `GeoJsonDataSource` now gracefully handles missing style icons instead of failing to load. [#4452](https://github.com/CesiumGS/cesium/pull/4452)
- Added `HeadingPitchRoll` [#4047](https://github.com/CesiumGS/cesium/pull/4047)
  - `HeadingPitchRoll.fromQuaternion` function for retrieving heading-pitch-roll angles from a quaternion.
  - `HeadingPitchRoll.fromDegrees` function that returns a new HeadingPitchRoll instance from angles given in degrees.
  - `HeadingPitchRoll.clone` function to duplicate HeadingPitchRoll instance.
  - `HeadingPitchRoll.equals` and `HeadingPitchRoll.equalsEpsilon` functions for comparing two instances.
  - Added `Matrix3.fromHeadingPitchRoll` Computes a 3x3 rotation matrix from the provided headingPitchRoll.
- Fixed primitive bounding sphere bug that would cause a crash when loading data sources. [#4431](https://github.com/CesiumGS/cesium/issues/4431)
- Fixed `BoundingSphere` computation for `Primitive` instances with a modelMatrix. [#4428](https://github.com/CesiumGS/cesium/issues/4428)
- Fixed a bug with rotated, textured rectangles. [#4430](https://github.com/CesiumGS/cesium/pull/4430)
- Added the ability to specify retina options, such as `@2x.png`, via the `MapboxImageryProvider` `format` option. [#4453](https://github.com/CesiumGS/cesium/pull/4453).
- Fixed a crash that could occur when specifying an imagery provider's `rectangle` option. [https://github.com/CesiumGS/cesium/issues/4377](https://github.com/CesiumGS/cesium/issues/4377)
- Fixed a crash that would occur when using dynamic `distanceDisplayCondition` properties. [#4403](https://github.com/CesiumGS/cesium/pull/4403)
- Fixed several bugs that lead to billboards and labels being improperly clamped to terrain. [#4396](https://github.com/CesiumGS/cesium/issues/4396), [#4062](https://github.com/CesiumGS/cesium/issues/4062)
- Fixed a bug affected models with multiple meshes without indices. [#4237](https://github.com/CesiumGS/cesium/issues/4237)
- Fixed a glTF transparency bug where `blendFuncSeparate` parameters were loaded in the wrong order. [#4435](https://github.com/CesiumGS/cesium/pull/4435)
- Fixed a bug where creating a custom geometry with attributes and indices that have values that are not a typed array would cause a crash. [#4419](https://github.com/CesiumGS/cesium/pull/4419)
- Fixed a bug when morphing from 2D to 3D. [#4388](https://github.com/CesiumGS/cesium/pull/4388)
- Fixed `RectangleGeometry` rotation when the rectangle is close to the international date line [#3874](https://github.com/CesiumGS/cesium/issues/3874)
- Added `clusterBillboards`, `clusterLabels`, and `cluserPoints` properties to `EntityCluster` to selectively cluster screen space entities.
- Prevent execution of default device/browser behavior when handling "pinch" touch event/gesture. [#4518](https://github.com/CesiumGS/cesium/pull/4518).
- Fixed a shadow aliasing issue where polygon offset was not being applied. [#4559](https://github.com/CesiumGS/cesium/pull/4559)
- Removed an unnecessary reprojection of Web Mercator imagery tiles to the Geographic projection on load. This should improve both visual quality and load performance slightly. [#4339](https://github.com/CesiumGS/cesium/pull/4339)
- Added `Transforms.northUpEastToFixedFrame` to compute a 4x4 local transformation matrix from a reference frame with a north-west-up axes.
- Improved `Geocoder` usability by selecting text on click [#4464](https://github.com/CesiumGS/cesium/pull/4464)
- Added `Rectangle.simpleIntersection` which is an optimized version of `Rectangle.intersection` for more constrained input. [#4339](https://github.com/CesiumGS/cesium/pull/4339)
- Fixed warning when using Webpack. [#4467](https://github.com/CesiumGS/cesium/pull/4467)

### 1.26 - 2016-10-03

- Deprecated
  - The `scene` parameter for creating `BillboardVisualizer`, `LabelVisualizer`, and `PointVisualizer` has been deprecated and will be removed in 1.28. Instead, pass an instance of `EntityCluster`.
- Breaking changes
  - Vertex texture fetch is now required to be supported to render polylines. Maximum vertex texture image units must be greater than zero.
  - Removed `castShadows` and `receiveShadows` properties from `Model`, `Primitive`, and `Globe`. Instead, use `shadows` with the `ShadowMode` enum, e.g. `model.shadows = ShadowMode.ENABLED`.
  - `Viewer.terrainShadows` now uses the `ShadowMode` enum instead of a Boolean, e.g. `viewer.terrainShadows = ShadowMode.RECEIVE_ONLY`.
- Added support for clustering `Billboard`, `Label` and `Point` entities. [#4240](https://github.com/CesiumGS/cesium/pull/4240)
- Added `DistanceDisplayCondition`s to all primitives to determine the range interval from the camera for when it will be visible.
- Removed the default gamma correction for Bing Maps aerial imagery, because it is no longer an improvement to current versions of the tiles. To restore the previous look, set the `defaultGamma` property of your `BingMapsImageryProvider` instance to 1.3.
- Fixed a bug that could lead to incorrect terrain heights when using `HeightmapTerrainData` with an encoding in which actual heights were equal to the minimum representable height.
- Fixed a bug in `AttributeCompression.compressTextureCoordinates` and `decompressTextureCoordinates` that could cause a small inaccuracy in the encoded texture coordinates.
- Fixed a bug where viewing a model with transparent geometry would cause a crash. [#4378](https://github.com/CesiumGS/cesium/issues/4378)
- Added `TrustedServer` collection that controls which servers should have `withCredential` set to `true` on XHR Requests.
- Fixed billboard rotation when sized in meters. [#3979](https://github.com/CesiumGS/cesium/issues/3979)
- Added `backgroundColor` and `borderWidth` properties to `writeTextToCanvas`.
- Fixed timeline touch events. [#4305](https://github.com/CesiumGS/cesium/pull/4305)
- Fixed a bug that was incorrectly clamping Latitudes in KML <GroundOverlay>(s) to the range -PI..PI. Now correctly clamps to -PI/2..PI/2.
- Added `CesiumMath.clampToLatitudeRange`. A convenience function to clamp a passed radian angle to valid Latitudes.
- Added `DebugCameraPrimitive` to visualize the view frustum of a camera.

### 1.25 - 2016-09-01

- Breaking changes
  - The number and order of arguments passed to `KmlDataSource` `unsupportedNodeEvent` listeners have changed to allow better handling of unsupported KML Features.
  - Changed billboards and labels that are clamped to terrain to have the `verticalOrigin` set to `CENTER` by default instead of `BOTTOM`.
- Deprecated
  - Deprecated `castShadows` and `receiveShadows` properties from `Model`, `Primitive`, and `Globe`. They will be removed in 1.26. Use `shadows` instead with the `ShadowMode` enum, e.g. `model.shadows = ShadowMode.ENABLED`.
  - `Viewer.terrainShadows` now uses the `ShadowMode` enum instead of a Boolean, e.g. `viewer.terrainShadows = ShadowMode.RECEIVE_ONLY`. Boolean support will be removed in 1.26.
- Updated the online [model converter](http://cesiumjs.org/convertmodel.html) to convert OBJ models to glTF with [obj2gltf](https://github.com/CesiumGS/OBJ2GLTF), as well as optimize existing glTF models with the [gltf-pipeline](https://github.com/CesiumGS/gltf-pipeline). Added an option to bake ambient occlusion onto the glTF model. Also added an option to compress geometry using the glTF [WEB3D_quantized_attributes](https://github.com/KhronosGroup/glTF/blob/master/extensions/Vendor/WEB3D_quantized_attributes/README.md) extension.
- Improve label quality for oblique and italic fonts. [#3782](https://github.com/CesiumGS/cesium/issues/3782)
- Added `shadows` property to the entity API for `Box`, `Corridor`, `Cylinder`, `Ellipse`, `Ellipsoid`, `Polygon`, `Polyline`, `PoylineVolume`, `Rectangle`, and `Wall`. [#4005](https://github.com/CesiumGS/cesium/pull/4005)
- Added `Camera.cancelFlight` to cancel the existing camera flight if it exists.
- Fix overlapping camera flights by always cancelling the previous flight when a new one is created.
- Camera flights now disable collision with the terrain until all of the terrain in the area has finished loading. This prevents the camera from being moved to be above lower resolution terrain when flying to a position close to higher resolution terrain. [#4075](https://github.com/CesiumGS/cesium/issues/4075)
- Fixed a crash that would occur if quickly toggling imagery visibility. [#4083](https://github.com/CesiumGS/cesium/issues/4083)
- Fixed an issue causing an error if KML has a clamped to ground LineString with color. [#4131](https://github.com/CesiumGS/cesium/issues/4131)
- Added logic to `KmlDataSource` defaulting KML Feature node to hidden unless all ancestors are visible. This better matches the KML specification.
- Fixed position of KML point features with an altitude mode of `relativeToGround` and `clampToGround`.
- Added `GeocoderViewModel.keepExpanded` which when set to true will always keep the Geocoder in its expanded state.
- Added support for `INT` and `UNSIGNED_INT` in `ComponentDatatype`.
- Added `ComponentDatatype.fromName` for getting a `ComponentDatatype` from its name.
- Fixed a crash caused by draping dynamic geometry over terrain. [#4255](https://github.com/CesiumGS/cesium/pull/4255)

### 1.24 - 2016-08-01

- Added support in CZML for expressing `BillboardGraphics.alignedAxis` as the velocity vector of an entity, using `velocityReference` syntax.
- Added `urlSchemeZeroPadding` property to `UrlTemplateImageryProvider` to allow the numeric parts of a URL, such as `{x}`, to be padded with zeros to make them a fixed width.
- Added leap second just prior to January 2017. [#4092](https://github.com/CesiumGS/cesium/issues/4092)
- Fixed an exception that would occur when switching to 2D view when shadows are enabled. [#4051](https://github.com/CesiumGS/cesium/issues/4051)
- Fixed an issue causing entities to disappear when updating multiple entities simultaneously. [#4096](https://github.com/CesiumGS/cesium/issues/4096)
- Normalizing the velocity vector produced by `VelocityVectorProperty` is now optional.
- Pack functions now return the result array [#4156](https://github.com/CesiumGS/cesium/pull/4156)
- Added optional `rangeMax` parameter to `Math.toSNorm` and `Math.fromSNorm`. [#4121](https://github.com/CesiumGS/cesium/pull/4121)
- Removed `MapQuest OpenStreetMap` from the list of demo base layers since direct tile access has been discontinued. See the [MapQuest Developer Blog](http://devblog.mapquest.com/2016/06/15/modernization-of-mapquest-results-in-changes-to-open-tile-access/) for details.
- Fixed PolylinePipeline.generateArc to accept an array of heights when there's only one position [#4155](https://github.com/CesiumGS/cesium/pull/4155)

### 1.23 - 2016-07-01

- Breaking changes
  - `GroundPrimitive.initializeTerrainHeights()` must be called and have the returned promise resolve before a `GroundPrimitive` can be added synchronously.
- Added terrain clamping to entities, KML, and GeoJSON
  - Added `heightReference` property to point, billboard and model entities.
  - Changed corridor, ellipse, polygon and rectangle entities to conform to terrain by using a `GroundPrimitive` if its material is a `ColorMaterialProperty` instance and it doesn't have a `height` or `extrudedHeight`. Entities with any other type of material are not clamped to terrain.
  - `KMLDataSource`
    - Point and Model features will always respect `altitudeMode`.
    - Added `clampToGround` property. When `true`, clamps `Polygon`, `LineString` and `LinearRing` features to the ground if their `altitudeMode` is `clampToGround`. For this case, lines use a corridor instead of a polyline.
  - `GeoJsonDataSource`
    - Points with a height will be drawn at that height; otherwise, they will be clamped to the ground.
    - Added `clampToGround` property. When `true`, clamps `Polygon` and `LineString` features to the ground. For this case, lines use a corridor instead of a polyline.
  - Added [Ground Clamping Sandcastle example](https://cesiumjs.org/Cesium/Apps/Sandcastle/index.html?src=Ground%20Clamping.html&label=Showcases).
- Improved performance and accuracy of polygon triangulation by using the [earcut](https://github.com/mapbox/earcut) library. Loading a GeoJSON with polygons for each country was 2x faster.
- Fix some large polygon triangulations. [#2788](https://github.com/CesiumGS/cesium/issues/2788)
- Added support for the glTF extension [WEB3D_quantized_attributes](https://github.com/KhronosGroup/glTF/blob/master/extensions/Vendor/WEB3D_quantized_attributes/README.md). [#3241](https://github.com/CesiumGS/cesium/issues/3241)
- Added CZML support for `Box`, `Corridor` and `Cylinder`. Added new CZML properties:
  - `Billboard`: `width`, `height`, `heightReference`, `scaleByDistance`, `translucencyByDistance`, `pixelOffsetScaleByDistance`, `imageSubRegion`
  - `Label`: `heightReference`, `translucencyByDistance`, `pixelOffsetScaleByDistance`
  - `Model`: `heightReference`, `maximumScale`
  - `Point`: `heightReference`, `scaleByDistance`, `translucencyByDistance`
  - `Ellipsoid`: `subdivisions`, `stackPartitions`, `slicePartitions`
- Added `rotatable2D` property to to `Scene`, `CesiumWidget` and `Viewer` to enable map rotation in 2D mode. [#3897](https://github.com/CesiumGS/cesium/issues/3897)
- `Camera.setView` and `Camera.flyTo` now use the `orientation.heading` parameter in 2D if the map is rotatable.
- Added `Camera.changed` event that will fire whenever the camera has changed more than `Camera.percentageChanged`. `percentageChanged` is in the range [0, 1].
- Zooming in toward a target point now keeps the target point at the same screen position. [#4016](https://github.com/CesiumGS/cesium/pull/4016)
- Improved `GroundPrimitive` performance.
- Some incorrect KML (specifically KML that reuses IDs) is now parsed correctly.
- Added `unsupportedNodeEvent` to `KmlDataSource` that is fired whenever an unsupported node is encountered.
- `Clock` now keeps its configuration settings self-consistent. Previously, this was done by `AnimationViewModel` and could become inconsistent in certain cases. [#4007](https://github.com/CesiumGS/cesium/pull/4007)
- Updated [Google Cardboard Sandcastle example](http://cesiumjs.org/Cesium/Apps/Sandcastle/index.html?src=Cardboard.html&label=Showcase).
- Added [hot air balloon](https://github.com/CesiumGS/cesium/tree/main/Apps/SampleData/models/CesiumBalloon) sample model.
- Fixed handling of sampled Rectangle coordinates in CZML. [#4033](https://github.com/CesiumGS/cesium/pull/4033)
- Fix "Cannot read property 'x' of undefined" error when calling SceneTransforms.wgs84ToWindowCoordinates in certain cases. [#4022](https://github.com/CesiumGS/cesium/pull/4022)
- Re-enabled mouse inputs after a specified number of milliseconds past the most recent touch event.
- Exposed a parametric ray-triangle intersection test to the API as `IntersectionTests.rayTriangleParametric`.
- Added `packArray` and `unpackArray` functions to `Cartesian2`, `Cartesian3`, and `Cartesian4`.

### 1.22.2 - 2016-06-14

- This is an npm only release to fix the improperly published 1.22.1. There were no code changes.

### 1.22.1 - 2016-06-13

- Fixed default Bing Key and added a watermark to notify users that they need to sign up for their own key.

### 1.22 - 2016-06-01

- Breaking changes
  - `KmlDataSource` now requires `options.camera` and `options.canvas`.
- Added shadows
  - See the Sandcastle demo: [Shadows](http://cesiumjs.org/Cesium/Apps/Sandcastle/index.html?src=Shadows.html&label=Showcases).
  - Added `Viewer.shadows` and `Viewer.terrainShadows`. Both are off by default.
  - Added `Viewer.shadowMap` and `Scene.shadowMap` for accessing the scene's shadow map.
  - Added `castShadows` and `receiveShadows` properties to `Model` and `Entity.model`, and options to the `Model` constructor and `Model.fromGltf`.
  - Added `castShadows` and `receiveShadows` properties to `Primitive`, and options to the `Primitive` constructor.
  - Added `castShadows` and `receiveShadows` properties to `Globe`.
- Added `heightReference` to models so they can be drawn on terrain.
- Added support for rendering models in 2D and Columbus view.
- Added option to enable sun position based atmosphere color when `Globe.enableLighting` is `true`. [3439](https://github.com/CesiumGS/cesium/issues/3439)
- Improved KML NetworkLink compatibility by supporting the `Url` tag. [#3895](https://github.com/CesiumGS/cesium/pull/3895).
- Added `VelocityVectorProperty` so billboard's aligned axis can follow the velocity vector. [#3908](https://github.com/CesiumGS/cesium/issues/3908)
- Improve memory management for entity billboard/label/point/path visualization.
- Added `terrainProviderChanged` event to `Scene` and `Globe`
- Added support for hue, saturation, and brightness color shifts in the atmosphere in `SkyAtmosphere`. See the new Sandcastle example: [Atmosphere Color](http://cesiumjs.org/Cesium/Apps/Sandcastle/index.html?src=Atmosphere%20Color.html&label=Showcases). [#3439](https://github.com/CesiumGS/cesium/issues/3439)
- Fixed exaggerated terrain tiles disappearing. [#3676](https://github.com/CesiumGS/cesium/issues/3676)
- Fixed a bug that could cause incorrect normals to be computed for exaggerated terrain, especially for low-detail tiles. [#3904](https://github.com/CesiumGS/cesium/pull/3904)
- Fixed a bug that was causing errors to be thrown when picking and terrain was enabled. [#3779](https://github.com/CesiumGS/cesium/issues/3779)
- Fixed a bug that was causing the atmosphere to disappear when only atmosphere is visible. [#3347](https://github.com/CesiumGS/cesium/issues/3347)
- Fixed infinite horizontal 2D scrolling in IE/Edge. [#3893](https://github.com/CesiumGS/cesium/issues/3893)
- Fixed a bug that would cause a crash is the camera was on the IDL in 2D. [#3951](https://github.com/CesiumGS/cesium/issues/3951)
- Fixed issue where a repeating model animation doesn't play when the clock is set to a time before the model was created. [#3932](https://github.com/CesiumGS/cesium/issues/3932)
- Fixed `Billboard.computeScreenSpacePosition` returning the wrong y coordinate. [#3920](https://github.com/CesiumGS/cesium/issues/3920)
- Fixed issue where labels were disappearing. [#3730](https://github.com/CesiumGS/cesium/issues/3730)
- Fixed issue where billboards on terrain didn't always update when the terrain provider was changed. [#3921](https://github.com/CesiumGS/cesium/issues/3921)
- Fixed issue where `Matrix4.fromCamera` was taking eye/target instead of position/direction. [#3927](https://github.com/CesiumGS/cesium/issues/3927)
- Added `Scene.nearToFarDistance2D` that determines the size of each frustum of the multifrustum in 2D.
- Added `Matrix4.computeView`.
- Added `CullingVolume.fromBoundingSphere`.
- Added `debugShowShadowVolume` to `GroundPrimitive`.
- Fix issue with disappearing tiles on Linux. [#3889](https://github.com/CesiumGS/cesium/issues/3889)

### 1.21 - 2016-05-02

- Breaking changes
  - Removed `ImageryMaterialProperty.alpha`. Use `ImageryMaterialProperty.color.alpha` instead.
  - Removed `OpenStreetMapImageryProvider`. Use `createOpenStreetMapImageryProvider` instead.
- Added ability to import and export Sandcastle example using GitHub Gists. [#3795](https://github.com/CesiumGS/cesium/pull/3795)
- Added `PolygonGraphics.closeTop`, `PolygonGraphics.closeBottom`, and `PolygonGeometry` options for creating an extruded polygon without a top or bottom. [#3879](https://github.com/CesiumGS/cesium/pull/3879)
- Added support for polyline arrow material to `CzmlDataSource` [#3860](https://github.com/CesiumGS/cesium/pull/3860)
- Fixed issue causing the sun not to render. [#3801](https://github.com/CesiumGS/cesium/pull/3801)
- Fixed issue where `Camera.flyTo` would not work with a rectangle in 2D. [#3688](https://github.com/CesiumGS/cesium/issues/3688)
- Fixed issue causing the fog to go dark and the atmosphere to flicker when the camera clips the globe. [#3178](https://github.com/CesiumGS/cesium/issues/3178)
- Fixed a bug that caused an exception and rendering to stop when using `ArcGisMapServerImageryProvider` to connect to a MapServer specifying the Web Mercator projection and a fullExtent bigger than the valid extent of the projection. [#3854](https://github.com/CesiumGS/cesium/pull/3854)
- Fixed issue causing an exception when switching scene modes with an active KML network link. [#3865](https://github.com/CesiumGS/cesium/issues/3865)

### 1.20 - 2016-04-01

- Breaking changes
  - Removed `TileMapServiceImageryProvider`. Use `createTileMapServiceImageryProvider` instead.
  - Removed `GroundPrimitive.geometryInstance`. Use `GroundPrimitive.geometryInstances` instead.
  - Removed `definedNotNull`. Use `defined` instead.
  - Removed ability to rotate the map in 2D due to the new infinite 2D scrolling feature.
- Deprecated
  - Deprecated `ImageryMaterialProperty.alpha`. It will be removed in 1.21. Use `ImageryMaterialProperty.color.alpha` instead.
- Added infinite horizontal scrolling in 2D.
- Added a code example to Sandcastle for the [new 1-meter Pennsylvania terrain service](http://cesiumjs.org/2016/03/15/New-Cesium-Terrain-Service-Covering-Pennsylvania/).
- Fixed loading for KML `NetworkLink` to not append a `?` if there isn't a query string.
- Fixed handling of non-standard KML `styleUrl` references within a `StyleMap`.
- Fixed issue in KML where StyleMaps from external documents fail to load.
- Added translucent and colored image support to KML ground overlays
- Fix bug when upsampling exaggerated terrain where the terrain heights were exaggerated at twice the value. [#3607](https://github.com/CesiumGS/cesium/issues/3607)
- All external urls are now https by default to make Cesium work better with non-server-based applications. [#3650](https://github.com/CesiumGS/cesium/issues/3650)
- `GeoJsonDataSource` now handles CRS `urn:ogc:def:crs:EPSG::4326`
- Fixed `TimeIntervalCollection.removeInterval` bug that resulted in too many intervals being removed.
- `GroundPrimitive` throws a `DeveloperError` when passed an unsupported geometry type instead of crashing.
- Fix issue with billboard collections that have at least one billboard with an aligned axis and at least one billboard without an aligned axis. [#3318](https://github.com/CesiumGS/cesium/issues/3318)
- Fix a race condition that would cause the terrain to continue loading and unloading or cause a crash when changing terrain providers. [#3690](https://github.com/CesiumGS/cesium/issues/3690)
- Fix issue where the `GroundPrimitive` volume was being clipped by the far plane. [#3706](https://github.com/CesiumGS/cesium/issues/3706)
- Fixed issue where `Camera.computeViewRectangle` was incorrect when crossing the international date line. [#3717](https://github.com/CesiumGS/cesium/issues/3717)
- Added `Rectangle` result parameter to `Camera.computeViewRectangle`.
- Fixed a reentrancy bug in `EntityCollection.collectionChanged`. [#3739](https://github.com/CesiumGS/cesium/pull/3739)
- Fixed a crash that would occur if you added and removed an `Entity` with a path without ever actually rendering it. [#3738](https://github.com/CesiumGS/cesium/pull/3738)
- Fixed issue causing parts of geometry and billboards/labels to be clipped. [#3748](https://github.com/CesiumGS/cesium/issues/3748)
- Fixed bug where transparent image materials were drawn black.
- Fixed `Color.fromCssColorString` from reusing the input `result` alpha value in some cases.

### 1.19 - 2016-03-01

- Breaking changes
  - `PolygonGeometry` now changes the input `Cartesian3` values of `options.positions` so that they are on the ellipsoid surface. This only affects polygons created synchronously with `options.perPositionHeight = false` when the positions have a non-zero height and the same positions are used for multiple entities. In this case, make a copy of the `Cartesian3` values used for the polygon positions.
- Deprecated
  - Deprecated `KmlDataSource` taking a proxy object. It will throw an exception in 1.21. It now should take a `options` object with required `camera` and `canvas` parameters.
  - Deprecated `definedNotNull`. It will be removed in 1.20. Use `defined` instead, which now checks for `null` as well as `undefined`.
- Improved KML support.
  - Added support for `NetworkLink` refresh modes `onInterval`, `onExpire` and `onStop`. Includes support for `viewboundScale`, `viewFormat`, `httpQuery`.
  - Added partial support for `NetworkLinkControl` including `minRefreshPeriod`, `cookie` and `expires`.
  - Added support for local `StyleMap`. The `highlight` style is still ignored.
  - Added support for `root://` URLs.
  - Added more warnings for unsupported features.
  - Improved style processing in IE.
- `Viewer.zoomTo` and `Viewer.flyTo` now accept an `ImageryLayer` instance as a valid parameter and will zoom to the extent of the imagery.
- Added `Camera.flyHome` function for resetting the camera to the home view.
- `Camera.flyTo` now honors max and min zoom settings in `ScreenSpaceCameraController`.
- Added `show` property to `CzmlDataSource`, `GeoJsonDataSource`, `KmlDataSource`, `CustomDataSource`, and `EntityCollection` for easily toggling display of entire data sources.
- Added `owner` property to `CompositeEntityCollection`.
- Added `DataSouceDisplay.ready` for determining whether or not static data associated with the Entity API has been rendered.
- Fix an issue when changing a billboard's position property multiple times per frame. [#3511](https://github.com/CesiumGS/cesium/pull/3511)
- Fixed texture coordinates for polygon with position heights.
- Fixed issue that kept `GroundPrimitive` with an `EllipseGeometry` from having a `rotation`.
- Fixed crash caused when drawing `CorridorGeometry` and `CorridorOutlineGeometry` synchronously.
- Added the ability to create empty geometries. Instead of throwing `DeveloperError`, `undefined` is returned.
- Fixed flying to `latitude, longitude, height` in the Geocoder.
- Fixed bug in `IntersectionTests.lineSegmentSphere` where the ray origin was not set.
- Added `length` to `Matrix2`, `Matrix3` and `Matrix4` so these can be used as array-like objects.
- Added `Color.add`, `Color.subtract`, `Color.multiply`, `Color.divide`, `Color.mod`, `Color.multiplyByScalar`, and `Color.divideByScalar` functions to perform arithmetic operations on colors.
- Added optional `result` parameter to `Color.fromRgba`, `Color.fromHsl` and `Color.fromCssColorString`.
- Fixed bug causing `navigator is not defined` reference error when Cesium is used with Node.js.
- Upgraded Knockout from version 3.2.0 to 3.4.0.
- Fixed hole that appeared in the top of in dynamic ellipsoids

### 1.18 - 2016-02-01

- Breaking changes
  - Removed support for `CESIUM_binary_glTF`. Use `KHR_binary_glTF` instead, which is the default for the online [COLLADA-to-glTF converter](http://cesiumjs.org/convertmodel.html).
- Deprecated
  - Deprecated `GroundPrimitive.geometryInstance`. It will be removed in 1.20. Use `GroundPrimitive.geometryInstances` instead.
  - Deprecated `TileMapServiceImageryProvider`. It will be removed in 1.20. Use `createTileMapServiceImageryProvider` instead.
- Reduced the amount of CPU memory used by terrain by ~25% in Chrome.
- Added a Sandcastle example to "star burst" overlapping billboards and labels.
- Added `VRButton` which is a simple, single-button widget that toggles VR mode. It is off by default. To enable the button, set the `vrButton` option to `Viewer` to `true`. Only Cardboard for mobile is supported. More VR devices will be supported when the WebVR API is more stable.
- Added `Scene.useWebVR` to switch the scene to use stereoscopic rendering.
- Cesium now honors `window.devicePixelRatio` on browsers that support the CSS `imageRendering` attribute. This greatly improves performance on mobile devices and high DPI displays by rendering at the browser-recommended resolution. This also reduces bandwidth usage and increases battery life in these cases. To enable the previous behavior, use the following code:
  ```javascript
  if (Cesium.FeatureDetection.supportsImageRenderingPixelated()) {
    viewer.resolutionScale = window.devicePixelRatio;
  }
  ```
- `GroundPrimitive` now supports batching geometry for better performance.
- Improved compatibility with glTF KHR_binary_glTF and KHR_materials_common extensions
- Added `ImageryLayer.getViewableRectangle` to make it easy to get the effective bounds of an imagery layer.
- Improved compatibility with glTF KHR_binary_glTF and KHR_materials_common extensions
- Fixed a picking issue that sometimes prevented objects being selected. [#3386](https://github.com/CesiumGS/cesium/issues/3386)
- Fixed cracking between tiles in 2D. [#3486](https://github.com/CesiumGS/cesium/pull/3486)
- Fixed creating bounding volumes for `GroundPrimitive`s whose containing rectangle has a width greater than pi.
- Fixed incorrect texture coordinates for polygons with large height.
- Fixed camera.flyTo not working when in 2D mode and only orientation changes
- Added `UrlTemplateImageryProvider.reinitialize` for changing imagery provider options without creating a new instance.
- `UrlTemplateImageryProvider` now accepts a promise to an `options` object in addition to taking the object directly.
- Fixed a bug that prevented WMS feature picking from working with THREDDS XML and msGMLOutput in Internet Explorer 11.
- Added `Scene.useDepthPicking` to enable or disable picking using the depth buffer. [#3390](https://github.com/CesiumGS/cesium/pull/3390)
- Added `BoundingSphere.fromEncodedCartesianVertices` to create bounding volumes from parallel arrays of the upper and lower bits of `EncodedCartesian3`s.
- Added helper functions: `getExtensionFromUri`, `getAbsoluteUri`, and `Math.logBase`.
- Added `Rectangle.union` and `Rectangle.expand`.
- TMS support now works with newer versions of gdal2tiles.py generated layers. `createTileMapServiceImageryProvider`. Tilesets generated with older gdal2tiles.py versions may need to have the `flipXY : true` option set to load correctly.

### 1.17 - 2016-01-04

- Breaking changes
  - Removed `Camera.viewRectangle`. Use `Camera.setView({destination: rectangle})` instead.
  - Removed `RectanglePrimitive`. Use `RectangleGeometry` or `Entity.rectangle` instead.
  - Removed `Polygon`. Use `PolygonGeometry` or `Entity.polygon` instead.
  - Removed `OrthographicFrustum.getPixelSize`. Use `OrthographicFrustum.getPixelDimensions` instead.
  - Removed `PerspectiveFrustum.getPixelSize`. Use `PerspectiveFrustum.getPixelDimensions` instead.
  - Removed `PerspectiveOffCenterFrustum.getPixelSize`. Use `PerspectiveOffCenterFrustum.getPixelDimensions` instead.
  - Removed `Scene\HeadingPitchRange`. Use `Core\HeadingPitchRange` instead.
  - Removed `jsonp`. Use `loadJsonp` instead.
  - Removed `HeightmapTessellator` from the public API. It is an implementation details.
  - Removed `TerrainMesh` from the public API. It is an implementation details.
- Reduced the amount of GPU and CPU memory used by terrain by using [compression](http://cesiumjs.org/2015/12/18/Terrain-Quantization/). The CPU memory was reduced by up to 40%.
- Added the ability to manipulate `Model` node transformations via CZML and the Entity API. See the new Sandcastle example: [CZML Model - Node Transformations](http://cesiumjs.org/Cesium/Apps/Sandcastle/index.html?src=CZML%20Model%20-%20Node%20Transformations.html&label=CZML). [#3316](https://github.com/CesiumGS/cesium/pull/3316)
- Added `Globe.tileLoadProgressEvent`, which is raised when the length of the tile load queue changes, enabling incremental loading indicators.
- Added support for msGMLOutput and Thredds server feature information formats to `GetFeatureInfoFormat` and `WebMapServiceImageryProvider`.
- Added dynamic `enableFeaturePicking` toggle to all ImageryProviders that support feature picking.
- Fixed disappearing terrain while fog is active. [#3335](https://github.com/CesiumGS/cesium/issues/3335)
- Fixed short segments in `CorridorGeometry` and `PolylineVolumeGeometry`. [#3293](https://github.com/CesiumGS/cesium/issues/3293)
- Fixed `CorridorGeometry` with nearly colinear points. [#3320](https://github.com/CesiumGS/cesium/issues/3320)
- Added missing points to `EllipseGeometry` and `EllipseOutlineGeometry`. [#3078](https://github.com/CesiumGS/cesium/issues/3078)
- `Rectangle.fromCartographicArray` now uses the smallest rectangle regardess of whether or not it crosses the international date line. [#3227](https://github.com/CesiumGS/cesium/issues/3227)
- Added `TranslationRotationScale` property, which represents an affine transformation defined by a translation, rotation, and scale.
- Added `Matrix4.fromTranslationRotationScale`.
- Added `NodeTransformationProperty`, which is a `Property` value that is defined by independent `translation`, `rotation`, and `scale` `Property` instances.
- Added `PropertyBag`, which is a `Property` whose value is a key-value mapping of property names to the computed value of other properties.
- Added `ModelGraphics.runAnimations` which is a boolean `Property` indicating if all model animations should be started after the model is loaded.
- Added `ModelGraphics.nodeTransformations` which is a `PropertyBag` of `TranslationRotationScale` properties to be applied to a loaded model.
- Added CZML support for new `runAnimations` and `nodeTransformations` properties on the `model` packet.

### 1.16 - 2015-12-01

- Deprecated
  - Deprecated `HeightmapTessellator`. It will be removed in 1.17.
  - Deprecated `TerrainMesh`. It will be removed in 1.17.
  - Deprecated `OpenStreetMapImageryProvider`. It will be removed in 1.18. Use `createOpenStreetMapImageryProvider` instead.
- Improved terrain performance by up to 35%. Added support for fog near the horizon, which improves performance by rendering less terrain tiles and reduces terrain tile requests. This is enabled by default. See `Scene.fog` for options. [#3154](https://github.com/CesiumGS/cesium/pull/3154)
- Added terrain exaggeration. Enabled on viewer creation with the exaggeration scalar as the `terrainExaggeration` option.
- Added support for incrementally loading textures after a Model is ready. This allows the Model to be visible as soon as possible while its textures are loaded in the background.
- `ImageMaterialProperty.image` now accepts an `HTMLVideoElement`. You can also assign a video element directly to an Entity `material` property.
- `Material` image uniforms now accept and `HTMLVideoElement` anywhere it could previously take a `Canvas` element.
- Added `VideoSynchronizer` helper object for keeping an `HTMLVideoElement` in sync with a scene's clock.
- Fixed an issue with loading skeletons for skinned glTF models. [#3224](https://github.com/CesiumGS/cesium/pull/3224)
- Fixed an issue with tile selection when below the surface of the ellipsoid. [#3170](https://github.com/CesiumGS/cesium/issues/3170)
- Added `Cartographic.fromCartesian` function.
- Added `createOpenStreetMapImageryProvider` function to replace the `OpenStreetMapImageryProvider` class. This function returns a constructed `UrlTemplateImageryProvider`.
- `GeoJsonDataSource.load` now takes an optional `describeProperty` function for generating feature description properties. [#3140](https://github.com/CesiumGS/cesium/pull/3140)
- Added `ImageryProvider.readyPromise` and `TerrainProvider.readyPromise` and implemented it in all terrain and imagery providers. This is a promise which resolves when `ready` becomes true and rejected if there is an error during initialization. [#3175](https://github.com/CesiumGS/cesium/pull/3175)
- Fixed an issue where the sun texture is not generated correctly on some mobile devices. [#3141](https://github.com/CesiumGS/cesium/issues/3141)
- Fixed a bug that caused setting `Entity.parent` to `undefined` to throw an exception. [#3169](https://github.com/CesiumGS/cesium/issues/3169)
- Fixed a bug which caused `Entity` polyline graphics to be incorrect when a scene's ellipsoid was not WGS84. [#3174](https://github.com/CesiumGS/cesium/pull/3174)
- Entities have a reference to their entity collection and to their owner (usually a data source, but can be a `CompositeEntityCollection`).
- Added `ImageMaterialProperty.alpha` and a `alpha` uniform to `Image` and `Material` types to control overall image opacity. It defaults to 1.0, fully opaque.
- Added `Camera.getPixelSize` function to get the size of a pixel in meters based on the current view.
- Added `Camera.distanceToBoundingSphere` function.
- Added `BoundingSphere.fromOrientedBoundingBox` function.
- Added utility function `getBaseUri`, which given a URI with or without query parameters, returns the base path of the URI.
- Added `Queue.peek` to return the item at the front of a Queue.
- Fixed `JulianDate.fromIso8601` so that it correctly parses the `YYYY-MM-DDThh:mmTZD` format.
- Added `Model.maximumScale` and `ModelGraphics.maximumScale` properties, giving an upper limit for minimumPixelSize.
- Fixed glTF implementation to read the version as a string as per the specification and to correctly handle backwards compatibility for axis-angle rotations in glTF 0.8 models.
- Fixed a bug in the deprecated `jsonp` that prevented it from returning a promise. Its replacement, `loadJsonp`, was unaffected.
- Fixed a bug where loadWithXhr would reject the returned promise with successful HTTP responses (2xx) that weren't 200.

### 1.15 - 2015-11-02

- Breaking changes
  - Deleted old `<subfolder>/package.json` and `*.profile.js` files, not used since Cesium moved away from a Dojo-based build years ago. This will allow future compatibility with newer systems like Browserify and Webpack.
- Deprecated
  - Deprecated `Camera.viewRectangle`. It will be removed in 1.17. Use `Camera.setView({destination: rectangle})` instead.
  - The following options to `Camera.setView` have been deprecated and will be removed in 1.17:
    - `position`. Use `destination` instead.
    - `positionCartographic`. Convert to a `Cartesian3` and use `destination` instead.
    - `heading`, `pitch` and `roll`. Use `orientation.heading/pitch/roll` instead.
  - Deprecated `CESIUM_binary_glTF` extension support for glTF models. [KHR_binary_glTF](https://github.com/KhronosGroup/glTF/tree/master/extensions/Khronos/KHR_binary_glTF) should be used instead. `CESIUM_binary_glTF` will be removed in 1.18. Reconvert models using the online [model converter](http://cesiumjs.org/convertmodel.html).
  - Deprecated `RectanglePrimitive`. It will be removed in 1.17. Use `RectangleGeometry` or `Entity.rectangle` instead.
  - Deprecated `EllipsoidPrimitive`. It will be removed in 1.17. Use `EllipsoidGeometry` or `Entity.ellipsoid` instead.
  - Made `EllipsoidPrimitive` private, use `EllipsoidGeometry` or `Entity.ellipsoid` instead.
  - Deprecated `BoxGeometry.minimumCorner` and `BoxGeometry.maximumCorner`. These will be removed in 1.17. Use `BoxGeometry.minimum` and `BoxGeometry.maximum` instead.
  - Deprecated `BoxOutlineGeometry.minimumCorner` and `BoxOutlineGeometry.maximumCorner`. These will be removed in 1.17. Use `BoxOutlineGeometry.minimum` and `BoxOutlineGeometry.maximum` instead.
  - Deprecated `OrthographicFrustum.getPixelSize`. It will be removed in 1.17. Use `OrthographicFrustum.getPixelDimensions` instead.
  - Deprecated `PerspectiveFrustum.getPixelSize`. It will be removed in 1.17. Use `PerspectiveFrustum.getPixelDimensions` instead.
  - Deprecated `PerspectiveOffCenterFrustum.getPixelSize`. It will be removed in 1.17. Use `PerspectiveOffCenterFrustum.getPixelDimensions` instead.
  - Deprecated `Scene\HeadingPitchRange`. It will be removed in 1.17. Use `Core\HeadingPitchRange` instead.
  - Deprecated `jsonp`. It will be removed in 1.17. Use `loadJsonp` instead.
- Added support for the [glTF 1.0](https://github.com/KhronosGroup/glTF/blob/master/specification/README.md) draft specification.
- Added support for the glTF extensions [KHR_binary_glTF](https://github.com/KhronosGroup/glTF/tree/master/extensions/Khronos/KHR_binary_glTF) and [KHR_materials_common](https://github.com/KhronosGroup/glTF/tree/KHR_materials_common/extensions/Khronos/KHR_materials_common).
- Decreased GPU memory usage in `BillboardCollection` and `LabelCollection` by using WebGL instancing.
- Added CZML examples to Sandcastle. See the new CZML tab.
- Changed `Camera.setView` to take the same parameter options as `Camera.flyTo`. `options.destination` takes a rectangle, `options.orientation` works with heading/pitch/roll or direction/up, and `options.endTransform` was added. [#3100](https://github.com/CesiumGS/cesium/pull/3100)
- Fixed token issue in `ArcGisMapServerImageryProvider`.
- `ImageryLayerFeatureInfo` now has an `imageryLayer` property, indicating the layer that contains the feature.
- Made `TileMapServiceImageryProvider` and `CesiumTerrainProvider` work properly when the provided base url contains query parameters and fragments.
- The WebGL setting of `failIfMajorPerformanceCaveat` now defaults to `false`, which is the WebGL default. This improves compatibility with out-of-date drivers and remote desktop sessions. Cesium will run slower in these cases instead of simply failing to load. [#3108](https://github.com/CesiumGS/cesium/pull/3108)
- Fixed the issue where the camera inertia takes too long to finish causing the camera move events to fire after it appears to. [#2839](https://github.com/CesiumGS/cesium/issues/2839)
- Make KML invalid coordinate processing match Google Earth behavior. [#3124](https://github.com/CesiumGS/cesium/pull/3124)
- Added `BoxOutlineGeometry.fromAxisAlignedBoundingBox` and `BoxGeometry.fromAxisAlignedBoundingBox` functions.
- Switched to [gulp](http://gulpjs.com/) for all build tasks. `Java` and `ant` are no longer required to develop Cesium. [#3106](https://github.com/CesiumGS/cesium/pull/3106)
- Updated `requirejs` from 2.1.9 to 2.1.20. [#3107](https://github.com/CesiumGS/cesium/pull/3107)
- Updated `almond` from 0.2.6 to 0.3.1. [#3107](https://github.com/CesiumGS/cesium/pull/3107)

### 1.14 - 2015-10-01

- Fixed issues causing the terrain and sky to disappear when the camera is near the surface. [#2415](https://github.com/CesiumGS/cesium/issues/2415) and [#2271](https://github.com/CesiumGS/cesium/issues/2271)
- Changed the `ScreenSpaceCameraController.minimumZoomDistance` default from `20.0` to `1.0`.
- Added `Billboard.sizeInMeters`. `true` sets the billboard size to be measured in meters; otherwise, the size of the billboard is measured in pixels. Also added support for billboard `sizeInMeters` to entities and CZML.
- Fixed a bug in `AssociativeArray` that would cause unbounded memory growth when adding and removing lots of items.
- Provided a workaround for Safari 9 where WebGL constants can't be accessed through `WebGLRenderingContext`. Now constants are hard-coded in `WebGLConstants`. [#2989](https://github.com/CesiumGS/cesium/issues/2989)
- Added a workaround for Chrome 45, where the first character in a label with a small font size would not appear. [#3011](https://github.com/CesiumGS/cesium/pull/3011)
- Added `subdomains` option to the `WebMapTileServiceImageryProvider` constructor.
- Added `subdomains` option to the `WebMapServiceImageryProvider` constructor.
- Fix zooming in 2D when tracking an object. The zoom was based on location rather than the tracked object. [#2991](https://github.com/CesiumGS/cesium/issues/2991)
- Added `options.credit` parameter to `MapboxImageryProvider`.
- Fixed an issue with drill picking at low frame rates that would cause a crash. [#3010](https://github.com/CesiumGS/cesium/pull/3010)
- Fixed a bug that prevented `setView` from working across all scene modes.
- Fixed a bug that caused `camera.positionWC` to occasionally return the incorrect value.
- Used all the template urls defined in the CesiumTerrain provider.[#3038](https://github.com/CesiumGS/cesium/pull/3038)

### 1.13 - 2015-09-01

- Breaking changes
  - Remove deprecated `AxisAlignedBoundingBox.intersect` and `BoundingSphere.intersect`. Use `BoundingSphere.intersectPlane` instead.
  - Remove deprecated `getFeatureInfoAsGeoJson` and `getFeatureInfoAsXml` constructor parameters from `WebMapServiceImageryProvider`.
- Added support for `GroundPrimitive` which works much like `Primitive` but drapes geometry over terrain. Valid geometries that can be draped on terrain are `CircleGeometry`, `CorridorGeometry`, `EllipseGeometry`, `PolygonGeometry`, and `RectangleGeometry`. Because of the cutting edge nature of this feature in WebGL, it requires the [EXT_frag_depth](https://www.khronos.org/registry/webgl/extensions/EXT_frag_depth/) extension, which is currently only supported in Chrome, Firefox, and Edge. Apple support is expected in iOS 9 and MacOS Safari 9. Android support varies by hardware and IE11 will most likely never support it. You can use [webglreport.com](http://webglreport.com) to verify support for your hardware. Finally, this feature is currently only supported in Primitives and not yet available via the Entity API. [#2865](https://github.com/CesiumGS/cesium/pull/2865)
- Added `Scene.groundPrimitives`, which is a primitive collection like `Scene.primitives`, but for `GroundPrimitive` instances. It allows custom z-ordering. [#2960](https://github.com/CesiumGS/cesium/pull/2960) For example:

        // draws the ellipse on top of the rectangle
        var ellipse = scene.groundPrimitives.add(new Cesium.GroundPrimitive({...}));
        var rectangle = scene.groundPrimitives.add(new Cesium.GroundPrimitive({...}));

        // move the rectangle to draw on top of the ellipse
        scene.groundPrimitives.raise(rectangle);

- Added `reverseZ` tag to `UrlTemplateImageryProvider`. [#2961](https://github.com/CesiumGS/cesium/pull/2961)
- Added `BoundingSphere.isOccluded` and `OrientedBoundingBox.isOccluded` to determine if the volumes are occluded by an `Occluder`.
- Added `distanceSquaredTo` and `computePlaneDistances` functions to `OrientedBoundingBox`.
- Fixed a GLSL precision issue that enables Cesium to support Mali-400MP GPUs and other mobile GPUs where GLSL shaders did not previously compile. [#2984](https://github.com/CesiumGS/cesium/pull/2984)
- Fixed an issue where extruded `PolygonGeometry` was always extruding to the ellipsoid surface instead of specified height. [#2923](https://github.com/CesiumGS/cesium/pull/2923)
- Fixed an issue where non-feature nodes prevented KML documents from loading. [#2945](https://github.com/CesiumGS/cesium/pull/2945)
- Fixed an issue where `JulianDate` would not parse certain dates properly. [#405](https://github.com/CesiumGS/cesium/issues/405)
- Removed [es5-shim](https://github.com/kriskowal/es5-shim), which is no longer being used. [#2933](https://github.com/CesiumGS/cesium/pull/2945)

### 1.12 - 2015-08-03

- Breaking changes
  - Remove deprecated `ObjectOrientedBoundingBox`. Use `OrientedBoundingBox` instead.
- Added `MapboxImageryProvider` to load imagery from [Mapbox](https://www.mapbox.com).
- Added `maximumHeight` option to `Viewer.flyTo`. [#2868](https://github.com/CesiumGS/cesium/issues/2868)
- Added picking support to `UrlTemplateImageryProvider`.
- Added ArcGIS token-based authentication support to `ArcGisMapServerImageryProvider`.
- Added proxy support to `ArcGisMapServerImageryProvider` for `pickFeatures` requests.
- The default `CTRL + Left Click Drag` mouse behavior is now duplicated for `CTRL + Right Click Drag` for better compatibility with Firefox on Mac OS [#2872](https://github.com/CesiumGS/cesium/pull/2913).
- Fixed incorrect texture coordinates for `WallGeometry` [#2872](https://github.com/CesiumGS/cesium/issues/2872)
- Fixed `WallGeometry` bug that caused walls covering a short distance not to render. [#2897](https://github.com/CesiumGS/cesium/issues/2897)
- Fixed `PolygonGeometry` clockwise winding order bug.
- Fixed extruded `RectangleGeometry` bug for small heights. [#2823](https://github.com/CesiumGS/cesium/issues/2823)
- Fixed `BillboardCollection` bounding sphere for billboards with a non-center vertical origin. [#2894](https://github.com/CesiumGS/cesium/issues/2894)
- Fixed a bug that caused `Camera.positionCartographic` to be incorrect. [#2838](https://github.com/CesiumGS/cesium/issues/2838)
- Fixed calling `Scene.pickPosition` after calling `Scene.drillPick`. [#2813](https://github.com/CesiumGS/cesium/issues/2813)
- The globe depth is now rendered during picking when `Scene.depthTestAgainstTerrain` is `true` so objects behind terrain are not picked.
- Fixed Cesium.js failing to parse in IE 8 and 9. While Cesium doesn't work in IE versions less than 11, this allows for more graceful error handling.

### 1.11 - 2015-07-01

- Breaking changes
  - Removed `Scene.fxaaOrderIndependentTranslucency`, which was deprecated in 1.10. Use `Scene.fxaa` which is now `true` by default.
  - Removed `Camera.clone`, which was deprecated in 1.10.
- Deprecated
  - The STK World Terrain url `cesiumjs.org/stk-terrain/world` has been deprecated, use `assets.agi.com/stk-terrain/world` instead. A redirect will be in place until 1.14.
  - Deprecated `AxisAlignedBoundingBox.intersect` and `BoundingSphere.intersect`. These will be removed in 1.13. Use `AxisAlignedBoundingBox.intersectPlane` and `BoundingSphere.intersectPlane` instead.
  - Deprecated `ObjectOrientedBoundingBox`. It will be removed in 1.12. Use `OrientedBoundingBox` instead.
- Improved camera flights. [#2825](https://github.com/CesiumGS/cesium/pull/2825)
- The camera now zooms to the point under the mouse cursor.
- Added a new camera mode for horizon views. When the camera is looking at the horizon and a point on terrain above the camera is picked, the camera moves in the plane containing the camera position, up and right vectors.
- Improved terrain and imagery performance and reduced tile loading by up to 50%, depending on the camera view, by using the new `OrientedBoundingBox` for view frustum culling. See [Terrain Culling with Oriented Bounding Boxes](http://cesiumjs.org/2015/06/24/Oriented-Bounding-Boxes/).
- Added `UrlTemplateImageryProvider`. This new imagery provider allows access to a wide variety of imagery sources, including OpenStreetMap, TMS, WMTS, WMS, WMS-C, and various custom schemes, by specifying a URL template to use to request imagery tiles.
- Fixed flash/streak rendering artifacts when picking. [#2790](https://github.com/CesiumGS/cesium/issues/2790), [#2811](https://github.com/CesiumGS/cesium/issues/2811)
- Fixed 2D and Columbus view lighting issue. [#2635](https://github.com/CesiumGS/cesium/issues/2635).
- Fixed issues with material caching which resulted in the inability to use an image-based material multiple times. [#2821](https://github.com/CesiumGS/cesium/issues/2821)
- Improved `Camera.viewRectangle` so that the specified rectangle is now better centered on the screen. [#2764](https://github.com/CesiumGS/cesium/issues/2764)
- Fixed a crash when `viewer.zoomTo` or `viewer.flyTo` were called immediately before or during a scene morph. [#2775](https://github.com/CesiumGS/cesium/issues/2775)
- Fixed an issue where `Camera` functions would throw an exception if used from within a `Scene.morphComplete` callback. [#2776](https://github.com/CesiumGS/cesium/issues/2776)
- Fixed camera flights that ended up at the wrong position in Columbus view. [#802](https://github.com/CesiumGS/cesium/issues/802)
- Fixed camera flights through the map in 2D. [#804](https://github.com/CesiumGS/cesium/issues/804)
- Fixed strange camera flights from opposite sides of the globe. [#1158](https://github.com/CesiumGS/cesium/issues/1158)
- Fixed camera flights that wouldn't fly to the home view after zooming out past it. [#1400](https://github.com/CesiumGS/cesium/issues/1400)
- Fixed flying to rectangles that cross the IDL in Columbus view and 2D. [#2093](https://github.com/CesiumGS/cesium/issues/2093)
- Fixed flights with a pitch of -90 degrees. [#2468](https://github.com/CesiumGS/cesium/issues/2468)
- `Model` can now load Binary glTF from a `Uint8Array`.
- Fixed a bug in `ImageryLayer` that could cause an exception and the render loop to stop when the base layer did not cover the entire globe.
- The performance statistics displayed when `scene.debugShowFramesPerSecond === true` can now be styled using the `cesium-performanceDisplay` CSS classes in `shared.css` [#2779](https://github.com/CesiumGS/cesium/issues/2779).
- Added `Plane.fromCartesian4`.
- Added `Plane.ORIGIN_XY_PLANE`/`ORIGIN_YZ_PLANE`/`ORIGIN_ZX_PLANE` constants for commonly-used planes.
- Added `Matrix2`/`Matrix3`/`Matrix4.ZERO` constants.
- Added `Matrix2`/`Matrix3.multiplyByScale` for multiplying against non-uniform scales.
- Added `projectPointToNearestOnPlane` and `projectPointsToNearestOnPlane` to `EllipsoidTangentPlane` to project 3D points to the nearest 2D point on an `EllipsoidTangentPlane`.
- Added `EllipsoidTangentPlane.plane` property to get the `Plane` for the tangent plane.
- Added `EllipsoidTangentPlane.xAxis`/`yAxis`/`zAxis` properties to get the local coordinate system of the tangent plane.
- Add `QuantizedMeshTerrainData` constructor argument `orientedBoundingBox`.
- Add `TerrainMesh.orientedBoundingBox` which holds the `OrientedBoundingBox` for the mesh for a single terrain tile.

### 1.10 - 2015-06-01

- Breaking changes
  - Existing bookmarks to documentation of static members have changed [#2757](https://github.com/CesiumGS/cesium/issues/2757).
  - Removed `InfoBoxViewModel.defaultSanitizer`, `InfoBoxViewModel.sanitizer`, and `Cesium.sanitize`, which was deprecated in 1.7.
  - Removed `InfoBoxViewModel.descriptionRawHtml`, which was deprecated in 1.7. Use `InfoBoxViewModel.description` instead.
  - Removed `GeoJsonDataSource.fromUrl`, which was deprecated in 1.7. Use `GeoJsonDataSource.load` instead. Unlike fromUrl, load can take either a url or parsed JSON object and returns a promise to a new instance, rather than a new instance.
  - Removed `GeoJsonDataSource.prototype.loadUrl`, which was deprecated in 1.7. Instead, pass a url as the first parameter to `GeoJsonDataSource.prototype.load`.
  - Removed `CzmlDataSource.prototype.loadUrl`, which was deprecated in 1.7. Instead, pass a url as the first parameter to `CzmlDataSource.prototype.load`.
  - Removed `CzmlDataSource.prototype.processUrl`, which was deprecated in 1.7. Instead, pass a url as the first parameter to `CzmlDataSource.prototype.process`.
  - Removed the `sourceUri` parameter to all `CzmlDataSource` load and process functions, which was deprecated in 1.7. Instead pass an `options` object with `sourceUri` property.
  - Removed `PolygonGraphics.positions` which was deprecated in 1.6. Instead, use `PolygonGraphics.hierarchy`.
  - Existing bookmarks to documentation of static members changed. [#2757](https://github.com/CesiumGS/cesium/issues/2757)
- Deprecated
  - `WebMapServiceImageryProvider` constructor parameters `options.getFeatureInfoAsGeoJson` and `options.getFeatureInfoAsXml` were deprecated and will be removed in Cesium 1.13. Use `options.getFeatureInfoFormats` instead.
  - Deprecated `Camera.clone`. It will be removed in 1.11.
  - Deprecated `Scene.fxaaOrderIndependentTranslucency`. It will be removed in 1.11. Use `Scene.fxaa` which is now `true` by default.
  - The Cesium sample models are now in the Binary glTF format (`.bgltf`). Cesium will also include the models as plain glTF (`.gltf`) until 1.13. Cesium support for `.gltf` will not be removed.
- Added `view` query parameter to the CesiumViewer app, which sets the initial camera position using longitude, latitude, height, heading, pitch and roll. For example: `http://cesiumjs.org/Cesium/Build/Apps/CesiumViewer/index.html/index.html?view=-75.0,40.0,300.0,9.0,-13.0,3.0`
- Added `Billboard.heightReference` and `Label.heightReference` to clamp billboards and labels to terrain.
- Added support for the [CESIUM_binary_glTF](https://github.com/KhronosGroup/glTF/blob/new-extensions/extensions/CESIUM_binary_glTF/README.md) extension for loading binary blobs of glTF to `Model`. See [Faster 3D Models with Binary glTF](http://cesiumjs.org/2015/06/01/Binary-glTF/).
- Added support for the [CESIUM_RTC](https://github.com/KhronosGroup/glTF/blob/new-extensions/extensions/CESIUM_RTC/README.md) glTF extension for high-precision rendering to `Model`.
- Added `PointPrimitive` and `PointPrimitiveCollection`, which are faster and use less memory than billboards with circles.
- Changed `Entity.point` to use the new `PointPrimitive` instead of billboards. This does not change the `Entity.point` API.
- Added `Scene.pickPosition` to reconstruct the WGS84 position from window coordinates.
- The default mouse controls now support panning and zooming on 3D models and other opaque geometry.
- Added `Camera.moveStart` and `Camera.moveEnd` events.
- Added `GeocoderViewModel.complete` event. Triggered after the camera flight is completed.
- `KmlDataSource` can now load a KML file that uses explicit XML namespacing, e.g. `kml:Document`.
- Setting `Entity.show` now properly toggles the display of all descendant entities, previously it only affected its direct children.
- Fixed a bug that sometimes caused `Entity` instances with `show` set to false to reappear when new `Entity` geometry is added. [#2686](https://github.com/CesiumGS/cesium/issues/2686)
- Added a `Rotation` object which, when passed to `SampledProperty`, always interpolates values towards the shortest angle. Also hooked up CZML to use `Rotation` for all time-dynamic rotations.
- Fixed a bug where moon rendered in front of foreground geometry. [#1964](https://github.com/CesiumGS/cesium/issue/1964)
- Fixed a bug where the sun was smeared when the skybox/stars was disabled. [#1829](https://github.com/CesiumGS/cesium/issue/1829)
- `TileProviderError` now optionally takes an `error` parameter with more details of the error or exception that occurred. `ImageryLayer` passes that information through when tiles fail to load. This allows tile provider error handling to take a different action when a tile returns a 404 versus a 500, for example.
- `ArcGisMapServerImageryProvider` now has a `maximumLevel` constructor parameter.
- `ArcGisMapServerImageryProvider` picking now works correctly when the `layers` parameter is specified. Previously, it would pick from all layers even if only displaying a subset.
- `WebMapServiceImageryProvider.pickFeatures` now works with WMS servers, such as Google Maps Engine, that can only return feature information in HTML format.
- `WebMapServiceImageryProvider` now accepts an array of `GetFeatureInfoFormat` instances that it will use to obtain information about the features at a given position on the globe. This enables an arbitrary `info_format` to be passed to the WMS server, and an arbitrary JavaScript function to be used to interpret the response.
- Fixed a crash caused by `ImageryLayer` attempting to generate mipmaps for textures that are not a power-of-two size.
- Fixed a bug where `ImageryLayerCollection.pickImageryLayerFeatures` would return incorrect results when picking from a terrain tile that was partially covered by correct-level imagery and partially covered by imagery from an ancestor level.
- Fixed incorrect counting of `debug.tilesWaitingForChildren` in `QuadtreePrimitive`.
- Added `throttleRequestsByServer.maximumRequestsPerServer` property.
- Changed `createGeometry` to load individual-geometry workers using a CommonJS-style `require` when run in a CommonJS-like environment.
- Added `buildModuleUrl.setBaseUrl` function to allow the Cesium base URL to be set without the use of the global CESIUM_BASE_URL variable.
- Changed `ThirdParty/zip` to defer its call to `buildModuleUrl` until it is needed, rather than executing during module loading.
- Added optional drilling limit to `Scene.drillPick`.
- Added optional `ellipsoid` parameter to construction options of imagery and terrain providers that were lacking it. Note that terrain bounding spheres are precomputed on the server, so any supplied terrain ellipsoid must match the one used by the server.
- Added debug option to `Scene` to show the depth buffer information for a specified view frustum slice and exposed capability in `CesiumInspector` widget.
- Added new leap second for 30 June 2015 at UTC 23:59:60.
- Upgraded Autolinker from version 0.15.2 to 0.17.1.

### 1.9 - 2015-05-01

- Breaking changes
  - Removed `ColorMaterialProperty.fromColor`, previously deprecated in 1.6. Pass a `Color` directly to the `ColorMaterialProperty` constructor instead.
  - Removed `CompositeEntityCollection.entities` and `EntityCollection.entities`, both previously deprecated in 1.6. Use `CompositeEntityCollection.values` and `EntityCollection.values` instead.
  - Removed `DataSourceDisplay.getScene` and `DataSourceDisplay.getDataSources`, both previously deprecated in 1.6. Use `DataSourceDisplay.scene` and `DataSourceDisplay.dataSources` instead.
  - `Entity` no longer takes a string id as its constructor argument. Pass an options object with `id` property instead. This was previously deprecated in 1.6.
  - Removed `Model.readyToRender`, previously deprecated in 1.6. Use `Model.readyPromise` instead.
- Entity `material` properties and `Material` uniform values can now take a `canvas` element in addition to an image or url. [#2667](https://github.com/CesiumGS/cesium/pull/2667)
- Fixed a bug which caused `Entity.viewFrom` to be ignored when flying to, zooming to, or tracking an Entity. [#2628](https://github.com/CesiumGS/cesium/issues/2628)
- Fixed a bug that caused `Corridor` and `PolylineVolume` geometry to be incorrect for sharp corners [#2626](https://github.com/CesiumGS/cesium/pull/2626)
- Fixed crash when modifying a translucent entity geometry outline. [#2630](https://github.com/CesiumGS/cesium/pull/2630)
- Fixed crash when loading KML GroundOverlays that spanned 360 degrees. [#2639](https://github.com/CesiumGS/cesium/pull/2639)
- Fixed `Geocoder` styling issue in Safari. [#2658](https://github.com/CesiumGS/cesium/pull/2658).
- Fixed a crash that would occur when the `Viewer` or `CesiumWidget` was resized to 0 while the camera was in motion. [#2662](https://github.com/CesiumGS/cesium/issues/2662)
- Fixed a bug that prevented the `InfoBox` title from updating if the name of `viewer.selectedEntity` changed. [#2644](https://github.com/CesiumGS/cesium/pull/2644)
- Added an optional `result` parameter to `computeScreenSpacePosition` on both `Billboard` and `Label`.
- Added number of cached shaders to the `CesiumInspector` debugging widget.
- An exception is now thrown if `Primitive.modelMatrix` is not the identity matrix when in in 2D or Columbus View.

### 1.8 - 2015-04-01

- Breaking changes
  - Removed the `eye`, `target`, and `up` parameters to `Camera.lookAt` which were deprecated in Cesium 1.6. Use the `target` and `offset`.
  - Removed `Camera.setTransform`, which was deprecated in Cesium 1.6. Use `Camera.lookAtTransform`.
  - Removed `Camera.transform`, which was deprecated in Cesium 1.6. Use `Camera.lookAtTransform`.
  - Removed the `direction` and `up` options to `Camera.flyTo`, which were deprecated in Cesium 1.6. Use the `orientation` option.
  - Removed `Camera.flyToRectangle`, which was deprecated in Cesium 1.6. Use `Camera.flyTo`.
- Deprecated
  - Deprecated the `smallterrain` tileset. It will be removed in 1.11. Use the [STK World Terrain](http://cesiumjs.org/data-and-assets/terrain/stk-world-terrain.html) tileset.
- Added `Entity.show`, a boolean for hiding or showing an entity and its children.
- Added `Entity.isShowing`, a read-only property that indicates if an entity is currently being drawn.
- Added support for the KML `visibility` element.
- Added `PolylineArrowMaterialProperty` to allow entities materials to use polyline arrows.
- Added `VelocityOrientationProperty` to easily orient Entity graphics (such as a model) along the direction it is moving.
- Added a new Sandcastle demo, [Interpolation](http://cesiumjs.org/Cesium/Apps/Sandcastle/index.html?src=Interpolation.html&label=Showcases), which illustrates time-dynamic position interpolation options and uses the new `VelocityOrientationProperty` to orient an aircraft in flight.
- Improved `viewer.zoomTo` and `viewer.flyTo` so they are now "best effort" and work even if some entities being zoomed to are not currently in the scene.
- Fixed `PointerEvent` detection so that it works with older implementations of the specification. This also fixes lack of mouse handling when detection failed, such as when using Cesium in the Windows `WebBrowser` control.
- Fixed an issue with transparency. [#2572](https://github.com/CesiumGS/cesium/issues/2572)
- Fixed improper handling of null values when loading `GeoJSON` data.
- Added support for automatic raster feature picking from `ArcGisMapServerImagerProvider`.
- Added the ability to specify the desired tiling scheme, rectangle, and width and height of tiles to the `ArcGisMapServerImagerProvider` constructor.
- Added the ability to access dynamic ArcGIS MapServer layers by specifying the `layers` parameter to the `ArcGisMapServerImagerProvider` constructor.
- Fixed a bug that could cause incorrect rendering of an `ArcGisMapServerImageProvider` with a "singleFusedMapCache" in the geographic projection (EPSG:4326).
- Added new construction options to `CesiumWidget` and `Viewer`, for `skyBox`, `skyAtmosphere`, and `globe`.
- Fixed a bug that prevented Cesium from working in browser configurations that explicitly disabled localStorage, such as Safari's private browsing mode.
- Cesium is now tested using Jasmine 2.2.0.

### 1.7.1 - 2015-03-06

- Fixed a crash in `InfoBox` that would occur when attempting to display plain text.
- Fixed a crash when loading KML features that have no description and an empty `ExtendedData` node.
- Fixed a bug `in Color.fromCssColorString` where undefined would be returned for the CSS color `transparent`.
- Added `Color.TRANSPARENT`.
- Added support for KML `TimeStamp` nodes.
- Improved KML compatibility to work with non-specification compliant KML files that still happen to load in Google Earth.
- All data sources now print errors to the console in addition to raising the `errorEvent` and rejecting their load promise.

### 1.7 - 2015-03-02

- Breaking changes
  - Removed `viewerEntityMixin`, which was deprecated in Cesium 1.5. Its functionality is now directly part of the `Viewer` widget.
  - Removed `Camera.tilt`, which was deprecated in Cesium 1.6. Use `Camera.pitch`.
  - Removed `Camera.heading` and `Camera.tilt`. They were deprecated in Cesium 1.6. Use `Camera.setView`.
  - Removed `Camera.setPositionCartographic`, which was was deprecated in Cesium 1.6. Use `Camera.setView`.
- Deprecated
  - Deprecated `InfoBoxViewModel.defaultSanitizer`, `InfoBoxViewModel.sanitizer`, and `Cesium.sanitize`. They will be removed in 1.10.
  - Deprecated `InfoBoxViewModel.descriptionRawHtml`, it will be removed in 1.10. Use `InfoBoxViewModel.description` instead.
  - Deprecated `GeoJsonDataSource.fromUrl`, it will be removed in 1.10. Use `GeoJsonDataSource.load` instead. Unlike fromUrl, load can take either a url or parsed JSON object and returns a promise to a new instance, rather than a new instance.
  - Deprecated `GeoJsonDataSource.prototype.loadUrl`, it will be removed in 1.10. Instead, pass a url as the first parameter to `GeoJsonDataSource.prototype.load`.
  - Deprecated `CzmlDataSource.prototype.loadUrl`, it will be removed in 1.10. Instead, pass a url as the first parameter to `CzmlDataSource.prototype.load`.
  - Deprecated `CzmlDataSource.prototype.processUrl`, it will be removed in 1.10. Instead, pass a url as the first parameter to `CzmlDataSource.prototype.process`.
  - Deprecated the `sourceUri` parameter to all `CzmlDataSource` load and process functions. Support will be removed in 1.10. Instead pass an `options` object with `sourceUri` property.
- Added initial support for [KML 2.2](https://developers.google.com/kml/) via `KmlDataSource`. Check out the new [Sandcastle Demo](http://cesiumjs.org/Cesium/Apps/Sandcastle/index.html?src=KML.html) and the [reference documentation](http://cesiumjs.org/Cesium/Build/Documentation/KmlDataSource.html) for more details.
- `InfoBox` sanitization now relies on [iframe sandboxing](http://www.html5rocks.com/en/tutorials/security/sandboxed-iframes/). This allows for much more content to be displayed in the InfoBox (and still be secure).
- Added `InfoBox.frame` which is the instance of the iframe that is used to host description content. Sanitization can be controlled via the frame's `sandbox` attribute. See the above link for additional information.
- Worked around a bug in Safari that caused most of Cesium to be broken. Cesium should now work much better on Safari for both desktop and mobile.
- Fixed incorrect ellipse texture coordinates. [#2363](https://github.com/CesiumGS/cesium/issues/2363) and [#2465](https://github.com/CesiumGS/cesium/issues/2465)
- Fixed a bug that would cause incorrect geometry for long Corridors and Polyline Volumes. [#2513](https://github.com/CesiumGS/cesium/issues/2513)
- Fixed a bug in imagery loading that could cause some or all of the globe to be missing when using an imagery layer that does not cover the entire globe.
- Fixed a bug that caused `ElipseOutlineGeometry` and `CircleOutlineGeometry` to be extruded to the ground when they should have instead been drawn at height. [#2499](https://github.com/CesiumGS/cesium/issues/2499).
- Fixed a bug that prevented per-vertex colors from working with `PolylineGeometry` and `SimplePolylineGeometry` when used asynchronously. [#2516](https://github.com/CesiumGS/cesium/issues/2516)
- Fixed a bug that would caused duplicate graphics if non-time-dynamic `Entity` objects were modified in quick succession. [#2514](https://github.com/CesiumGS/cesium/issues/2514).
- Fixed a bug where `camera.flyToBoundingSphere` would ignore range if the bounding sphere radius was 0. [#2519](https://github.com/CesiumGS/cesium/issues/2519)
- Fixed some styling issues with `InfoBox` and `BaseLayerPicker` caused by using Bootstrap with Cesium. [#2487](https://github.com/CesiumGS/cesium/issues/2479)
- Added support for rendering a water effect on Quantized-Mesh terrain tiles.
- Added `pack` and `unpack` functions to `Matrix2` and `Matrix3`.
- Added camera-terrain collision detection/response when the camera reference frame is set.
- Added `ScreenSpaceCameraController.enableCollisionDetection` to enable/disable camera collision detection with terrain.
- Added `CzmlDataSource.load` and `GeoJsonDataSource.load` to make it easy to create and load data in a single line.
- Added the ability to pass a `Promise` to a `DataSource` to `DataSourceCollection.add`. The `DataSource` will not actually be added until the promise resolves.
- Added the ability to pass a `Promise` to a target to `viewer.zoomTo` and `viewer.flyTo`.
- All `CzmlDataSource` and `GeoJsonDataSource` loading functions now return `Promise` instances that resolve to the instances after data is loaded.
- Error handling in all `CzmlDataSource` and `GeoJsonDataSource` loading functions is now more consistent. Rather than a mix of exceptions and `Promise` rejections, all errors are raised via `Promise` rejections.
- In addition to addresses, the `Geocoder` widget now allows input of longitude, latitude, and an optional height in degrees and meters. Example: `-75.596, 40.038, 1000` or `-75.596 40.038`.

### 1.6 - 2015-02-02

- Breaking changes
  - `Rectangle.intersectWith` was deprecated in Cesium 1.5. Use `Rectangle.intersection`, which is the same but returns `undefined` when two rectangles do not intersect.
  - `Rectangle.isEmpty` was deprecated in Cesium 1.5.
  - The `sourceUri` parameter to `GeoJsonDatasource.load` was deprecated in Cesium 1.4 and has been removed. Use options.sourceUri instead.
  - `PolygonGraphics.positions` created by `GeoJSONDataSource` now evaluate to a `PolygonHierarchy` object instead of an array of positions.
- Deprecated
  - `Camera.tilt` was deprecated in Cesium 1.6. It will be removed in Cesium 1.7. Use `Camera.pitch`.
  - `Camera.heading` and `Camera.tilt` were deprecated in Cesium 1.6. They will become read-only in Cesium 1.7. Use `Camera.setView`.
  - `Camera.setPositionCartographic` was deprecated in Cesium 1.6. It will be removed in Cesium 1.7. Use `Camera.setView`.
  - The `direction` and `up` options to `Camera.flyTo` have been deprecated in Cesium 1.6. They will be removed in Cesium 1.8. Use the `orientation` option.
  - `Camera.flyToRectangle` has been deprecated in Cesium 1.6. They will be removed in Cesium 1.8. Use `Camera.flyTo`.
  - `Camera.setTransform` was deprecated in Cesium 1.6. It will be removed in Cesium 1.8. Use `Camera.lookAtTransform`.
  - `Camera.transform` was deprecated in Cesium 1.6. It will be removed in Cesium 1.8. Use `Camera.lookAtTransform`.
  - The `eye`, `target`, and `up` parameters to `Camera.lookAt` were deprecated in Cesium 1.6. It will be removed in Cesium 1.8. Use the `target` and `offset`.
  - `PolygonGraphics.positions` was deprecated and replaced with `PolygonGraphics.hierarchy`, whose value is a `PolygonHierarchy` instead of an array of positions. `PolygonGraphics.positions` will be removed in Cesium 1.8.
  - The `Model.readyToRender` event was deprecated and will be removed in Cesium 1.9. Use the new `Model.readyPromise` instead.
  - `ColorMaterialProperty.fromColor(color)` has been deprecated and will be removed in Cesium 1.9. The constructor can now take a Color directly, for example `new ColorMaterialProperty(color)`.
  - `DataSourceDisplay` methods `getScene` and `getDataSources` have been deprecated and replaced with `scene` and `dataSources` properties. They will be removed in Cesium 1.9.
  - The `Entity` constructor taking a single string value for the id has been deprecated. The constructor now takes an options object which allows you to provide any and all `Entity` related properties at construction time. Support for the deprecated behavior will be removed in Cesium 1.9.
  - The `EntityCollection.entities` and `CompositeEntityCollect.entities` properties have both been renamed to `values`. Support for the deprecated behavior will be removed in Cesium 1.9.
- Fixed an issue which caused order independent translucency to be broken on many video cards. Disabling order independent translucency should no longer be necessary.
- `GeoJsonDataSource` now supports polygons with holes.
- Many Sandcastle examples have been rewritten to make use of the newly improved Entity API.
- Instead of throwing an exception when there are not enough unique positions to define a geometry, creating a `Primitive` will succeed, but not render. [#2375](https://github.com/CesiumGS/cesium/issues/2375)
- Improved performance of asynchronous geometry creation (as much as 20% faster in some use cases). [#2342](https://github.com/CesiumGS/cesium/issues/2342)
- Fixed picking in 2D. [#2447](https://github.com/CesiumGS/cesium/issues/2447)
- Added `viewer.entities` which allows you to easily create and manage `Entity` instances without a corresponding `DataSource`. This is just a shortcut to `viewer.dataSourceDisplay.defaultDataSource.entities`
- Added `viewer.zoomTo` and `viewer.flyTo` which takes an entity, array of entities, `EntityCollection`, or `DataSource` as a parameter and zooms or flies to the corresponding visualization.
- Setting `viewer.trackedEntity` to `undefined` will now restore the camera controls to their default states.
- When you track an entity by clicking on the track button in the `InfoBox`, you can now stop tracking by clicking the button a second time.
- Added `Quaternion.fromHeadingPitchRoll` to create a rotation from heading, pitch, and roll angles.
- Added `Transforms.headingPitchRollToFixedFrame` to create a local frame from a position and heading/pitch/roll angles.
- Added `Transforms.headingPitchRollQuaternion` which is the quaternion rotation from `Transforms.headingPitchRollToFixedFrame`.
- Added `Color.fromAlpha` and `Color.withAlpha` to make it easy to create translucent colors from constants, i.e. `var translucentRed = Color.RED.withAlpha(0.95)`.
- Added `PolylineVolumeGraphics` and `Entity.polylineVolume`
- Added `Camera.lookAtTransform` which sets the camera position and orientation given a transformation matrix defining a reference frame and either a cartesian offset or heading/pitch/range from the center of that frame.
- Added `Camera.setView` (which use heading, pitch, and roll) and `Camera.roll`.
- Added an orientation option to `Camera.flyTo` that can be either direction and up unit vectors or heading, pitch and roll angles.
- Added `BillboardGraphics.imageSubRegion`, to enable custom texture atlas use for `Entity` instances.
- Added `CheckerboardMaterialProperty` to enable use of the checkerboard material with the entity API.
- Added `PolygonHierarchy` to make defining polygons with holes clearer.
- Added `PolygonGraphics.hierarchy` for supporting polygons with holes via data sources.
- Added `BoundingSphere.fromBoundingSpheres`, which creates a `BoundingSphere` that encloses the specified array of BoundingSpheres.
- Added `Model.readyPromise` and `Primitive.readyPromise` which are promises that resolve when the primitives are ready.
- `ConstantProperty` can now hold any value; previously it was limited to values that implemented `equals` and `clones` functions, as well as a few special cases.
- Fixed a bug in `EllipsoidGeodesic` that caused it to modify the `height` of the positions passed to the constructor or to to `setEndPoints`.
- `WebMapTileServiceImageryProvider` now supports RESTful requests (by accepting a tile-URL template).
- Fixed a bug that caused `Camera.roll` to be around 180 degrees, indicating the camera was upside-down, when in the Southern hemisphere.
- The object returned by `Primitive.getGeometryInstanceAttributes` now contains the instance's bounding sphere and repeated calls will always now return the same object instance.
- Fixed a bug that caused dynamic geometry outlines widths to not work on implementations that support them.
- The `SelectionIndicator` widget now works for all entity visualization and uses the center of visualization instead of entity.position. This produces more accurate results, especially for shapes, volumes, and models.
- Added `CustomDataSource` which makes it easy to create and manage a group of entities without having to manually implement the DataSource interface in a new class.
- Added `DataSourceDisplay.defaultDataSource` which is an instance of `CustomDataSource` and allows you to easily add custom entities to the display.
- Added `Camera.viewBoundingSphere` and `Camera.flyToBoundingSphere`, which as the names imply, sets or flies to a view that encloses the provided `BoundingSphere`
- For constant `Property` values, there is no longer a need to create an instance of `ConstantProperty` or `ConstantPositionProperty`, you can now assign a value directly to the corresponding property. The same is true for material images and colors.
- All Entity and related classes can now be assigned using anonymous objects as well as be passed template objects. The correct underlying instance is created for you automatically. For a more detailed overview of changes to the Entity API, see [this forum thread](https://community.cesium.com/t/cesium-in-2015-entity-api/1863) for details.

### 1.5 - 2015-01-05

- Breaking changes
  - Removed `GeometryPipeline.wrapLongitude`, which was deprecated in 1.4. Use `GeometryPipeline.splitLongitude` instead.
  - Removed `GeometryPipeline.combine`, which was deprecated in 1.4. Use `GeometryPipeline.combineInstances` instead.
- Deprecated
  - `viewerEntityMixin` was deprecated. It will be removed in Cesium 1.6. Its functionality is now directly part of the `Viewer` widget.
  - `Rectangle.intersectWith` was deprecated. It will be removed in Cesium 1.6. Use `Rectangle.intersection`, which is the same but returns `undefined` when two rectangles do not intersect.
  - `Rectangle.isEmpty` was deprecated. It will be removed in Cesium 1.6.
- Improved GeoJSON, TopoJSON, and general polygon loading performance.
- Added caching to `Model` to save memory and improve loading speed when several models with the same url are created.
- Added `ModelNode.show` for per-node show/hide.
- Added the following properties to `Viewer` and `CesiumWidget`: `imageryLayers`, `terrainProvider`, and `camera`. This avoids the need to access `viewer.scene` in some cases.
- Dramatically improved the quality of font outlines.
- Added `BoxGraphics` and `Entity.box`.
- Added `CorridorGraphics` and `Entity.corridor`.
- Added `CylinderGraphics` and `Entity.cylinder`.
- Fixed imagery providers whose rectangle crosses the IDL. Added `Rectangle.computeWidth`, `Rectangle.computeHeight`, `Rectangle.width`, and `Rectangle.height`. [#2195](https://github.com/CesiumGS/cesium/issues/2195)
- `ConstantProperty` now accepts `HTMLElement` instances as valid values.
- `BillboardGraphics.image` and `ImageMaterialProperty.image` now accept `Property` instances that represent an `Image` or `Canvas` in addition to a url.
- Fixed a bug in `PolylineGeometry` that would cause gaps in the line. [#2136](https://github.com/CesiumGS/cesium/issues/2136)
- Fixed `upsampleQuantizedTerrainMesh` rounding errors that had occasionally led to missing terrain skirt geometry in upsampled tiles.
- Added `Math.mod` which computes `m % n` but also works when `m` is negative.

### 1.4 - 2014-12-01

- Breaking changes
  - Types implementing `TerrainProvider` are now required to implement the `getTileDataAvailable` function. Backwards compatibility for this was deprecated in Cesium 1.2.
- Deprecated
  - The `sourceUri` parameter to `GeoJsonDatasource.load` was deprecated and will be removed in Cesium 1.6 on February 3, 2015 ([#2257](https://github.com/CesiumGS/cesium/issues/2257)). Use `options.sourceUri` instead.
  - `GeometryPipeline.wrapLongitude` was deprecated. It will be removed in Cesium 1.5 on January 2, 2015. Use `GeometryPipeline.splitLongitude`. ([#2272](https://github.com/CesiumGS/cesium/issues/2272))
  - `GeometryPipeline.combine` was deprecated. It will be removed in Cesium 1.5. Use `GeometryPipeline.combineInstances`.
- Added support for touch events on Internet Explorer 11 using the [Pointer Events API](http://www.w3.org/TR/pointerevents/).
- Added geometry outline width support to the `DataSource` layer. This is exposed via the new `outlineWidth` property on `EllipseGraphics`, `EllipsoidGraphics`, `PolygonGraphics`, `RectangleGraphics`, and `WallGraphics`.
- Added `outlineWidth` support to CZML geometry packets.
- Added `stroke-width` support to the GeoJSON simple-style implementation.
- Added the ability to specify global GeoJSON default styling. See the [documentation](http://cesiumjs.org/Cesium/Build/Documentation/GeoJsonDataSource.html) for details.
- Added `CallbackProperty` to support lazy property evaluation as well as make custom properties easier to create.
- Added an options parameter to `GeoJsonDataSource.load`, `GeoJsonDataSource.loadUrl`, and `GeoJsonDataSource.fromUrl` to allow for basic per-instance styling. [Sandcastle example](http://cesiumjs.org/Cesium/Apps/Sandcastle/index.html?src=GeoJSON%20and%20TopoJSON.html&label=Showcases).
- Improved GeoJSON loading performance.
- Improved point visualization performance for all DataSources.
- Improved the performance and memory usage of `EllipseGeometry`, `EllipseOutlineGeometry`, `CircleGeometry`, and `CircleOutlineGeometry`.
- Added `tileMatrixLabels` option to `WebMapTileServiceImageryProvider`.
- Fixed a bug in `PolylineGeometry` that would cause the geometry to be split across the IDL for 3D only scenes. [#1197](https://github.com/CesiumGS/cesium/issues/1197)
- Added `modelMatrix` and `cull` options to `Primitive` constructor.
- The `translation` parameter to `Matrix4.fromRotationTranslation` now defaults to `Cartesian3.ZERO`.
- Fixed `ModelNode.matrix` when a node is targeted for animation.
- `Camera.tilt` now clamps to [-pi / 2, pi / 2] instead of [0, pi / 2].
- Fixed an issue that could lead to poor performance on lower-end GPUs like the Intel HD 3000.
- Added `distanceSquared` to `Cartesian2`, `Cartesian3`, and `Cartesian4`.
- Added `Matrix4.multiplyByMatrix3`.
- Fixed a bug in `Model` where the WebGL shader optimizer in Linux was causing mesh loading to fail.

### 1.3 - 2014-11-03

- Worked around a shader compilation regression in Firefox 33 and 34 by falling back to a less precise shader on those browsers. [#2197](https://github.com/CesiumGS/cesium/issues/2197)
- Added support to the `CesiumTerrainProvider` for terrain tiles with more than 64K vertices, which is common for sub-meter terrain.
- Added `Primitive.compressVertices`. When true (default), geometry vertices are compressed to save GPU memory.
- Added `culture` option to `BingMapsImageryProvider` constructor.
- Reduced the amount of GPU memory used by billboards and labels.
- Fixed a bug that caused non-base imagery layers with a limited `rectangle` to be stretched to the edges of imagery tiles. [#416](https://github.com/CesiumGS/cesium/issues/416)
- Fixed rendering polylines with duplicate positions. [#898](https://github.com/CesiumGS/cesium/issues/898)
- Fixed a bug in `Globe.pick` that caused it to return incorrect results when using terrain data with vertex normals. The bug manifested itself as strange behavior when navigating around the surface with the mouse as well as incorrect results when using `Camera.viewRectangle`.
- Fixed a bug in `sampleTerrain` that could cause it to produce undefined heights when sampling for a position very near the edge of a tile.
- `ReferenceProperty` instances now retain their last value if the entity being referenced is removed from the target collection. The reference will be automatically reattached if the target is reintroduced.
- Upgraded topojson from 1.6.8 to 1.6.18.
- Upgraded Knockout from version 3.1.0 to 3.2.0.
- Upgraded CodeMirror, used by SandCastle, from 2.24 to 4.6.

### 1.2 - 2014-10-01

- Deprecated
  - Types implementing the `TerrainProvider` interface should now include the new `getTileDataAvailable` function. The function will be required starting in Cesium 1.4.
- Fixed model orientations to follow the same Z-up convention used throughout Cesium. There was also an orientation issue fixed in the [online model converter](http://cesiumjs.org/convertmodel.html). If you are having orientation issues after updating, try reconverting your models.
- Fixed a bug in `Model` where the wrong animations could be used when the model was created from glTF JSON instead of a url to a glTF file. [#2078](https://github.com/CesiumGS/cesium/issues/2078)
- Fixed a bug in `GeoJsonDataSource` which was causing polygons with height values to be drawn onto the surface.
- Fixed a bug that could cause a crash when quickly adding and removing imagery layers.
- Eliminated imagery artifacts at some zoom levels due to Mercator reprojection.
- Added support for the GeoJSON [simplestyle specification](https://github.com/mapbox/simplestyle-spec). ([Sandcastle example](http://cesiumjs.org/Cesium/Apps/Sandcastle/index.html?src=GeoJSON%20simplestyle.html))
- Added `GeoJsonDataSource.fromUrl` to make it easy to add a data source in less code.
- Added `PinBuilder` class for easy creation of map pins. ([Sandcastle example](http://cesiumjs.org/Cesium/Apps/Sandcastle/index.html?src=PinBuilder.html))
- Added `Color.brighten` and `Color.darken` to make it easy to brighten or darker a color instance.
- Added a constructor option to `Scene`, `CesiumWidget`, and `Viewer` to disable order independent translucency.
- Added support for WKID 102113 (equivalent to 102100) to `ArcGisMapServerImageryProvider`.
- Added `TerrainProvider.getTileDataAvailable` to improve tile loading performance when camera starts near globe.
- Added `Globe.showWaterEffect` to enable/disable the water effect for supported terrain providers.
- Added `Globe.baseColor` to set the color of the globe when no imagery is available.
- Changed default `GeoJSON` Point feature graphics to use `BillboardGraphics` with a blue map pin instead of color `PointGraphics`.
- Cesium now ships with a version of the [maki icon set](https://www.mapbox.com/maki/) for use with `PinBuilder` and GeoJSON simplestyle support.
- Cesium now ships with a default web.config file to simplify IIS deployment.

### 1.1 - 2014-09-02

- Added a new imagery provider, `WebMapTileServiceImageryProvider`, for accessing tiles on a WMTS 1.0.0 server.
- Added an optional `pickFeatures` function to the `ImageryProvider` interface. With supporting imagery providers, such as `WebMapServiceImageryProvider`, it can be used to determine the rasterized features under a particular location.
- Added `ImageryLayerCollection.pickImageryLayerFeatures`. It determines the rasterized imagery layer features intersected by a given pick ray by querying supporting layers using `ImageryProvider.pickFeatures`.
- Added `tileWidth`, `tileHeight`, `minimumLevel`, and `tilingScheme` parameters to the `WebMapServiceImageryProvider` constructor.
- Added `id` property to `Scene` which is a readonly unique identifier associated with each instance.
- Added `FeatureDetection.supportsWebWorkers`.
- Greatly improved the performance of time-varying polylines when using DataSources.
- `viewerEntityMixin` now automatically queries for imagery layer features on click and shows their properties in the `InfoBox` panel.
- Fixed a bug in terrain and imagery loading that could cause an inconsistent frame rate when moving around the globe, especially on a faster internet connection.
- Fixed a bug that caused `SceneTransforms.wgs84ToWindowCoordinates` to incorrectly return `undefined` when in 2D.
- Fixed a bug in `ImageryLayer` that caused layer images to be rendered twice for each terrain tile that existed prior to adding the imagery layer.
- Fixed a bug in `Camera.pickEllipsoid` that caused it to return the back side of the ellipsoid when near the surface.
- Fixed a bug which prevented `loadWithXhr` from working with older browsers, such as Internet Explorer 9.

### 1.0 - 2014-08-01

- Breaking changes ([why so many?](https://community.cesium.com/t/moving-towards-cesium-1-0/1209))

  - All `Matrix2`, `Matrix3`, `Matrix4` and `Quaternion` functions that take a `result` parameter now require the parameter, except functions starting with `from`.
  - Removed `Billboard.imageIndex` and `BillboardCollection.textureAtlas`. Instead, use `Billboard.image`.

    - Code that looked like:

            var billboards = new Cesium.BillboardCollection();
            var textureAtlas = new Cesium.TextureAtlas({
                scene : scene,
                images : images // array of loaded images
            });
            billboards.textureAtlas = textureAtlas;
            billboards.add({
                imageIndex : 0,
                position : //...
            });

    - should now look like:

            var billboards = new Cesium.BillboardCollection();
            billboards.add({
                image : '../images/Cesium_Logo_overlay.png',
                position : //...
            });

  - Updated the [Model Converter](http://cesiumjs.org/convertmodel.html) and `Model` to support [glTF 0.8](https://github.com/KhronosGroup/glTF/blob/schema-8/specification/README.md). See the [forum post](https://community.cesium.com/t/cesium-and-gltf-version-compatibility/1343) for full details.
  - `Model` primitives are now rotated to be `Z`-up to match Cesium convention; glTF stores models with `Y` up.
  - `SimplePolylineGeometry` and `PolylineGeometry` now curve to follow the ellipsoid surface by default. To disable this behavior, set the option `followSurface` to `false`.
  - Renamed `DynamicScene` layer to `DataSources`. The following types were also renamed:
    - `DynamicBillboard` -> `BillboardGraphics`
    - `DynamicBillboardVisualizer` -> `BillboardVisualizer`
    - `CompositeDynamicObjectCollection` -> `CompositeEntityCollection`
    - `DynamicClock` -> `DataSourceClock`
    - `DynamicEllipse` -> `EllipseGraphics`
    - `DynamicEllipsoid` -> `EllipsoidGraphics`
    - `DynamicObject` -> `Entity`
    - `DynamicObjectCollection` -> `EntityCollection`
    - `DynamicObjectView` -> `EntityView`
    - `DynamicLabel` -> `LabelGraphics`
    - `DynamicLabelVisualizer` -> `LabelVisualizer`
    - `DynamicModel` -> `ModelGraphics`
    - `DynamicModelVisualizer` -> `ModelVisualizer`
    - `DynamicPath` -> `PathGraphics`
    - `DynamicPathVisualizer` -> `PathVisualizer`
    - `DynamicPoint` -> `PointGraphics`
    - `DynamicPointVisualizer` -> `PointVisualizer`
    - `DynamicPolygon` -> `PolygonGraphics`
    - `DynamicPolyline` -> `PolylineGraphics`
    - `DynamicRectangle` -> `RectangleGraphics`
    - `DynamicWall` -> `WallGraphics`
    - `viewerDynamicObjectMixin` -> `viewerEntityMixin`
  - Removed `DynamicVector` and `DynamicVectorVisualizer`.
  - Renamed `DataSource.dynamicObjects` to `DataSource.entities`.
  - `EntityCollection.getObjects()` and `CompositeEntityCollection.getObjects()` are now properties named `EntityCollection.entities` and `CompositeEntityCollection.entities`.
  - Renamed `Viewer.trackedObject` and `Viewer.selectedObject` to `Viewer.trackedEntity` and `Viewer.selectedEntity` when using the `viewerEntityMixin`.
  - Renamed functions for consistency:
    - `BoundingSphere.getPlaneDistances` -> `BoundingSphere.computePlaneDistances`
    - `Cartesian[2,3,4].getMaximumComponent` -> `Cartesian[2,3,4].maximumComponent`
    - `Cartesian[2,3,4].getMinimumComponent` -> `Cartesian[2,3,4].minimumComponent`
    - `Cartesian[2,3,4].getMaximumByComponent` -> `Cartesian[2,3,4].maximumByComponent`
    - `Cartesian[2,3,4].getMinimumByComponent` -> `Cartesian[2,3,4].minimumByComponent`
    - `CubicRealPolynomial.realRoots` -> `CubicRealPolynomial.computeRealRoots`
    - `CubicRealPolynomial.discriminant` -> `CubicRealPolynomial.computeDiscriminant`
    - `JulianDate.getTotalDays` -> `JulianDate.totalDyas`
    - `JulianDate.getSecondsDifference` -> `JulianDate.secondsDifference`
    - `JulianDate.getDaysDifference` -> `JulianDate.daysDifference`
    - `JulianDate.getTaiMinusUtc` -> `JulianDate.computeTaiMinusUtc`
    - `Matrix3.getEigenDecompostion` -> `Matrix3.computeEigenDecomposition`
    - `Occluder.getVisibility` -> `Occluder.computeVisibility`
    - `Occluder.getOccludeePoint` -> `Occluder.computerOccludeePoint`
    - `QuadraticRealPolynomial.discriminant` -> `QuadraticRealPolynomial.computeDiscriminant`
    - `QuadraticRealPolynomial.realRoots` -> `QuadraticRealPolynomial.computeRealRoots`
    - `QuarticRealPolynomial.discriminant` -> `QuarticRealPolynomial.computeDiscriminant`
    - `QuarticRealPolynomial.realRoots` -> `QuarticRealPolynomial.computeRealRoots`
    - `Quaternion.getAxis` -> `Quaternion.computeAxis`
    - `Quaternion.getAngle` -> `Quaternion.computeAngle`
    - `Quaternion.innerQuadrangle` -> `Quaternion.computeInnerQuadrangle`
    - `Rectangle.getSouthwest` -> `Rectangle.southwest`
    - `Rectangle.getNorthwest` -> `Rectangle.northwest`
    - `Rectangle.getSoutheast` -> `Rectangle.southeast`
    - `Rectangle.getNortheast` -> `Rectangle.northeast`
    - `Rectangle.getCenter` -> `Rectangle.center`
    - `CullingVolume.getVisibility` -> `CullingVolume.computeVisibility`
  - Replaced `PerspectiveFrustum.fovy` with `PerspectiveFrustum.fov` which will change the field of view angle in either the `X` or `Y` direction depending on the aspect ratio.
  - Removed the following from the Cesium API: `Transforms.earthOrientationParameters`, `EarthOrientationParameters`, `EarthOrientationParametersSample`, `Transforms.iau2006XysData`, `Iau2006XysData`, `Iau2006XysSample`, `IauOrientationAxes`, `TimeConstants`, `Scene.frameState`, `FrameState`, `EncodedCartesian3`, `EllipsoidalOccluder`, `TextureAtlas`, and `FAR`. These are still available but are not part of the official API and may change in future versions.
  - Removed `DynamicObject.vertexPositions`. Use `DynamicWall.positions`, `DynamicPolygon.positions`, and `DynamicPolyline.positions` instead.
  - Removed `defaultPoint`, `defaultLine`, and `defaultPolygon` from `GeoJsonDataSource`.
  - Removed `Primitive.allow3DOnly`. Set the `Scene` constructor option `scene3DOnly` instead.
  - `SampledProperty` and `SampledPositionProperty` no longer extrapolate outside of their sample data time range by default.
  - Changed the following functions to properties:
    - `TerrainProvider.hasWaterMask`
    - `CesiumTerrainProvider.hasWaterMask`
    - `ArcGisImageServerTerrainProvider.hasWaterMask`
    - `EllipsoidTerrainProvider.hasWaterMask`
    - `VRTheWorldTerrainProvider.hasWaterMask`
  - Removed `ScreenSpaceCameraController.ellipsoid`. The behavior that depended on the ellipsoid is now determined based on the scene state.
  - Sandcastle examples now automatically wrap the example code in RequireJS boilerplate. To upgrade any custom examples, copy the code into an existing example (such as Hello World) and save a new file.
  - Removed `CustomSensorVolume`, `RectangularPyramidSensorVolume`, `DynamicCone`, `DynamicConeVisualizerUsingCustomSensor`, `DynamicPyramid` and `DynamicPyramidVisualizer`. This will be moved to a plugin in early August. [#1887](https://github.com/CesiumGS/cesium/issues/1887)
  - If `Primitive.modelMatrix` is changed after creation, it only affects primitives with one instance and only in 3D mode.
  - `ImageryLayer` properties `alpha`, `brightness`, `contrast`, `hue`, `saturation`, and `gamma` may no longer be functions. If you need to change these values each frame, consider moving your logic to an event handler for `Scene.preRender`.
  - Removed `closeTop` and `closeBottom` options from `RectangleGeometry`.
  - CZML changes:
    - CZML is now versioned using the <major>.<minor> scheme. For example, any CZML 1.0 implementation will be able to load any 1.<minor> document (with graceful degradation). Major version number increases will be reserved for breaking changes. We fully expect these major version increases to happen, as CZML is still in development, but we wanted to give developers a stable target to work with.
    - A `"1.0"` version string is required to be on the document packet, which is required to be the first packet in a CZML file. Previously the `document` packet was optional; it is now mandatory. The simplest document packet is:
      ```
      {
        "id":"document",
        "version":"1.0"
      }
      ```
    - The `vertexPositions` property has been removed. There is now a `positions` property directly on objects that use it, currently `polyline`, `polygon`, and `wall`.
    - `cone`, `pyramid`, and `vector` have been removed from the core CZML schema. They are now treated as extensions maintained by Analytical Graphics and have been renamed to `agi_conicSensor`, `agi_customPatternSensor`, and `agi_vector` respectively.
    - The `orientation` property has been changed to match Cesium convention. To update existing CZML documents, conjugate the quaternion values.
    - `pixelOffset` now uses the top-left of the screen as the origin; previously it was the bottom-left. To update existing documents, negate the `y` value.
    - Removed `color`, `outlineColor`, and `outlineWidth` properties from `polyline` and `path`. There is a new `material` property that allows you to specify a variety of materials, such as `solidColor`, `polylineOutline` and `polylineGlow`.
    - See the [CZML Schema](https://github.com/CesiumGS/cesium/wiki/CZML-Content) for more details. We plan on greatly improving this document in the coming weeks.

- Added camera collision detection with terrain to the default mouse interaction.
- Modified the default camera tilt mouse behavior to tilt about the point clicked, taking into account terrain.
- Modified the default camera mouse behavior to look about the camera's position when the sky is clicked.
- Cesium can now render an unlimited number of imagery layers, no matter how few texture units are supported by the hardware.
- Added support for rendering terrain lighting with oct-encoded per-vertex normals. Added `CesiumTerrainProvider.requestVertexNormals` to request per vertex normals. Added `hasVertexNormals` property to all terrain providers to indicate whether or not vertex normals are included in the requested terrain tiles.
- Added `Globe.getHeight` and `Globe.pick` for finding the terrain height at a given Cartographic coordinate and picking the terrain with a ray.
- Added `scene3DOnly` options to `Viewer`, `CesiumWidget`, and `Scene` constructors. This setting optimizes memory usage and performance for 3D mode at the cost of losing the ability to use 2D or Columbus View.
- Added `forwardExtrapolationType`, `forwardExtrapolationDuration`, `backwardExtrapolationType`, and `backwardExtrapolationDuration` to `SampledProperty` and `SampledPositionProperty` which allows the user to specify how a property calculates its value when outside the range of its sample data.
- Prevent primitives from flashing off and on when modifying static DataSources.
- Added the following methods to `IntersectionTests`: `rayTriangle`, `lineSegmentTriangle`, `raySphere`, and `lineSegmentSphere`.
- Matrix types now have `add` and `subtract` functions.
- `Matrix3` type now has a `fromCrossProduct` function.
- Added `CesiumMath.signNotZero`, `CesiumMath.toSNorm` and `CesiumMath.fromSNorm` functions.
- DataSource & CZML models now default to North-East-Down orientation if none is provided.
- `TileMapServiceImageryProvider` now works with tilesets created by tools that better conform to the TMS specification. In particular, a profile of `global-geodetic` or `global-mercator` is now supported (in addition to the previous `geodetic` and `mercator`) and in these profiles it is assumed that the X coordinates of the bounding box correspond to the longitude direction.
- `EntityCollection` and `CompositeEntityCollection` now include the array of modified entities as the last parameter to their `onCollectionChanged` event.
- `RectangleGeometry`, `RectangleOutlineGeometry` and `RectanglePrimitive` can cross the international date line.

## Beta Releases

### b30 - 2014-07-01

- Breaking changes ([why so many?](https://community.cesium.com/t/moving-towards-cesium-1-0/1209))

  - CZML property references now use a `#` symbol to separate identifier from property path. `objectId.position` should now be `objectId#position`.
  - All `Cartesian2`, `Cartesian3`, `Cartesian4`, `TimeInterval`, and `JulianDate` functions that take a `result` parameter now require the parameter (except for functions starting with `from`).
  - Modified `Transforms.pointToWindowCoordinates` and `SceneTransforms.wgs84ToWindowCoordinates` to return window coordinates with origin at the top left corner.
  - `Billboard.pixelOffset` and `Label.pixelOffset` now have their origin at the top left corner.
  - Replaced `CameraFlightPath.createAnimation` with `Camera.flyTo` and replaced `CameraFlightPath.createAnimationRectangle` with `Camera.flyToRectangle`. Code that looked like:

            scene.animations.add(Cesium.CameraFlightPath.createAnimation(scene, {
                destination : Cesium.Cartesian3.fromDegrees(-117.16, 32.71, 15000.0)
            }));

    should now look like:

            scene.camera.flyTo({
                destination : Cesium.Cartesian3.fromDegrees(-117.16, 32.71, 15000.0)
            });

  - In `Camera.flyTo` and `Camera.flyToRectangle`:
    - `options.duration` is now in seconds, not milliseconds.
    - Renamed `options.endReferenceFrame` to `options.endTransform`.
    - Renamed `options.onComplete` to `options.complete`.
    - Renamed `options.onCancel` to `options.cancel`.
  - The following are now in seconds, not milliseconds.
    - `Scene.morphToColumbusView`, `Scene.morphTo2D`, and `Scene.morphTo3D` parameter `duration`.
    - `HomeButton` constructor parameter `options.duration`, `HomeButtonViewModel` constructor parameter `duration`, and `HomeButtonViewModel.duration`.
    - `SceneModePicker` constructor parameter `duration`, `SceneModePickerViewModel` constructor parameter `duration`, and `SceneModePickerViewModel.duration`.
    - `Geocoder` and `GeocoderViewModel` constructor parameter `options.flightDuration` and `GeocoderViewModel.flightDuration`.
    - `ScreenSpaceCameraController.bounceAnimationTime`.
    - `FrameRateMonitor` constructor parameter `options.samplingWindow`, `options.quietPeriod`, and `options.warmupPeriod`.
  - Refactored `JulianDate` to be in line with other Core types.
    - Most functions now take result parameters.
    - The default constructor no longer creates a date at the current time, use `JulianDate.now()` instead.
    - Removed `JulianDate.getJulianTimeFraction` and `JulianDate.compareTo`
    - `new JulianDate()` -> `JulianDate.now()`
    - `date.getJulianDayNumber()` -> `date.dayNumber`
    - `date.getSecondsOfDay()` -> `secondsOfDay`
    - `date.getTotalDays()` -> `JulianDate.getTotalDays(date)`
    - `date.getSecondsDifference(arg1, arg2)` -> `JulianDate.getSecondsDifference(arg2, arg1)` (Note, order of arguments flipped)
    - `date.getDaysDifference(arg1, arg2)` -> `JulianDate.getDaysDifference(arg2, arg1)` (Note, order of arguments flipped)
    - `date.getTaiMinusUtc()` -> `JulianDate.getTaiMinusUtc(date)`
    - `date.addSeconds(seconds)` -> `JulianDate.addSeconds(date, seconds)`
    - `date.addMinutes(minutes)` -> `JulianDate.addMinutes(date, minutes)`
    - `date.addHours(hours)` -> `JulianDate.addHours(date, hours)`
    - `date.addDays(days)` -> `JulianDate.addDays(date, days)`
    - `date.lessThan(right)` -> `JulianDate.lessThan(left, right)`
    - `date.lessThanOrEquals(right)` -> `JulianDate.lessThanOrEquals(left, right)`
    - `date.greaterThan(right)` -> `JulianDate.greaterThan(left, right)`
    - `date.greaterThanOrEquals(right)` -> `JulianDate.greaterThanOrEquals(left, right)`
  - Refactored `TimeInterval` to be in line with other Core types.

    - The constructor no longer requires parameters and now takes a single options parameter. Code that looked like:

            new TimeInterval(startTime, stopTime, true, true, data);

    should now look like:

            new TimeInterval({
                start : startTime,
                stop : stopTime,
                isStartIncluded : true,
                isStopIncluded : true,
                data : data
            });

    - `TimeInterval.fromIso8601` now takes a single options parameter. Code that looked like:

            TimeInterval.fromIso8601(intervalString, true, true, data);

    should now look like:

            TimeInterval.fromIso8601({
                iso8601 : intervalString,
                isStartIncluded : true,
                isStopIncluded : true,
                data : data
            });

    - `interval.intersect(otherInterval)` -> `TimeInterval.intersect(interval, otherInterval)`
    - `interval.contains(date)` -> `TimeInterval.contains(interval, date)`

  - Removed `TimeIntervalCollection.intersectInterval`.
  - `TimeIntervalCollection.findInterval` now takes a single options parameter instead of individual parameters. Code that looked like:

            intervalCollection.findInterval(startTime, stopTime, false, true);

    should now look like:

            intervalCollection.findInterval({
                start : startTime,
                stop : stopTime,
                isStartIncluded : false,
                isStopIncluded : true
            });

  - `TimeIntervalCollection.empty` was renamed to `TimeIntervalCollection.isEmpty`
  - Removed `Scene.animations` and `AnimationCollection` from the public Cesium API.
  - Replaced `color`, `outlineColor`, and `outlineWidth` in `DynamicPath` with a `material` property.
  - `ModelAnimationCollection.add` and `ModelAnimationCollection.addAll` renamed `options.startOffset` to `options.delay`. Also renamed `ModelAnimation.startOffset` to `ModelAnimation.delay`.
  - Replaced `Scene.scene2D.projection` property with read-only `Scene.mapProjection`. Set this with the `mapProjection` option for the `Viewer`, `CesiumWidget`, or `Scene` constructors.
  - Moved Fresnel, Reflection, and Refraction materials to the [Materials Pack Plugin](https://github.com/CesiumGS/cesium-materials-pack).
  - Renamed `Simon1994PlanetaryPositions` functions `ComputeSunPositionInEarthInertialFrame` and `ComputeMoonPositionInEarthInertialFrame` to `computeSunPositionInEarthInertialFrame` and `computeMoonPositionInEarthInertialFrame`, respectively.
  - `Scene` constructor function now takes an `options` parameter instead of individual parameters.
  - `CesiumWidget.showErrorPanel` now takes a `message` parameter in between the previous `title` and `error` parameters.
  - Removed `Camera.createCorrectPositionAnimation`.
  - Moved `LeapSecond.leapSeconds` to `JulianDate.leapSeconds`.
  - `Event.removeEventListener` no longer throws `DeveloperError` if the `listener` does not exist; it now returns `false`.
  - Enumeration values of `SceneMode` have better correspondence with mode names to help with debugging.
  - The build process now requires [Node.js](http://nodejs.org/) to be installed on the system.

- Cesium now supports Internet Explorer 11.0.9 on desktops. For the best results, use the new [IE Developer Channel](http://devchannel.modern.ie/) for development.
- `ReferenceProperty` can now handle sub-properties, for example, `myObject#billboard.scale`.
- `DynamicObject.id` can now include period characters.
- Added `PolylineGlowMaterialProperty` which enables data sources to use the PolylineGlow material.
- Fixed support for embedded resources in glTF models.
- Added `HermitePolynomialApproximation.interpolate` for performing interpolation when derivative information is available.
- `SampledProperty` and `SampledPositionProperty` can now store derivative information for each sample value. This allows for more accurate interpolation when using `HermitePolynomialApproximation`.
- Added `FrameRateMonitor` to monitor the frame rate achieved by a `Scene` and to raise a `lowFrameRate` event when it falls below a configurable threshold.
- Added `PerformanceWatchdog` widget and `viewerPerformanceWatchdogMixin`.
- `Viewer` and `CesiumWidget` now provide more user-friendly error messages when an initialization or rendering error occurs.
- `Viewer` and `CesiumWidget` now take a new optional parameter, `creditContainer`.
- `Viewer` can now optionally be constructed with a `DataSourceCollection`. Previously, it always created one itself internally.
- Fixed a problem that could rarely lead to the camera's `tilt` property being `NaN`.
- `GeoJsonDataSource` no longer uses the `name` or `title` property of the feature as the dynamic object's name if the value of the property is null.
- Added `TimeIntervalCollection.isStartIncluded` and `TimeIntervalCollection.isStopIncluded`.
- Added `Cesium.VERSION` to the combined `Cesium.js` file.
- Made general improvements to the [reference documentation](http://cesiumjs.org/refdoc.html).
- Updated third-party [Tween.js](https://github.com/sole/tween.js/) from r7 to r13.
- Updated third-party JSDoc 3.3.0-alpha5 to 3.3.0-alpha9.
- The development web server has been rewritten in Node.js, and is now included as part of each release.

### b29 - 2014-06-02

- Breaking changes ([why so many?](https://community.cesium.com/t/moving-towards-cesium-1-0/1209))

  - Replaced `Scene.createTextureAtlas` with `new TextureAtlas`.
  - Removed `CameraFlightPath.createAnimationCartographic`. Code that looked like:

           var flight = CameraFlightPath.createAnimationCartographic(scene, {
               destination : cartographic
           });
           scene.animations.add(flight);

    should now look like:

           var flight = CameraFlightPath.createAnimation(scene, {
               destination : ellipsoid.cartographicToCartesian(cartographic)
           });
           scene.animations.add(flight);

  - Removed `CesiumWidget.onRenderLoopError` and `Viewer.renderLoopError`. They have been replaced by `Scene.renderError`.
  - Renamed `CompositePrimitive` to `PrimitiveCollection` and added an `options` parameter to the constructor function.
  - Removed `Shapes.compute2DCircle`, `Shapes.computeCircleBoundary` and `Shapes.computeEllipseBoundary`. Instead, use `CircleOutlineGeometry` and `EllipseOutlineGeometry`. See the [tutorial](http://cesiumjs.org/2013/11/04/Geometry-and-Appearances/).
  - Removed `PolylinePipeline`, `PolygonPipeline`, `Tipsify`, `FrustumCommands`, and all `Renderer` types (except noted below) from the public Cesium API. These are still available but are not part of the official API and may change in future versions. `Renderer` types in particular are likely to change.
  - For AMD users only:
    - Moved `PixelFormat` from `Renderer` to `Core`.
    - Moved the following from `Renderer` to `Scene`: `TextureAtlas`, `TextureAtlasBuilder`, `BlendEquation`, `BlendFunction`, `BlendingState`, `CullFace`, `DepthFunction`, `StencilFunction`, and `StencilOperation`.
    - Moved the following from `Scene` to `Core`: `TerrainProvider`, `ArcGisImageServerTerrainProvider`, `CesiumTerrainProvider`, `EllipsoidTerrainProvider`, `VRTheWorldTerrainProvider`, `TerrainData`, `HeightmapTerrainData`, `QuantizedMeshTerrainData`, `TerrainMesh`, `TilingScheme`, `GeographicTilingScheme`, `WebMercatorTilingScheme`, `sampleTerrain`, `TileProviderError`, `Credit`.
  - Removed `TilingScheme.createRectangleOfLevelZeroTiles`, `GeographicTilingScheme.createLevelZeroTiles` and `WebMercatorTilingScheme.createLevelZeroTiles`.
  - Removed `CameraColumbusViewMode`.
  - Removed `Enumeration`.

- Added new functions to `Cartesian3`: `fromDegrees`, `fromRadians`, `fromDegreesArray`, `fromRadiansArray`, `fromDegreesArray3D` and `fromRadiansArray3D`. Added `fromRadians` to `Cartographic`.
- Fixed dark lighting in 3D and Columbus View when viewing a primitive edge on. ([#592](https://github.com/CesiumGS/cesium/issues/592))
- Improved Internet Explorer 11.0.8 support including workarounds for rendering labels, billboards, and the sun.
- Improved terrain and imagery rendering performance when very close to the surface.
- Added `preRender` and `postRender` events to `Scene`.
- Added `Viewer.targetFrameRate` and `CesiumWidget.targetFrameRate` to allow for throttling of the requestAnimationFrame rate.
- Added `Viewer.resolutionScale` and `CesiumWidget.resolutionScale` to allow the scene to be rendered at a resolution other than the canvas size.
- `Camera.transform` now works consistently across scene modes.
- Fixed a bug that prevented `sampleTerrain` from working with STK World Terrain in Firefox.
- `sampleTerrain` no longer fails when used with a `TerrainProvider` that is not yet ready.
- Fixed problems that could occur when using `ArcGisMapServerImageryProvider` to access a tiled MapServer of non-global extent.
- Added `interleave` option to `Primitive` constructor.
- Upgraded JSDoc from 3.0 to 3.3.0-alpha5. The Cesium reference documentation now has a slightly different look and feel.
- Upgraded Dojo from 1.9.1 to 1.9.3. NOTE: Dojo is only used in Sandcastle and not required by Cesium.

### b28 - 2014-05-01

- Breaking changes ([why so many?](https://community.cesium.com/t/breaking-changes/1132)):
  - Renamed and moved `Scene.primitives.centralBody` moved to `Scene.globe`.
  - Removed `CesiumWidget.centralBody` and `Viewer.centralBody`. Use `CesiumWidget.scene.globe` and `Viewer.scene.globe`.
  - Renamed `CentralBody` to `Globe`.
  - Replaced `Model.computeWorldBoundingSphere` with `Model.boundingSphere`.
  - Refactored visualizers, removing `setDynamicObjectCollection`, `getDynamicObjectCollection`, `getScene`, and `removeAllPrimitives` which are all superfluous after the introduction of `DataSourceDisplay`. The affected classes are:
    - `DynamicBillboardVisualizer`
    - `DynamicConeVisualizerUsingCustomSensor`
    - `DynamicLabelVisualizer`
    - `DynamicModelVisualizer`
    - `DynamicPathVisualizer`
    - `DynamicPointVisualizer`
    - `DynamicPyramidVisualizer`
    - `DynamicVectorVisualizer`
    - `GeometryVisualizer`
  - Renamed Extent to Rectangle
    - `Extent` -> `Rectangle`
    - `ExtentGeometry` -> `RectangleGeomtry`
    - `ExtentGeometryOutline` -> `RectangleGeometryOutline`
    - `ExtentPrimitive` -> `RectanglePrimitive`
    - `BoundingRectangle.fromExtent` -> `BoundingRectangle.fromRectangle`
    - `BoundingSphere.fromExtent2D` -> `BoundingSphere.fromRectangle2D`
    - `BoundingSphere.fromExtentWithHeights2D` -> `BoundingSphere.fromRectangleWithHeights2D`
    - `BoundingSphere.fromExtent3D` -> `BoundingSphere.fromRectangle3D`
    - `EllipsoidalOccluder.computeHorizonCullingPointFromExtent` -> `EllipsoidalOccluder.computeHorizonCullingPointFromRectangle`
    - `Occluder.computeOccludeePointFromExtent` -> `Occluder.computeOccludeePointFromRectangle`
    - `Camera.getExtentCameraCoordinates` -> `Camera.getRectangleCameraCoordinates`
    - `Camera.viewExtent` -> `Camera.viewRectangle`
    - `CameraFlightPath.createAnimationExtent` -> `CameraFlightPath.createAnimationRectangle`
    - `TilingScheme.extentToNativeRectangle` -> `TilingScheme.rectangleToNativeRectangle`
    - `TilingScheme.tileXYToNativeExtent` -> `TilingScheme.tileXYToNativeRectangle`
    - `TilingScheme.tileXYToExtent` -> `TilingScheme.tileXYToRectangle`
  - Converted `DataSource` get methods into properties.
    - `getName` -> `name`
    - `getClock` -> `clock`
    - `getChangedEvent` -> `changedEvent`
    - `getDynamicObjectCollection` -> `dynamicObjects`
    - `getErrorEvent` -> `errorEvent`
  - `BaseLayerPicker` has been extended to support terrain selection ([#1607](https://github.com/CesiumGS/cesium/pull/1607)).
    - The `BaseLayerPicker` constructor function now takes the container element and an options object instead of a CentralBody and ImageryLayerCollection.
    - The `BaseLayerPickerViewModel` constructor function now takes an options object instead of a `CentralBody` and `ImageryLayerCollection`.
    - `ImageryProviderViewModel` -> `ProviderViewModel`
    - `BaseLayerPickerViewModel.selectedName` -> `BaseLayerPickerViewModel.buttonTooltip`
    - `BaseLayerPickerViewModel.selectedIconUrl` -> `BaseLayerPickerViewModel.buttonImageUrl`
    - `BaseLayerPickerViewModel.selectedItem` -> `BaseLayerPickerViewModel.selectedImagery`
    - `BaseLayerPickerViewModel.imageryLayers`has been removed and replaced with `BaseLayerPickerViewModel.centralBody`
  - Renamed `TimeIntervalCollection.clear` to `TimeIntervalColection.removeAll`
  - `Context` is now private.
    - Removed `Scene.context`. Instead, use `Scene.drawingBufferWidth`, `Scene.drawingBufferHeight`, `Scene.maximumAliasedLineWidth`, and `Scene.createTextureAtlas`.
    - `Billboard.computeScreenSpacePosition`, `Label.computeScreenSpacePosition`, `SceneTransforms.clipToWindowCoordinates` and `SceneTransforms.clipToDrawingBufferCoordinates` take a `Scene` parameter instead of a `Context`.
    - `Camera` constructor takes `Scene` as parameter instead of `Context`
  - Types implementing the `ImageryProvider` interface arenow require a `hasAlphaChannel` property.
  - Removed `checkForChromeFrame` since Chrome Frame is no longer supported by Google. See [Google's official announcement](http://blog.chromium.org/2013/06/retiring-chrome-frame.html).
  - Types implementing `DataSource` no longer need to implement `getIsTimeVarying`.
- Added a `NavigationHelpButton` widget that, when clicked, displays information about how to navigate around the globe with the mouse. The new button is enabled by default in the `Viewer` widget.
- Added `Model.minimumPixelSize` property so models remain visible when the viewer zooms out.
- Added `DynamicRectangle` to support DataSource provided `RectangleGeometry`.
- Added `DynamicWall` to support DataSource provided `WallGeometry`.
- Improved texture upload performance and reduced memory usage when using `BingMapsImageryProvider` and other imagery providers that return false from `hasAlphaChannel`.
- Added the ability to offset the grid in the `GridMaterial`.
- `GeometryVisualizer` now creates geometry asynchronously to prevent locking up the browser.
- Add `Clock.canAnimate` to prevent time from advancing, even while the clock is animating.
- `Viewer` now prevents time from advancing if asynchronous geometry is being processed in order to avoid showing an incomplete picture. This can be disabled via the `Viewer.allowDataSourcesToSuspendAnimation` settings.
- Added ability to modify glTF material parameters using `Model.getMaterial`, `ModelMaterial`, and `ModelMesh.material`.
- Added `asynchronous` and `ready` properties to `Model`.
- Added `Cartesian4.fromColor` and `Color.fromCartesian4`.
- Added `getScale` and `getMaximumScale` to `Matrix2`, `Matrix3`, and `Matrix4`.
- Upgraded Knockout from version 3.0.0 to 3.1.0.
- Upgraded TopoJSON from version 1.1.4 to 1.6.8.

### b27 - 2014-04-01

- Breaking changes:

  - All `CameraController` functions have been moved up to the `Camera`. Removed `CameraController`. For example, code that looked like:

           scene.camera.controller.viewExtent(extent);

    should now look like:

           scene.camera.viewExtent(extent);

  - Finished replacing getter/setter functions with properties:
    - `ImageryLayer`
      - `getImageryProvider` -> `imageryProvider`
      - `getExtent` -> `extent`
    - `Billboard`, `Label`
      - `getShow`, `setShow` -> `show`
      - `getPosition`, `setPosition` -> `position`
      - `getPixelOffset`, `setPixelOffset` -> `pixelOffset`
      - `getTranslucencyByDistance`, `setTranslucencyByDistance` -> `translucencyByDistance`
      - `getPixelOffsetScaleByDistance`, `setPixelOffsetScaleByDistance` -> `pixelOffsetScaleByDistance`
      - `getEyeOffset`, `setEyeOffset` -> `eyeOffset`
      - `getHorizontalOrigin`, `setHorizontalOrigin` -> `horizontalOrigin`
      - `getVerticalOrigin`, `setVerticalOrigin` -> `verticalOrigin`
      - `getScale`, `setScale` -> `scale`
      - `getId` -> `id`
    - `Billboard`
      - `getScaleByDistance`, `setScaleByDistance` -> `scaleByDistance`
      - `getImageIndex`, `setImageIndex` -> `imageIndex`
      - `getColor`, `setColor` -> `color`
      - `getRotation`, `setRotation` -> `rotation`
      - `getAlignedAxis`, `setAlignedAxis` -> `alignedAxis`
      - `getWidth`, `setWidth` -> `width`
      - `getHeight` `setHeight` -> `height`
    - `Label`
      - `getText`, `setText` -> `text`
      - `getFont`, `setFont` -> `font`
      - `getFillColor`, `setFillColor` -> `fillColor`
      - `getOutlineColor`, `setOutlineColor` -> `outlineColor`
      - `getOutlineWidth`, `setOutlineWidth` -> `outlineWidth`
      - `getStyle`, `setStyle` -> `style`
    - `Polygon`
      - `getPositions`, `setPositions` -> `positions`
    - `Polyline`
      - `getShow`, `setShow` -> `show`
      - `getPositions`, `setPositions` -> `positions`
      - `getMaterial`, `setMeterial` -> `material`
      - `getWidth`, `setWidth` -> `width`
      - `getLoop`, `setLoop` -> `loop`
      - `getId` -> `id`
    - `Occluder`
      - `getPosition` -> `position`
      - `getRadius` -> `radius`
      - `setCameraPosition` -> `cameraPosition`
    - `LeapSecond`
      - `getLeapSeconds`, `setLeapSeconds` -> `leapSeconds`
    - `Fullscreen`
      - `getFullscreenElement` -> `element`
      - `getFullscreenChangeEventName` -> `changeEventName`
      - `getFullscreenErrorEventName` -> `errorEventName`
      - `isFullscreenEnabled` -> `enabled`
      - `isFullscreen` -> `fullscreen`
    - `Event`
      - `getNumberOfListeners` -> `numberOfListeners`
    - `EllipsoidGeodesic`
      - `getSurfaceDistance` -> `surfaceDistance`
      - `getStart` -> `start`
      - `getEnd` -> `end`
      - `getStartHeading` -> `startHeading`
      - `getEndHeading` -> `endHeading`
    - `AnimationCollection`
      - `getAll` -> `all`
    - `CentralBodySurface`
      - `getTerrainProvider`, `setTerrainProvider` -> `terrainProvider`
    - `Credit`
      - `getText` -> `text`
      - `getImageUrl` -> `imageUrl`
      - `getLink` -> `link`
    - `TerrainData`, `HightmapTerrainData`, `QuanitzedMeshTerrainData`
      - `getWaterMask` -> `waterMask`
    - `Tile`
      - `getChildren` -> `children`
    - `Buffer`
      - `getSizeInBytes` -> `sizeInBytes`
      - `getUsage` -> `usage`
      - `getVertexArrayDestroyable`, `setVertexArrayDestroyable` -> `vertexArrayDestroyable`
    - `CubeMap`
      - `getPositiveX` -> `positiveX`
      - `getNegativeX` -> `negativeX`
      - `getPositiveY` -> `positiveY`
      - `getNegativeY` -> `negativeY`
      - `getPositiveZ` -> `positiveZ`
      - `getNegativeZ` -> `negativeZ`
    - `CubeMap`, `Texture`
      - `getSampler`, `setSampler` -> `sampler`
      - `getPixelFormat` -> `pixelFormat`
      - `getPixelDatatype` -> `pixelDatatype`
      - `getPreMultiplyAlpha` -> `preMultiplyAlpha`
      - `getFlipY` -> `flipY`
      - `getWidth` -> `width`
      - `getHeight` -> `height`
    - `CubeMapFace`
      - `getPixelFormat` -> `pixelFormat`
      - `getPixelDatatype` -> `pixelDatatype`
    - `Framebuffer`
      - `getNumberOfColorAttachments` -> `numberOfColorAttachments`
      - `getDepthTexture` -> `depthTexture`
      - `getDepthRenderbuffer` -> `depthRenderbuffer`
      - `getStencilRenderbuffer` -> `stencilRenderbuffer`
      - `getDepthStencilTexture` -> `depthStencilTexture`
      - `getDepthStencilRenderbuffer` -> `depthStencilRenderbuffer`
      - `hasDepthAttachment` -> `hasdepthAttachment`
    - `Renderbuffer`
      - `getFormat` -> `format`
      - `getWidth` -> `width`
      - `getHeight` -> `height`
    - `ShaderProgram`
      - `getVertexAttributes` -> `vertexAttributes`
      - `getNumberOfVertexAttributes` -> `numberOfVertexAttributes`
      - `getAllUniforms` -> `allUniforms`
      - `getManualUniforms` -> `manualUniforms`
    - `Texture`
      - `getDimensions` -> `dimensions`
    - `TextureAtlas`
      - `getBorderWidthInPixels` -> `borderWidthInPixels`
      - `getTextureCoordinates` -> `textureCoordinates`
      - `getTexture` -> `texture`
      - `getNumberOfImages` -> `numberOfImages`
      - `getGUID` -> `guid`
    - `VertexArray`
      - `getNumberOfAttributes` -> `numberOfAttributes`
      - `getIndexBuffer` -> `indexBuffer`
  - Finished removing prototype functions. (Use 'static' versions of these functions instead):
    - `BoundingRectangle`
      - `union`, `expand`
    - `BoundingSphere`
      - `union`, `expand`, `getPlaneDistances`, `projectTo2D`
    - `Plane`
      - `getPointDistance`
    - `Ray`
      - `getPoint`
    - `Spherical`
      - `normalize`
    - `Extent`
      - `validate`, `getSouthwest`, `getNorthwest`, `getNortheast`, `getSoutheast`, `getCenter`, `intersectWith`, `contains`, `isEmpty`, `subsample`
  - `DataSource` now has additional required properties, `isLoading` and `loadingEvent` as well as a new optional `update` method which will be called each frame.
  - Renamed `Stripe` material uniforms `lightColor` and `darkColor` to `evenColor` and `oddColor`.
  - Replaced `SceneTransitioner` with new functions and properties on the `Scene`: `morphTo2D`, `morphToColumbusView`, `morphTo3D`, `completeMorphOnUserInput`, `morphStart`, `morphComplete`, and `completeMorph`.
  - Removed `TexturePool`.

- Improved visual quality for translucent objects with [Weighted Blended Order-Independent Transparency](http://cesiumjs.org/2014/03/14/Weighted-Blended-Order-Independent-Transparency/).
- Fixed extruded polygons rendered in the southern hemisphere. [#1490](https://github.com/CesiumGS/cesium/issues/1490)
- Fixed Primitive picking that have a closed appearance drawn on the surface. [#1333](https://github.com/CesiumGS/cesium/issues/1333)
- Added `StripeMaterialProperty` for supporting the `Stripe` material in DynamicScene.
- `loadArrayBuffer`, `loadBlob`, `loadJson`, `loadText`, and `loadXML` now support loading data from data URIs.
- The `debugShowBoundingVolume` property on primitives now works across all scene modes.
- Eliminated the use of a texture pool for Earth surface imagery textures. The use of the pool was leading to mipmapping problems in current versions of Google Chrome where some tiles would show imagery from entirely unrelated parts of the globe.

### b26 - 2014-03-03

- Breaking changes:
  - Replaced getter/setter functions with properties:
    - `Scene`
      - `getCanvas` -> `canvas`
      - `getContext` -> `context`
      - `getPrimitives` -> `primitives`
      - `getCamera` -> `camera`
      - `getScreenSpaceCameraController` -> `screenSpaceCameraController`
      - `getFrameState` -> `frameState`
      - `getAnimations` -> `animations`
    - `CompositePrimitive`
      - `getCentralBody`, `setCentralBody` -> `centralBody`
      - `getLength` -> `length`
    - `Ellipsoid`
      - `getRadii` -> `radii`
      - `getRadiiSquared` -> `radiiSquared`
      - `getRadiiToTheFourth` -> `radiiToTheFourth`
      - `getOneOverRadii` -> `oneOverRadii`
      - `getOneOverRadiiSquared` -> `oneOverRadiiSquared`
      - `getMinimumRadius` -> `minimumRadius`
      - `getMaximumRadius` -> `maximumRadius`
    - `CentralBody`
      - `getEllipsoid` -> `ellipsoid`
      - `getImageryLayers` -> `imageryLayers`
    - `EllipsoidalOccluder`
      - `getEllipsoid` -> `ellipsoid`
      - `getCameraPosition`, `setCameraPosition` -> `cameraPosition`
    - `EllipsoidTangentPlane`
      - `getEllipsoid` -> `ellipsoid`
      - `getOrigin` -> `origin`
    - `GeographicProjection`
      - `getEllipsoid` -> `ellipsoid`
    - `WebMercatorProjection`
      - `getEllipsoid` -> `ellipsoid`
    - `SceneTransitioner`
      - `getScene` -> `scene`
      - `getEllipsoid` -> `ellipsoid`
    - `ScreenSpaceCameraController`
      - `getEllipsoid`, `setEllipsoid` -> `ellipsoid`
    - `SkyAtmosphere`
      - `getEllipsoid` -> `ellipsoid`
    - `TilingScheme`, `GeographicTilingScheme`, `WebMercatorTilingSheme`
      - `getEllipsoid` -> `ellipsoid`
      - `getExtent` -> `extent`
      - `getProjection` -> `projection`
    - `ArcGisMapServerImageryProvider`, `BingMapsImageryProvider`, `GoogleEarthImageryProvider`, `GridImageryProvider`, `OpenStreetMapImageryProvider`, `SingleTileImageryProvider`, `TileCoordinatesImageryProvider`, `TileMapServiceImageryProvider`, `WebMapServiceImageryProvider`
      - `getProxy` -> `proxy`
      - `getTileWidth` -> `tileWidth`
      - `getTileHeight` -> `tileHeight`
      - `getMaximumLevel` -> `maximumLevel`
      - `getMinimumLevel` -> `minimumLevel`
      - `getTilingScheme` -> `tilingScheme`
      - `getExtent` -> `extent`
      - `getTileDiscardPolicy` -> `tileDiscardPolicy`
      - `getErrorEvent` -> `errorEvent`
      - `isReady` -> `ready`
      - `getCredit` -> `credit`
    - `ArcGisMapServerImageryProvider`, `BingMapsImageryProvider`, `GoogleEarthImageryProvider`, `OpenStreetMapImageryProvider`, `SingleTileImageryProvider`, `TileMapServiceImageryProvider`, `WebMapServiceImageryProvider`
      - `getUrl` -> `url`
    - `ArcGisMapServerImageryProvider`
      - `isUsingPrecachedTiles` - > `usingPrecachedTiles`
    - `BingMapsImageryProvider`
      - `getKey` -> `key`
      - `getMapStyle` -> `mapStyle`
    - `GoogleEarthImageryProvider`
      - `getPath` -> `path`
      - `getChannel` -> `channel`
      - `getVersion` -> `version`
      - `getRequestType` -> `requestType`
    - `WebMapServiceImageryProvider`
      - `getLayers` -> `layers`
    - `CesiumTerrainProvider`, `EllipsoidTerrainProvider`, `ArcGisImageServerTerrainProvider`, `VRTheWorldTerrainProvider`
      - `getErrorEvent` -> `errorEvent`
      - `getCredit` -> `credit`
      - `getTilingScheme` -> `tilingScheme`
      - `isReady` -> `ready`
    - `TimeIntervalCollection`
      - `getChangedEvent` -> `changedEvent`
      - `getStart` -> `start`
      - `getStop` -> `stop`
      - `getLength` -> `length`
      - `isEmpty` -> `empty`
    - `DataSourceCollection`, `ImageryLayerCollection`, `LabelCollection`, `PolylineCollection`, `SensorVolumeCollection`
      - `getLength` -> `length`
    - `BillboardCollection`
      - `getLength` -> `length`
      - `getTextureAtlas`, `setTextureAtlas` -> `textureAtlas`
      - `getDestroyTextureAtlas`, `setDestroyTextureAtlas` -> `destroyTextureAtlas`
  - Removed `Scene.getUniformState()`. Use `scene.context.getUniformState()`.
  - Visualizers no longer create a `dynamicObject` property on the primitives they create. Instead, they set the `id` property that is standard for all primitives.
  - The `propertyChanged` on DynamicScene objects has been renamed to `definitionChanged`. Also, the event is now raised in the case of an existing property being modified as well as having a new property assigned (previously only property assignment would raise the event).
  - The `visualizerTypes` parameter to the `DataSouceDisplay` has been changed to a callback function that creates an array of visualizer instances.
  - `DynamicDirectionsProperty` and `DynamicVertexPositionsProperty` were both removed, they have been superseded by `PropertyArray` and `PropertyPositionArray`, which make it easy for DataSource implementations to create time-dynamic arrays.
  - `VisualizerCollection` has been removed. It is superseded by `DataSourceDisplay`.
  - `DynamicEllipsoidVisualizer`, `DynamicPolygonVisualizer`, and `DynamicPolylineVisualizer` have been removed. They are superseded by `GeometryVisualizer` and corresponding `GeometryUpdater` implementations; `EllipsoidGeometryUpdater`, `PolygonGeometryUpdater`, `PolylineGeometryUpdater`.
  - Modified `CameraFlightPath` functions to take place in the camera's current reference frame. The arguments to the function now need to be given in world coordinates and an optional reference frame can be given when the flight is completed.
  - `PixelDatatype` properties are now JavaScript numbers, not `Enumeration` instances.
  - `combine` now takes two objects instead of an array, and defaults to copying shallow references. The `allowDuplicates` parameter has been removed. In the event of duplicate properties, the first object's properties will be used.
  - Removed `FeatureDetection.supportsCrossOriginImagery`. This check was only useful for very old versions of WebKit.
- Added `Model` for drawing 3D models using glTF. See the [tutorial](http://cesiumjs.org/2014/03/03/Cesium-3D-Models-Tutorial/) and [Sandcastle example](http://cesiumjs.org/Cesium/Apps/Sandcastle/index.html?src=3D%20Models.html&label=Showcases).
- DynamicScene now makes use of [Geometry and Appearances](http://cesiumjs.org/2013/11/04/Geometry-and-Appearances/), which provides a tremendous improvements to DataSource visualization (CZML, GeoJSON, etc..). Extruded geometries are now supported and in many use cases performance is an order of magnitude faster.
- Added new `SelectionIndicator` and `InfoBox` widgets to `Viewer`, activated by `viewerDynamicObjectMixin`.
- `CesiumTerrainProvider` now supports mesh-based terrain like the tiles created by [STK Terrain Server](https://community.cesium.com/t/stk-terrain-server-beta/1017).
- Fixed rendering artifact on translucent objects when zooming in or out.
- Added `CesiumInspector` widget for graphics debugging. In Cesium Viewer, it is enabled by using the query parameter `inspector=true`. Also see the [Sandcastle example](http://cesiumjs.org/Cesium/Apps/Sandcastle/index.html?src=Cesium%20Inspector.html&label=Showcases).
- Improved compatibility with Internet Explorer 11.
- `DynamicEllipse`, `DynamicPolygon`, and `DynamicEllipsoid` now have properties matching their geometry counterpart, i.e. `EllipseGeometry`, `EllipseOutlineGeometry`, etc. These properties are also available in CZML.
- Added a `definitionChanged` event to the `Property` interface as well as most `DynamicScene` objects. This makes it easy for a client to observe when new data is loaded into a property or object.
- Added an `isConstant` property to the `Property` interface. Constant properties do not change in regards to simulation time, i.e. `Property.getValue` will always return the same result for all times.
- `ConstantProperty` is now mutable; it's value can be updated via `ConstantProperty.setValue`.
- Improved the quality of imagery near the poles when the imagery source uses a `GeographicTilingScheme`.
- `OpenStreetMapImageryProvider` now supports imagery with a minimum level.
- `BingMapsImageryProvider` now uses HTTPS by default for metadata and tiles when the document is loaded over HTTPS.
- Added the ability for imagery providers to specify view-dependent attribution to be display in the `CreditDisplay`.
- View-dependent imagery source attribution is now added to the `CreditDisplay` by the `BingMapsImageryProvider`.
- Fixed viewing an extent. [#1431](https://github.com/CesiumGS/cesium/issues/1431)
- Fixed camera tilt in ICRF. [#544](https://github.com/CesiumGS/cesium/issues/544)
- Fixed developer error when zooming in 2D. If the zoom would create an invalid frustum, nothing is done. [#1432](https://github.com/CesiumGS/cesium/issues/1432)
- Fixed `WallGeometry` bug that failed by removing positions that were less close together by less than 6 decimal places. [#1483](https://github.com/CesiumGS/cesium/pull/1483)
- Fixed `EllipsoidGeometry` texture coordinates. [#1454](https://github.com/CesiumGS/cesium/issues/1454)
- Added a loop property to `Polyline`s to join the first and last point. [#960](https://github.com/CesiumGS/cesium/issues/960)
- Use `performance.now()` instead of `Date.now()`, when available, to limit time spent loading terrain and imagery tiles. This results in more consistent frame rates while loading tiles on some systems.
- `RequestErrorEvent` now includes the headers that were returned with the error response.
- Added `AssociativeArray`, which is a helper class for maintaining a hash of objects that also needs to be iterated often.
- Added `TimeIntervalCollection.getChangedEvent` which returns an event that will be raised whenever intervals are updated.
- Added a second parameter to `Material.fromType` to override default uniforms. [#1522](https://github.com/CesiumGS/cesium/pull/1522)
- Added `Intersections2D` class containing operations on 2D triangles.
- Added `czm_inverseViewProjection` and `czm_inverseModelViewProjection` automatic GLSL uniform.

### b25 - 2014-02-03

- Breaking changes:
  - The `Viewer` constructor argument `options.fullscreenElement` now matches the `FullscreenButton` default of `document.body`, it was previously the `Viewer` container itself.
  - Removed `Viewer.objectTracked` event; `Viewer.trackedObject` is now an ES5 Knockout observable that can be subscribed to directly.
  - Replaced `PerformanceDisplay` with `Scene.debugShowFramesPerSecond`.
  - `Asphalt`, `Blob`, `Brick`, `Cement`, `Erosion`, `Facet`, `Grass`, `TieDye`, and `Wood` materials were moved to the [Materials Pack Plugin](https://github.com/CesiumGS/cesium-materials-pack).
  - Renamed `GeometryPipeline.createAttributeIndices` to `GeometryPipeline.createAttributeLocations`.
  - Renamed `attributeIndices` property to `attributeLocations` when calling `Context.createVertexArrayFromGeometry`.
  - `PerformanceDisplay` requires a DOM element as a parameter.
- Fixed globe rendering in the current Canary version of Google Chrome.
- `Viewer` now monitors the clock settings of the first added `DataSource` for changes, and also now has a constructor option `automaticallyTrackFirstDataSourceClock` which will turn off this behavior.
- The `DynamicObjectCollection` created by `CzmlDataSource` now sends a single `collectionChanged` event after CZML is loaded; previously it was sending an event every time an object was created or removed during the load process.
- Added `ScreenSpaceCameraController.enableInputs` to fix issue with inputs not being restored after overlapping camera flights.
- Fixed picking in 2D with rotated map. [#1337](https://github.com/CesiumGS/cesium/issues/1337)
- `TileMapServiceImageryProvider` can now handle casing differences in tilemapresource.xml.
- `OpenStreetMapImageryProvider` now supports imagery with a minimum level.
- Added `Quaternion.fastSlerp` and `Quaternion.fastSquad`.
- Upgraded Tween.js to version r12.

### b24 - 2014-01-06

- Breaking changes:

  - Added `allowTextureFilterAnisotropic` (default: `true`) and `failIfMajorPerformanceCaveat` (default: `true`) properties to the `contextOptions` property passed to `Viewer`, `CesiumWidget`, and `Scene` constructors and moved the existing properties to a new `webgl` sub-property. For example, code that looked like:

           var viewer = new Viewer('cesiumContainer', {
               contextOptions : {
                 alpha : true
               }
           });

    should now look like:

           var viewer = new Viewer('cesiumContainer', {
               contextOptions : {
                 webgl : {
                   alpha : true
                 }
               }
           });

  - The read-only `Cartesian3` objects must now be cloned to camera properties instead of assigned. For example, code that looked like:

          camera.up = Cartesian3.UNIT_Z;

    should now look like:

          Cartesian3.clone(Cartesian3.UNIT_Z, camera.up);

  - The CSS files for individual widgets, e.g. `BaseLayerPicker.css`, no longer import other CSS files. Most applications should import `widgets.css` (and optionally `lighter.css`).
  - `SvgPath` has been replaced by a Knockout binding: `cesiumSvgPath`.
  - `DynamicObject.availability` is now a `TimeIntervalCollection` instead of a `TimeInterval`.
  - Removed prototype version of `BoundingSphere.transform`.
  - `Matrix4.multiplyByPoint` now returns a `Cartesian3` instead of a `Cartesian4`.

- The minified, combined `Cesium.js` file now omits certain `DeveloperError` checks, to increase performance and reduce file size. When developing your application, we recommend using the unminified version locally for early error detection, then deploying the minified version to production.
- Fixed disabling `CentralBody.enableLighting`.
- Fixed `Geocoder` flights when following an object.
- The `Viewer` widget now clears `Geocoder` input when the user clicks the home button.
- The `Geocoder` input type has been changed to `search`, which improves usability (particularly on mobile devices). There were also some other minor styling improvements.
- Added `CentralBody.maximumScreenSpaceError`.
- Added `translateEventTypes`, `zoomEventTypes`, `rotateEventTypes`, `tiltEventTypes`, and `lookEventTypes` properties to `ScreenSpaceCameraController` to change the default mouse inputs.
- Added `Billboard.setPixelOffsetScaleByDistance`, `Label.setPixelOffsetScaleByDistance`, `DynamicBillboard.pixelOffsetScaleByDistance`, and `DynamicLabel.pixelOffsetScaleByDistance` to control minimum/maximum pixelOffset scaling based on camera distance.
- Added `BoundingSphere.transformsWithoutScale`.
- Added `fromArray` function to `Matrix2`, `Matrix3` and `Matrix4`.
- Added `Matrix4.multiplyTransformation`, `Matrix4.multiplyByPointAsVector`.

### b23 - 2013-12-02

- Breaking changes:

  - Changed the `CatmulRomSpline` and `HermiteSpline` constructors from taking an array of structures to a structure of arrays. For example, code that looked like:

           var controlPoints = [
               { point: new Cartesian3(1235398.0, -4810983.0, 4146266.0), time: 0.0},
               { point: new Cartesian3(1372574.0, -5345182.0, 4606657.0), time: 1.5},
               { point: new Cartesian3(-757983.0, -5542796.0, 4514323.0), time: 3.0},
               { point: new Cartesian3(-2821260.0, -5248423.0, 4021290.0), time: 4.5},
               { point: new Cartesian3(-2539788.0, -4724797.0, 3620093.0), time: 6.0}
           ];
           var spline = new HermiteSpline(controlPoints);

    should now look like:

           var spline = new HermiteSpline({
               times : [ 0.0, 1.5, 3.0, 4.5, 6.0 ],
               points : [
                   new Cartesian3(1235398.0, -4810983.0, 4146266.0),
                   new Cartesian3(1372574.0, -5345182.0, 4606657.0),
                   new Cartesian3(-757983.0, -5542796.0, 4514323.0),
                   new Cartesian3(-2821260.0, -5248423.0, 4021290.0),
                   new Cartesian3(-2539788.0, -4724797.0, 3620093.0)
               ]
           });

  - `loadWithXhr` now takes an options object, and allows specifying HTTP method and data to send with the request.
  - Renamed `SceneTransitioner.onTransitionStart` to `SceneTransitioner.transitionStart`.
  - Renamed `SceneTransitioner.onTransitionComplete` to `SceneTransitioner.transitionComplete`.
  - Renamed `CesiumWidget.onRenderLoopError` to `CesiumWidget.renderLoopError`.
  - Renamed `SceneModePickerViewModel.onTransitionStart` to `SceneModePickerViewModel.transitionStart`.
  - Renamed `Viewer.onRenderLoopError` to `Viewer.renderLoopError`.
  - Renamed `Viewer.onDropError` to `Viewer.dropError`.
  - Renamed `CesiumViewer.onDropError` to `CesiumViewer.dropError`.
  - Renamed `viewerDragDropMixin.onDropError` to `viewerDragDropMixin.dropError`.
  - Renamed `viewerDynamicObjectMixin.onObjectTracked` to `viewerDynamicObjectMixin.objectTracked`.
  - `PixelFormat`, `PrimitiveType`, `IndexDatatype`, `TextureWrap`, `TextureMinificationFilter`, and `TextureMagnificationFilter` properties are now JavaScript numbers, not `Enumeration` instances.
  - Replaced `sizeInBytes` properties on `IndexDatatype` with `IndexDatatype.getSizeInBytes`.

- Added `perPositionHeight` option to `PolygonGeometry` and `PolygonOutlineGeometry`.
- Added `QuaternionSpline` and `LinearSpline`.
- Added `Quaternion.log`, `Quaternion.exp`, `Quaternion.innerQuadrangle`, and `Quaternion.squad`.
- Added `Matrix3.inverse` and `Matrix3.determinant`.
- Added `ObjectOrientedBoundingBox`.
- Added `Ellipsoid.transformPositionFromScaledSpace`.
- Added `Math.nextPowerOfTwo`.
- Renamed our main website from [cesium.agi.com](http://cesium.agi.com/) to [cesiumjs.org](http://cesiumjs.org/).

### b22 - 2013-11-01

- Breaking changes:
  - Reversed the rotation direction of `Matrix3.fromQuaternion` to be consistent with graphics conventions. Mirrored change in `Quaternion.fromRotationMatrix`.
  - The following prototype functions were removed:
    - From `Matrix2`, `Matrix3`, and `Matrix4`: `toArray`, `getColumn`, `setColumn`, `getRow`, `setRow`, `multiply`, `multiplyByVector`, `multiplyByScalar`, `negate`, and `transpose`.
    - From `Matrix4`: `getTranslation`, `getRotation`, `inverse`, `inverseTransformation`, `multiplyByTranslation`, `multiplyByUniformScale`, `multiplyByPoint`. For example, code that previously looked like `matrix.toArray();` should now look like `Matrix3.toArray(matrix);`.
  - Replaced `DynamicPolyline` `color`, `outlineColor`, and `outlineWidth` properties with a single `material` property.
  - Renamed `DynamicBillboard.nearFarScalar` to `DynamicBillboard.scaleByDistance`.
  - All data sources must now implement `DataSource.getName`, which returns a user-readable name for the data source.
  - CZML `document` objects are no longer added to the `DynamicObjectCollection` created by `CzmlDataSource`. Use the `CzmlDataSource` interface to access the data instead.
  - `TimeInterval.equals`, and `TimeInterval.equalsEpsilon` now compare interval data as well.
  - All SVG files were deleted from `Widgets/Images` and replaced by a new `SvgPath` class.
  - The toolbar widgets (Home, SceneMode, BaseLayerPicker) and the fullscreen button now depend on `CesiumWidget.css` for global Cesium button styles.
  - The toolbar widgets expect their `container` to be the toolbar itself now, no need for separate containers for each widget on the bar.
  - `Property` implementations are now required to implement a prototype `equals` function.
  - `ConstantProperty` and `TimeIntervalCollectionProperty` no longer take a `clone` function and instead require objects to implement prototype `clone` and `equals` functions.
  - The `SkyBox` constructor now takes an `options` argument with a `sources` property, instead of directly taking `sources`.
  - Replaced `SkyBox.getSources` with `SkyBox.sources`.
  - The `bearing` property of `DynamicEllipse` is now called `rotation`.
  - CZML `ellipse.bearing` property is now `ellipse.rotation`.
- Added a `Geocoder` widget that allows users to enter an address or the name of a landmark and zoom to that location. It is enabled by default in applications that use the `Viewer` widget.
- Added `GoogleEarthImageryProvider`.
- Added `Moon` for drawing the moon, and `IauOrientationAxes` for computing the Moon's orientation.
- Added `Material.translucent` property. Set this property or `Appearance.translucent` for correct rendering order. Translucent geometries are rendered after opaque geometries.
- Added `enableLighting`, `lightingFadeOutDistance`, and `lightingFadeInDistance` properties to `CentralBody` to configure lighting.
- Added `Billboard.setTranslucencyByDistance`, `Label.setTranslucencyByDistance`, `DynamicBillboard.translucencyByDistance`, and `DynamicLabel.translucencyByDistance` to control minimum/maximum translucency based on camera distance.
- Added `PolylineVolumeGeometry` and `PolylineVolumeGeometryOutline`.
- Added `Shapes.compute2DCircle`.
- Added `Appearances` tab to Sandcastle with an example for each geometry appearance.
- Added `Scene.drillPick` to return list of objects each containing 1 primitive at a screen space position.
- Added `PolylineOutlineMaterialProperty` for use with `DynamicPolyline.material`.
- Added the ability to use `Array` and `JulianDate` objects as custom CZML properties.
- Added `DynamicObject.name` and corresponding CZML support. This is a non-unique, user-readable name for the object.
- Added `DynamicObject.parent` and corresponding CZML support. This allows for `DataSource` objects to present data hierarchically.
- Added `DynamicPoint.scaleByDistance` to control minimum/maximum point size based on distance from the camera.
- The toolbar widgets (Home, SceneMode, BaseLayerPicker) and the fullscreen button can now be styled directly with user-supplied CSS.
- Added `skyBox` to the `CesiumWidget` and `Viewer` constructors for changing the default stars.
- Added `Matrix4.fromTranslationQuaternionRotationScale` and `Matrix4.multiplyByScale`.
- Added `Matrix3.getEigenDecomposition`.
- Added utility function `getFilenameFromUri`, which given a URI with or without query parameters, returns the last segment of the URL.
- Added prototype versions of `equals` and `equalsEpsilon` method back to `Cartesian2`, `Cartesian3`, `Cartesian4`, and `Quaternion`.
- Added prototype equals function to `NearFarScalar`, and `TimeIntervalCollection`.
- Added `FrameState.events`.
- Added `Primitive.allowPicking` to save memory when picking is not needed.
- Added `debugShowBoundingVolume`, for debugging primitive rendering, to `Primitive`, `Polygon`, `ExtentPrimitive`, `EllipsoidPrimitive`, `BillboardCollection`, `LabelCollection`, and `PolylineCollection`.
- Added `DebugModelMatrixPrimitive` for debugging primitive's `modelMatrix`.
- Added `options` argument to the `EllipsoidPrimitive` constructor.
- Upgraded Knockout from version 2.3.0 to 3.0.0.
- Upgraded RequireJS to version 2.1.9, and Almond to 0.2.6.
- Added a user-defined `id` to all primitives for use with picking. For example:

            primitives.add(new Polygon({
                id : {
                    // User-defined object returned by Scene.pick
                },
                // ...
            }));
            // ...
            var p = scene.pick(/* ... */);
            if (defined(p) && defined(p.id)) {
               // Use properties and functions in p.id
            }

### b21 - 2013-10-01

- Breaking changes:

  - Cesium now prints a reminder to the console if your application uses Bing Maps imagery and you do not supply a Bing Maps key for your application. This is a reminder that you should create a Bing Maps key for your application as soon as possible and prior to deployment. You can generate a Bing Maps key by visiting [https://www.bingmapsportal.com/](https://www.bingmapsportal.com/). Set the `BingMapsApi.defaultKey` property to the value of your application's key before constructing the `CesiumWidget` or any other types that use the Bing Maps API.

           BingMapsApi.defaultKey = 'my-key-generated-with-bingmapsportal.com';

  - `Scene.pick` now returns an object with a `primitive` property, not the primitive itself. For example, code that looked like:

           var primitive = scene.pick(/* ... */);
           if (defined(primitive)) {
              // Use primitive
           }

    should now look like:

           var p = scene.pick(/* ... */);
           if (defined(p) && defined(p.primitive)) {
              // Use p.primitive
           }

  - Removed `getViewMatrix`, `getInverseViewMatrix`, `getInverseTransform`, `getPositionWC`, `getDirectionWC`, `getUpWC` and `getRightWC` from `Camera`. Instead, use the `viewMatrix`, `inverseViewMatrix`, `inverseTransform`, `positionWC`, `directionWC`, `upWC`, and `rightWC` properties.
  - Removed `getProjectionMatrix` and `getInfiniteProjectionMatrix` from `PerspectiveFrustum`, `PerspectiveOffCenterFrustum` and `OrthographicFrustum`. Instead, use the `projectionMatrix` and `infiniteProjectionMatrix` properties.
  - The following prototype functions were removed:

    - From `Quaternion`: `conjugate`, `magnitudeSquared`, `magnitude`, `normalize`, `inverse`, `add`, `subtract`, `negate`, `dot`, `multiply`, `multiplyByScalar`, `divideByScalar`, `getAxis`, `getAngle`, `lerp`, `slerp`, `equals`, `equalsEpsilon`
    - From `Cartesian2`, `Cartesian3`, and `Cartesian4`: `getMaximumComponent`, `getMinimumComponent`, `magnitudeSquared`, `magnitude`, `normalize`, `dot`, `multiplyComponents`, `add`, `subtract`, `multiplyByScalar`, `divideByScalar`, `negate`, `abs`, `lerp`, `angleBetween`, `mostOrthogonalAxis`, `equals`, and `equalsEpsilon`.
    - From `Cartesian3`: `cross`

    Code that previously looked like `quaternion.magnitude();` should now look like `Quaternion.magnitude(quaternion);`.

  - `DynamicObjectCollection` and `CompositeDynamicObjectCollection` have been largely re-written, see the documentation for complete details. Highlights include:
    - `getObject` has been renamed `getById`.
    - `removeObject` has been renamed `removeById`.
    - `collectionChanged` event added for notification of objects being added or removed.
  - `DynamicScene` graphics object (`DynamicBillboard`, etc...) have had their static `mergeProperties` and `clean` functions removed.
  - `UniformState.update` now takes a context as its first parameter.
  - `Camera` constructor now takes a context instead of a canvas.
  - `SceneTransforms.clipToWindowCoordinates` now takes a context instead of a canvas.
  - Removed `canvasDimensions` from `FrameState`.
  - Removed `context` option from `Material` constructor and parameter from `Material.fromType`.
  - Renamed `TextureWrap.CLAMP` to `TextureWrap.CLAMP_TO_EDGE`.

- Added `Geometries` tab to Sandcastle with an example for each geometry type.
- Added `CorridorOutlineGeometry`.
- Added `PolylineGeometry`, `PolylineColorAppearance`, and `PolylineMaterialAppearance`.
- Added `colors` option to `SimplePolylineGeometry` for per vertex or per segment colors.
- Added proper support for browser zoom.
- Added `propertyChanged` event to `DynamicScene` graphics objects for receiving change notifications.
- Added prototype `clone` and `merge` functions to `DynamicScene` graphics objects.
- Added `width`, `height`, and `nearFarScalar` properties to `DynamicBillboard` for controlling the image size.
- Added `heading` and `tilt` properties to `CameraController`.
- Added `Scene.sunBloom` to enable/disable the bloom filter on the sun. The bloom filter should be disabled for better frame rates on mobile devices.
- Added `getDrawingBufferWidth` and `getDrawingBufferHeight` to `Context`.
- Added new built-in GLSL functions `czm_getLambertDiffuse` and `czm_getSpecular`.
- Added support for [EXT_frag_depth](http://www.khronos.org/registry/webgl/extensions/EXT_frag_depth/).
- Improved graphics performance.
  - An Everest terrain view went from 135-140 to over 150 frames per second.
  - Rendering over a thousand polylines in the same collection with different materials went from 20 to 40 frames per second.
- Improved runtime generation of GLSL shaders.
- Made sun size accurate.
- Fixed bug in triangulation that fails on complex polygons. Instead, it makes a best effort to render what it can. [#1121](https://github.com/CesiumGS/cesium/issues/1121)
- Fixed geometries not closing completely. [#1093](https://github.com/CesiumGS/cesium/issues/1093)
- Fixed `EllipsoidTangentPlane.projectPointOntoPlane` for tangent planes on an ellipsoid other than the unit sphere.
- `CompositePrimitive.add` now returns the added primitive. This allows us to write more concise code.

        var p = new Primitive(/* ... */);
        primitives.add(p);
        return p;

  becomes

        return primitives.add(new Primitive(/* ... */));

### b20 - 2013-09-03

_This releases fixes 2D and other issues with Chrome 29.0.1547.57 ([#1002](https://github.com/CesiumGS/cesium/issues/1002) and [#1047](https://github.com/CesiumGS/cesium/issues/1047))._

- Breaking changes:

  - The `CameraFlightPath` functions `createAnimation`, `createAnimationCartographic`, and `createAnimationExtent` now take `scene` as their first parameter instead of `frameState`.
  - Completely refactored the `DynamicScene` property system to vastly improve the API. See [#1080](https://github.com/CesiumGS/cesium/pull/1080) for complete details.
    - Removed `CzmlBoolean`, `CzmlCartesian2`, `CzmlCartesian3`, `CzmlColor`, `CzmlDefaults`, `CzmlDirection`, `CzmlHorizontalOrigin`, `CzmlImage`, `CzmlLabelStyle`, `CzmlNumber`, `CzmlPosition`, `CzmlString`, `CzmlUnitCartesian3`, `CzmlUnitQuaternion`, `CzmlUnitSpherical`, and `CzmlVerticalOrigin` since they are no longer needed.
    - Removed `DynamicProperty`, `DynamicMaterialProperty`, `DynamicDirectionsProperty`, and `DynamicVertexPositionsProperty`; replacing them with an all new system of properties.
      - `Property` - base interface for all properties.
      - `CompositeProperty` - a property composed of other properties.
      - `ConstantProperty` - a property whose value never changes.
      - `SampledProperty` - a property whose value is interpolated from a set of samples.
      - `TimeIntervalCollectionProperty` - a property whose value changes based on time interval.
      - `MaterialProperty` - base interface for all material properties.
      - `CompositeMaterialProperty` - a `CompositeProperty` for materials.
      - `ColorMaterialProperty` - a property that maps to a color material. (replaces `DynamicColorMaterial`)
      - `GridMaterialProperty` - a property that maps to a grid material. (replaces `DynamicGridMaterial`)
      - `ImageMaterialProperty` - a property that maps to an image material. (replaces `DynamicImageMaterial`)
      - `PositionProperty`- base interface for all position properties.
      - `CompositePositionProperty` - a `CompositeProperty` for positions.
      - `ConstantPositionProperty` - a `PositionProperty` whose value does not change in respect to the `ReferenceFrame` in which is it defined.
      - `SampledPositionProperty` - a `SampledProperty` for positions.
      - `TimeIntervalCollectionPositionProperty` - A `TimeIntervalCollectionProperty` for positions.
  - Removed `processCzml`, use `CzmlDataSource` instead.
  - `Source/Widgets/Viewer/lighter.css` was deleted, use `Source/Widgets/lighter.css` instead.
  - Replaced `ExtentGeometry` parameters for extruded extent to make them consistent with other geometries.
    - `options.extrudedOptions.height` -> `options.extrudedHeight`
    - `options.extrudedOptions.closeTop` -> `options.closeBottom`
    - `options.extrudedOptions.closeBottom` -> `options.closeTop`
  - Geometry constructors no longer compute vertices or indices. Use the type's `createGeometry` method. For example, code that looked like:

          var boxGeometry = new BoxGeometry({
            minimumCorner : min,
            maximumCorner : max,
            vertexFormat : VertexFormat.POSITION_ONLY
          });

    should now look like:

          var box = new BoxGeometry({
              minimumCorner : min,
              maximumCorner : max,
              vertexFormat : VertexFormat.POSITION_ONLY
          });
          var geometry = BoxGeometry.createGeometry(box);

  - Removed `createTypedArray` and `createArrayBufferView` from each of the `ComponentDatatype` enumerations. Instead, use `ComponentDatatype.createTypedArray` and `ComponentDatatype.createArrayBufferView`.
  - `DataSourceDisplay` now requires a `DataSourceCollection` to be passed into its constructor.
  - `DeveloperError` and `RuntimeError` no longer contain an `error` property. Call `toString`, or check the `stack` property directly instead.
  - Replaced `createPickFragmentShaderSource` with `createShaderSource`.
  - Renamed `PolygonPipeline.earClip2D` to `PolygonPipeline.triangulate`.

- Added outline geometries. [#1021](https://github.com/CesiumGS/cesium/pull/1021).
- Added `CorridorGeometry`.
- Added `Billboard.scaleByDistance` and `NearFarScalar` to control billboard minimum/maximum scale based on camera distance.
- Added `EllipsoidGeodesic`.
- Added `PolylinePipeline.scaleToSurface`.
- Added `PolylinePipeline.scaleToGeodeticHeight`.
- Added the ability to specify a `minimumTerrainLevel` and `maximumTerrainLevel` when constructing an `ImageryLayer`. The layer will only be shown for terrain tiles within the specified range.
- Added `Math.setRandomNumberSeed` and `Math.nextRandomNumber` for generating repeatable random numbers.
- Added `Color.fromRandom` to generate random and partially random colors.
- Added an `onCancel` callback to `CameraFlightPath` functions that will be executed if the flight is canceled.
- Added `Scene.debugShowFrustums` and `Scene.debugFrustumStatistics` for rendering debugging.
- Added `Packable` and `PackableForInterpolation` interfaces to aid interpolation and in-memory data storage. Also made most core Cesium types implement them.
- Added `InterpolationAlgorithm` interface to codify the base interface already being used by `LagrangePolynomialApproximation`, `LinearApproximation`, and `HermitePolynomialApproximation`.
- Improved the performance of polygon triangulation using an O(n log n) algorithm.
- Improved geometry batching performance by moving work to a web worker.
- Improved `WallGeometry` to follow the curvature of the earth.
- Improved visual quality of closed translucent geometries.
- Optimized polyline bounding spheres.
- `Viewer` now automatically sets its clock to that of the first added `DataSource`, regardless of how it was added to the `DataSourceCollection`. Previously, this was only done for dropped files by `viewerDragDropMixin`.
- `CesiumWidget` and `Viewer` now display an HTML error panel if an error occurs while rendering, which can be disabled with a constructor option.
- `CameraFlightPath` now automatically disables and restores mouse input for the flights it generates.
- Fixed broken surface rendering in Columbus View when using the `EllipsoidTerrainProvider`.
- Fixed triangulation for polygons that cross the international date line.
- Fixed `EllipsoidPrimitive` rendering for some oblate ellipsoids. [#1067](https://github.com/CesiumGS/cesium/pull/1067).
- Fixed Cesium on Nexus 4 with Android 4.3.
- Upgraded Knockout from version 2.2.1 to 2.3.0.

### b19 - 2013-08-01

- Breaking changes:
  - Replaced tessellators and meshes with geometry. In particular:
    - Replaced `CubeMapEllipsoidTessellator` with `EllipsoidGeometry`.
    - Replaced `BoxTessellator` with `BoxGeometry`.
    - Replaced `ExtentTessletaor` with `ExtentGeometry`.
    - Removed `PlaneTessellator`. It was incomplete and not used.
    - Renamed `MeshFilters` to `GeometryPipeline`.
    - Renamed `MeshFilters.toWireframeInPlace` to `GeometryPipeline.toWireframe`.
    - Removed `MeshFilters.mapAttributeIndices`. It was not used.
    - Renamed `Context.createVertexArrayFromMesh` to `Context.createVertexArrayFromGeometry`. Likewise, renamed `mesh` constructor property to `geometry`.
  - Renamed `ComponentDatatype.*.toTypedArray` to `ComponentDatatype.*.createTypedArray`.
  - Removed `Polygon.configureExtent`. Use `ExtentPrimitive` instead.
  - Removed `Polygon.bufferUsage`. It is no longer needed.
  - Removed `height` and `textureRotationAngle` arguments from `Polygon` `setPositions` and `configureFromPolygonHierarchy` functions. Use `Polygon` `height` and `textureRotationAngle` properties.
  - Renamed `PolygonPipeline.cleanUp` to `PolygonPipeline.removeDuplicates`.
  - Removed `PolygonPipeline.wrapLongitude`. Use `GeometryPipeline.wrapLongitude` instead.
  - Added `surfaceHeight` parameter to `BoundingSphere.fromExtent3D`.
  - Added `surfaceHeight` parameter to `Extent.subsample`.
  - Renamed `pointInsideTriangle2D` to `pointInsideTriangle`.
  - Renamed `getLogo` to `getCredit` for `ImageryProvider` and `TerrainProvider`.
- Added Geometry and Appearances [#911](https://github.com/CesiumGS/cesium/pull/911).
- Added property `intersectionWidth` to `DynamicCone`, `DynamicPyramid`, `CustomSensorVolume`, and `RectangularPyramidSensorVolume`.
- Added `ExtentPrimitive`.
- Added `PolylinePipeline.removeDuplicates`.
- Added `barycentricCoordinates` to compute the barycentric coordinates of a point in a triangle.
- Added `BoundingSphere.fromEllipsoid`.
- Added `BoundingSphere.projectTo2D`.
- Added `Extent.fromDegrees`.
- Added `czm_tangentToEyeSpaceMatrix` built-in GLSL function.
- Added debugging aids for low-level rendering: `DrawCommand.debugShowBoundingVolume` and `Scene.debugCommandFilter`.
- Added extrusion to `ExtentGeometry`.
- Added `Credit` and `CreditDisplay` for displaying credits on the screen.
- Improved performance and visual quality of `CustomSensorVolume` and `RectangularPyramidSensorVolume`.
- Improved the performance of drawing polygons created with `configureFromPolygonHierarchy`.

### b18 - 2013-07-01

- Breaking changes:
  - Removed `CesiumViewerWidget` and replaced it with a new `Viewer` widget with mixin architecture. This new widget does not depend on Dojo and is part of the combined Cesium.js file. It is intended to be a flexible base widget for easily building robust applications. ([#838](https://github.com/CesiumGS/cesium/pull/838))
  - Changed all widgets to use ECMAScript 5 properties. All public observable properties now must be accessed and assigned as if they were normal properties, instead of being called as functions. For example:
    - `clockViewModel.shouldAnimate()` -> `clockViewModel.shouldAnimate`
    - `clockViewModel.shouldAnimate(true);` -> `clockViewModel.shouldAnimate = true;`
  - `ImageryProviderViewModel.fromConstants` has been removed. Use the `ImageryProviderViewModel` constructor directly.
  - Renamed the `transitioner` property on `CesiumWidget`, `HomeButton`, and `ScreenModePicker` to `sceneTrasitioner` to be consistent with property naming convention.
  - `ImageryProvider.loadImage` now requires that the calling imagery provider instance be passed as its first parameter.
  - Removed the Dojo-based `checkForChromeFrame` function, and replaced it with a new standalone version that returns a promise to signal when the asynchronous check has completed.
  - Removed `Assets/Textures/NE2_LR_LC_SR_W_DR_2048.jpg`. If you were previously using this image with `SingleTileImageryProvider`, consider instead using `TileMapServiceImageryProvider` with a URL of `Assets/Textures/NaturalEarthII`.
  - The `Client CZML` SandCastle demo has been removed, largely because it is redundant with the Simple CZML demo.
  - The `Two Viewer Widgets` SandCastle demo has been removed. We will add back a multi-scene example when we have a good architecture for it in place.
  - Changed static `clone` functions in all objects such that if the object being cloned is undefined, the function will return undefined instead of throwing an exception.
- Fix resizing issues in `CesiumWidget` ([#608](https://github.com/CesiumGS/cesium/issues/608), [#834](https://github.com/CesiumGS/cesium/issues/834)).
- Added initial support for [GeoJSON](http://www.geojson.org/) and [TopoJSON](https://github.com/mbostock/topojson). ([#890](https://github.com/CesiumGS/cesium/pull/890), [#906](https://github.com/CesiumGS/cesium/pull/906))
- Added rotation, aligned axis, width, and height properties to `Billboard`s.
- Improved the performance of "missing tile" checking, especially for Bing imagery.
- Improved the performance of terrain and imagery refinement, especially when using a mixture of slow and fast imagery sources.
- `TileMapServiceImageryProvider` now supports imagery with a minimum level. This improves compatibility with tile sets generated by MapTiler or gdal2tiles.py using their default settings.
- Added `Context.getAntialias`.
- Improved test robustness on Mac.
- Upgraded RequireJS to version 2.1.6, and Almond to 0.2.5.
- Fixed artifacts that showed up on the edges of imagery tiles on a number of GPUs.
- Fixed an issue in `BaseLayerPicker` where destroy wasn't properly cleaning everything up.
- Added the ability to unsubscribe to `Timeline` update event.
- Added a `screenSpaceEventHandler` property to `CesiumWidget`. Also added a `sceneMode` option to the constructor to set the initial scene mode.
- Added `useDefaultRenderLoop` property to `CesiumWidget` that allows the default render loop to be disabled so that a custom render loop can be used.
- Added `CesiumWidget.onRenderLoopError` which is an `Event` that is raised if an exception is generated inside of the default render loop.
- `ImageryProviderViewModel.creationCommand` can now return an array of ImageryProvider instances, which allows adding multiple layers when a single item is selected in the `BaseLayerPicker` widget.

### b17 - 2013-06-03

- Breaking changes:
  - Replaced `Uniform.getFrameNumber` and `Uniform.getTime` with `Uniform.getFrameState`, which returns the full frame state.
  - Renamed `Widgets/Fullscreen` folder to `Widgets/FullscreenButton` along with associated objects/files.
    - `FullscreenWidget` -> `FullscreenButton`
    - `FullscreenViewModel` -> `FullscreenButtonViewModel`
  - Removed `addAttribute`, `removeAttribute`, and `setIndexBuffer` from `VertexArray`. They were not used.
- Added support for approximating local vertical, local horizontal (LVLH) reference frames when using `DynamicObjectView` in 3D. The object automatically selects LVLH or EastNorthUp based on the object's velocity.
- Added support for CZML defined vectors via new `CzmlDirection`, `DynamicVector`, and `DynamicVectorVisualizer` objects.
- Added `SceneTransforms.wgs84ToWindowCoordinates`. [#746](https://github.com/CesiumGS/cesium/issues/746).
- Added `fromElements` to `Cartesian2`, `Cartesian3`, and `Cartesian4`.
- Added `DrawCommand.cull` to avoid redundant visibility checks.
- Added `czm_morphTime` automatic GLSL uniform.
- Added support for [OES_vertex_array_object](http://www.khronos.org/registry/webgl/extensions/OES_vertex_array_object/), which improves rendering performance.
- Added support for floating-point textures.
- Added `IntersectionTests.trianglePlaneIntersection`.
- Added `computeHorizonCullingPoint`, `computeHorizonCullingPointFromVertices`, and `computeHorizonCullingPointFromExtent` methods to `EllipsoidalOccluder` and used them to build a more accurate horizon occlusion test for terrain rendering.
- Added sun visualization. See `Sun` and `Scene.sun`.
- Added a new `HomeButton` widget for returning to the default view of the current scene mode.
- Added `Command.beforeExecute` and `Command.afterExecute` events to enable additional processing when a command is executed.
- Added rotation parameter to `Polygon.configureExtent`.
- Added camera flight to extents. See new methods `CameraController.getExtentCameraCoordinates` and `CameraFlightPath.createAnimationExtent`.
- Improved the load ordering of terrain and imagery tiles, so that relevant detail is now more likely to be loaded first.
- Improved appearance of the Polyline arrow material.
- Fixed polyline clipping artifact. [#728](https://github.com/CesiumGS/cesium/issues/728).
- Fixed polygon crossing International Date Line for 2D and Columbus view. [#99](https://github.com/CesiumGS/cesium/issues/99).
- Fixed issue for camera flights when `frameState.mode === SceneMode.MORPHING`.
- Fixed ISO8601 date parsing when UTC offset is specified in the extended format, such as `2008-11-10T14:00:00+02:30`.

### b16 - 2013-05-01

- Breaking changes:

  - Removed the color, outline color, and outline width properties of polylines. Instead, use materials for polyline color and outline properties. Code that looked like:

           var polyline = polylineCollection.add({
               positions : positions,
               color : new Color(1.0, 1.0, 1.0, 1.0),
               outlineColor : new Color(1.0, 0.0, 0.0, 1.0),
               width : 1.0,
               outlineWidth : 3.0
           });

    should now look like:

           var outlineMaterial = Material.fromType(context, Material.PolylineOutlineType);
           outlineMaterial.uniforms.color = new Color(1.0, 1.0, 1.0, 1.0);
           outlineMaterial.uniforms.outlineColor = new Color(1.0, 0.0, 0.0, 1.0);
           outlineMaterial.uniforms.outlinewidth = 2.0;

           var polyline = polylineCollection.add({
               positions : positions,
               width : 3.0,
               material : outlineMaterial
           });

  - `CzmlCartographic` has been removed and all cartographic values are converted to Cartesian internally during CZML processing. This improves performance and fixes interpolation of cartographic source data. The Cartographic representation can still be retrieved if needed.
  - Removed `ComplexConicSensorVolume`, which was not documented and did not work on most platforms. It will be brought back in a future release. This does not affect CZML, which uses a custom sensor to approximate a complex conic.
  - Replaced `computeSunPosition` with `Simon1994PlanetaryPosition`, which has functions to calculate the position of the sun and the moon more accurately.
  - Removed `Context.createClearState`. These properties are now part of `ClearCommand`.
  - `RenderState` objects returned from `Context.createRenderState` are now immutable.
  - Removed `positionMC` from `czm_materialInput`. It is no longer used by any materials.

- Added wide polylines that work with and without ANGLE.
- Polylines now use materials to describe their surface appearance. See the [Fabric](https://github.com/CesiumGS/cesium/wiki/Fabric) wiki page for more details on how to create materials.
- Added new `PolylineOutline`, `PolylineGlow`, `PolylineArrow`, and `Fade` materials.
- Added `czm_pixelSizeInMeters` automatic GLSL uniform.
- Added `AnimationViewModel.snapToTicks`, which when set to true, causes the shuttle ring on the Animation widget to snap to the defined tick values, rather than interpolate between them.
- Added `Color.toRgba` and `Color.fromRgba` to convert to/from numeric unsigned 32-bit RGBA values.
- Added `GridImageryProvider` for custom rendering effects and debugging.
- Added new `Grid` material.
- Made `EllipsoidPrimitive` double-sided.
- Improved rendering performance by minimizing WebGL state calls.
- Fixed an error in Web Worker creation when loading Cesium.js from a different origin.
- Fixed `EllipsoidPrimitive` picking and picking objects with materials that have transparent parts.
- Fixed imagery smearing artifacts on mobile devices and other devices without high-precision fragment shaders.

### b15 - 2013-04-01

- Breaking changes:
  - `Billboard.computeScreenSpacePosition` now takes `Context` and `FrameState` arguments instead of a `UniformState` argument.
  - Removed `clampToPixel` property from `BillboardCollection` and `LabelCollection`. This option is no longer needed due to overall LabelCollection visualization improvements.
  - Removed `Widgets/Dojo/CesiumWidget` and replaced it with `Widgets/CesiumWidget`, which has no Dojo dependancies.
  - `destroyObject` no longer deletes properties from the object being destroyed.
  - `darker.css` files have been deleted and the `darker` theme is now the default style for widgets. The original theme is now known as `lighter` and is in corresponding `lighter.css` files.
  - CSS class names have been standardized to avoid potential collisions. All widgets now follow the same pattern, `cesium-<widget>-<className>`.
  - Removed `view2D`, `view3D`, and `viewColumbus` properties from `CesiumViewerWidget`. Use the `sceneTransitioner` property instead.
- Added `BoundingSphere.fromCornerPoints`.
- Added `fromArray` and `distance` functions to `Cartesian2`, `Cartesian3`, and `Cartesian4`.
- Added `DynamicPath.resolution` property for setting the maximum step size, in seconds, to take when sampling a position for path visualization.
- Added `TileCoordinatesImageryProvider` that renders imagery with tile X, Y, Level coordinates on the surface of the globe. This is mostly useful for debugging.
- Added `DynamicEllipse` and `DynamicObject.ellipse` property to render CZML ellipses on the globe.
- Added `sampleTerrain` function to sample the terrain height of a list of `Cartographic` positions.
- Added `DynamicObjectCollection.removeObject` and handling of the new CZML `delete` property.
- Imagery layers with an `alpha` of exactly 0.0 are no longer rendered. Previously these invisible layers were rendered normally, which was a waste of resources. Unlike the `show` property, imagery tiles in a layer with an `alpha` of 0.0 are still downloaded, so the layer will become visible more quickly when its `alpha` is increased.
- Added `onTransitionStart` and `onTransitionComplete` events to `SceneModeTransitioner`.
- Added `SceneModePicker`; a new widget for morphing between scene modes.
- Added `BaseLayerPicker`; a new widget for switching among pre-configured base layer imagery providers.

### b14 - 2013-03-01

- Breaking changes:
  - Major refactoring of both animation and widgets systems as we move to an MVVM-like architecture for user interfaces.
    - New `Animation` widget for controlling playback.
    - AnimationController.js has been deleted.
    - `ClockStep.SYSTEM_CLOCK_DEPENDENT` was renamed to `ClockStep.SYSTEM_CLOCK_MULTIPLIER`.
    - `ClockStep.SYSTEM_CLOCK` was added to have the clock always match the system time.
    - `ClockRange.LOOP` was renamed to `ClockRange.LOOP_STOP` and now only loops in the forward direction.
    - `Clock.reverseTick` was removed, simply negate `Clock.multiplier` and pass it to `Clock.tick`.
    - `Clock.shouldAnimate` was added to indicate if `Clock.tick` should actually advance time.
    - The Timeline widget was moved into the Widgets/Timeline subdirectory.
    - `Dojo/TimelineWidget` was removed. You should use the non-toolkit specific Timeline widget directly.
  - Removed `CesiumViewerWidget.fullScreenElement`, instead use the `CesiumViewerWidget.fullscreen.viewModel.fullScreenElement` observable property.
  - `IntersectionTests.rayPlane` now takes the new `Plane` type instead of separate `planeNormal` and `planeD` arguments.
  - Renamed `ImageryProviderError` to `TileProviderError`.
- Added support for global terrain visualization via `CesiumTerrainProvider`, `ArcGisImageServerTerrainProvider`, and `VRTheWorldTerrainProvider`. See the [Terrain Tutorial](http://cesiumjs.org/2013/02/15/Cesium-Terrain-Tutorial/) for more information.
- Added `FullscreenWidget` which is a simple, single-button widget that toggles fullscreen mode of the specified element.
- Added interactive extent drawing to the `Picking` Sandcastle example.
- Added `HeightmapTessellator` to create a mesh from a heightmap.
- Added `JulianDate.equals`.
- Added `Plane` for representing the equation of a plane.
- Added a line segment-plane intersection test to `IntersectionTests`.
- Improved the lighting used in 2D and Columbus View modes. In general, the surface lighting in these modes should look just like it does in 3D.
- Fixed an issue where a `PolylineCollection` with a model matrix other than the identity would be incorrectly rendered in 2D and Columbus view.
- Fixed an issue in the `ScreenSpaceCameraController` where disabled mouse events can cause the camera to be moved after being re-enabled.

### b13 - 2013-02-01

- Breaking changes:
  - The combined `Cesium.js` file and other required files are now created in `Build/Cesium` and `Build/CesiumUnminified` folders.
  - The Web Worker files needed when using the combined `Cesium.js` file are now in a `Workers` subdirectory.
  - Removed `erosion` property from `Polygon`, `ComplexConicSensorVolume`, `RectangularPyramidSensorVolume`, and `ComplexConicSensorVolume`. Use the new `Erosion` material. See the Sandbox Animation example.
  - Removed `setRectangle` and `getRectangle` methods from `ViewportQuad`. Use the new `rectangle` property.
  - Removed `time` parameter from `Scene.initializeFrame`. Instead, pass the time to `Scene.render`.
- Added new `RimLighting` and `Erosion` materials. See the [Fabric](https://github.com/CesiumGS/cesium/wiki/Fabric) wiki page.
- Added `hue` and `saturation` properties to `ImageryLayer`.
- Added `czm_hue` and `czm_saturation` to adjust the hue and saturation of RGB colors.
- Added `JulianDate.getDaysDifference` method.
- Added `Transforms.computeIcrfToFixedMatrix` and `computeFixedToIcrfMatrix`.
- Added `EarthOrientationParameters`, `EarthOrientationParametersSample`, `Iau2006XysData`, and `Iau2006XysDataSample` classes to `Core`.
- CZML now supports the ability to specify positions in the International Celestial Reference Frame (ICRF), and inertial reference frame.
- Fixed globe rendering on the Nexus 4 running Google Chrome Beta.
- `ViewportQuad` now supports the material system. See the [Fabric](https://github.com/CesiumGS/cesium/wiki/Fabric) wiki page.
- Fixed rendering artifacts in `EllipsoidPrimitive`.
- Fixed an issue where streaming CZML would fail when changing material types.
- Updated Dojo from 1.7.2 to 1.8.4. Reminder: Cesium does not depend on Dojo but uses it for reference applications.

### b12a - 2013-01-18

- Breaking changes:

  - Renamed the `server` property to `url` when constructing a `BingMapsImageryProvider`. Likewise, renamed `BingMapsImageryProvider.getServer` to `BingMapsImageryProvider.getUrl`. Code that looked like

           var bing = new BingMapsImageryProvider({
               server : 'dev.virtualearth.net'
           });

    should now look like:

           var bing = new BingMapsImageryProvider({
               url : 'http://dev.virtualearth.net'
           });

  - Renamed `toCSSColor` to `toCssColorString`.
  - Moved `minimumZoomDistance` and `maximumZoomDistance` from the `CameraController` to the `ScreenSpaceCameraController`.

- Added `fromCssColorString` to `Color` to create a `Color` instance from any CSS value.
- Added `fromHsl` to `Color` to create a `Color` instance from H, S, L values.
- Added `Scene.backgroundColor`.
- Added `textureRotationAngle` parameter to `Polygon.setPositions` and `Polygon.configureFromPolygonHierarchy` to rotate textures on polygons.
- Added `Matrix3.fromRotationX`, `Matrix3.fromRotationY`, `Matrix3.fromRotationZ`, and `Matrix2.fromRotation`.
- Added `fromUniformScale` to `Matrix2`, `Matrix3`, and `Matrix4`.
- Added `fromScale` to `Matrix2`.
- Added `multiplyByUniformScale` to `Matrix4`.
- Added `flipY` property when calling `Context.createTexture2D` and `Context.createCubeMap`.
- Added `MeshFilters.encodePosition` and `EncodedCartesian3.encode`.
- Fixed jitter artifacts with polygons.
- Fixed camera tilt close to the `minimumZoomDistance`.
- Fixed a bug that could lead to blue tiles when zoomed in close to the North and South poles.
- Fixed a bug where removing labels would remove the wrong label and ultimately cause a crash.
- Worked around a bug in Firefox 18 preventing typed arrays from being transferred to or from Web Workers.
- Upgraded RequireJS to version 2.1.2, and Almond to 0.2.3.
- Updated the default Bing Maps API key.

### b12 - 2013-01-03

- Breaking changes:
  - Renamed `EventHandler` to `ScreenSpaceEventHandler`.
  - Renamed `MouseEventType` to `ScreenSpaceEventType`.
  - Renamed `MouseEventType.MOVE` to `ScreenSpaceEventType.MOUSE_MOVE`.
  - Renamed `CameraEventHandler` to `CameraEventAggregator`.
  - Renamed all `*MouseAction` to `*InputAction` (including get, set, remove, etc).
  - Removed `Camera2DController`, `CameraCentralBodyController`, `CameraColumbusViewController`, `CameraFlightController`, `CameraFreeLookController`, `CameraSpindleController`, and `CameraControllerCollection`. Common ways to modify the camera are through the `CameraController` object of the `Camera` and will work in all scene modes. The default camera handler is the `ScreenSpaceCameraController` object on the `Scene`.
  - Changed default Natural Earth imagery to a 2K version of [Natural Earth II with Shaded Relief, Water, and Drainages](http://www.naturalearthdata.com/downloads/10m-raster-data/10m-natural-earth-2/). The previously used version did not include lakes and rivers. This replaced `Source/Assets/Textures/NE2_50M_SR_W_2048.jpg` with `Source/Assets/Textures/NE2_LR_LC_SR_W_DR_2048.jpg`.
- Added pinch-zoom, pinch-twist, and pinch-tilt for touch-enabled browsers (particularly mobile browsers).
- Improved rendering support on Nexus 4 and Nexus 7 using Firefox.
- Improved camera flights.
- Added Sandbox example using NASA's new [Black Marble](http://www.nasa.gov/mission_pages/NPP/news/earth-at-night.html) night imagery.
- Added constrained z-axis by default to the Cesium widgets.
- Upgraded Jasmine from version 1.1.0 to 1.3.0.
- Added `JulianDate.toIso8601`, which creates an ISO8601 compliant representation of a JulianDate.
- The `Timeline` widget now properly displays leap seconds.

### b11 - 2012-12-03

- Breaking changes:
  - Widget render loop now started by default. Startup code changed, see Sandcastle examples.
  - Changed `Timeline.makeLabel` to take a `JulianDate` instead of a JavaScript date parameter.
  - Default Earth imagery has been moved to a new package `Assets`. Images used by `Sandcastle` examples have been moved to the Sandcastle folder, and images used by the Dojo widgets are now self-contained in the `Widgets` package.
  - `positionToEyeEC` in `czm_materialInput` is no longer normalized by default.
  - `FullScreen` and related functions have been renamed to `Fullscreen` to match the W3C standard name.
  - `Fullscreen.isFullscreenEnabled` was incorrectly implemented in certain browsers. `isFullscreenEnabled` now correctly determines whether the browser will allow an element to go fullscreen. A new `isFullscreen` function is available to determine if the browser is currently in fullscreen mode.
  - `Fullscreen.getFullScreenChangeEventName` and `Fullscreen.getFullScreenChangeEventName` now return the proper event name, suitable for use with the `addEventListener` API, instead prefixing them with "on".
  - Removed `Scene.setSunPosition` and `Scene.getSunPosition`. The sun position used for lighting is automatically computed based on the scene's time.
  - Removed a number of rendering options from `CentralBody`, including the ground atmosphere, night texture, specular map, cloud map, cloud shadows, and bump map. These features weren't really production ready and had a disproportionate cost in terms of shader complexity and compilation time. They may return in a more polished form in a future release.
  - Removed `affectedByLighting` property from `Polygon`, `EllipsoidPrimitive`, `RectangularPyramidSensorVolume`, `CustomSensorVolume`, and `ComplexConicSensorVolume`.
  - Removed `DistanceIntervalMaterial`. This was not documented.
  - `Matrix2.getElementIndex`, `Matrix3.getElementIndex`, and `Matrix4.getElementIndex` functions have had their parameters swapped and now take row first and column second. This is consistent with other class constants, such as Matrix2.COLUMN1ROW2.
  - Replaced `CentralBody.showSkyAtmosphere` with `Scene.skyAtmosphere` and `SkyAtmosphere`. This has no impact for those using the Cesium widget.
- Improved lighting in Columbus view and on polygons, ellipsoids, and sensors.
- Fixed atmosphere rendering artifacts and improved Columbus view transition.
- Fixed jitter artifacts with billboards and polylines.
- Added `TileMapServiceImageryProvider`. See the Imagery Layers `Sandcastle` example.
- Added `Water` material. See the Materials `Sandcastle` example.
- Added `SkyBox` to draw stars. Added `CesiumWidget.showSkyBox` and `CesiumViewerWidget.showSkyBox`.
- Added new `Matrix4` functions: `Matrix4.multiplyByTranslation`, `multiplyByPoint`, and `Matrix4.fromScale`. Added `Matrix3.fromScale`.
- Added `EncodedCartesian3`, which is used to eliminate jitter when drawing primitives.
- Added new automatic GLSL uniforms: `czm_frameNumber`, `czm_temeToPseudoFixed`, `czm_entireFrustum`, `czm_inverseModel`, `czm_modelViewRelativeToEye`, `czm_modelViewProjectionRelativeToEye`, `czm_encodedCameraPositionMCHigh`, and `czm_encodedCameraPositionMCLow`.
- Added `czm_translateRelativeToEye` and `czm_luminance` GLSL functions.
- Added `shininess` to `czm_materialInput`.
- Added `QuadraticRealPolynomial`, `CubicRealPolynomial`, and `QuarticRealPolynomial` for finding the roots of quadratic, cubic, and quartic polynomials.
- Added `IntersectionTests.grazingAltitudeLocation` for finding a point on a ray nearest to an ellipsoid.
- Added `mostOrthogonalAxis` function to `Cartesian2`, `Cartesian3`, and `Cartesian4`.
- Changed CesiumViewerWidget default behavior so that zooming to an object now requires a single left-click, rather than a double-click.
- Updated third-party [Tween.js](https://github.com/sole/tween.js/).

### b10 - 2012-11-02

- Breaking changes:
  - Renamed `Texture2DPool` to `TexturePool`.
  - Renamed `BingMapsTileProvider` to `BingMapsImageryProvider`.
  - Renamed `SingleTileProvider` to `SingleTileImageryProvider`.
  - Renamed `ArcGISTileProvider` to `ArcGisMapServerImageryProvider`.
  - Renamed `EquidistantCylindrdicalProjection` to `GeographicProjection`.
  - Renamed `MercatorProjection` to `WebMercatorProjection`.
  - `CentralBody.dayTileProvider` has been removed. Instead, add one or more imagery providers to the collection returned by `CentralBody.getImageryLayers()`.
  - The `description.generateTextureCoords` parameter passed to `ExtentTessellator.compute` is now called `description.generateTextureCoordinates`.
  - Renamed `bringForward`, `sendBackward`, `bringToFront`, and `sendToBack` methods on `CompositePrimitive` to `raise`, `lower`, `raiseToTop`, and `lowerToBottom`, respectively.
  - `Cache` and `CachePolicy` are no longer used and have been removed.
  - Fixed problem with Dojo widget startup, and removed "postSetup" callback in the process. See Sandcastle examples and update your startup code.
- `CentralBody` now allows imagery from multiple sources to be layered and alpha blended on the globe. See the new `Imagery Layers` and `Map Projections` Sandcastle examples.
- Added `WebMapServiceImageryProvider`.
- Improved middle mouse click behavior to always tilt in the same direction.
- Added `getElementIndex` to `Matrix2`, `Matrix3`, and `Matrix4`.

### b9 - 2012-10-01

- Breaking changes:
  - Removed the `render` and `renderForPick` functions of primitives. The primitive `update` function updates a list of commands for the renderer. For more details, see the [Data Driven Renderer](https://github.com/CesiumGS/cesium/wiki/Data-Driven-Renderer-Details).
  - Removed `Context.getViewport` and `Context.setViewport`. The viewport defaults to the size of the canvas if a primitive does not override the viewport property in the render state.
  - `shallowEquals` has been removed.
  - Passing `undefined` to any of the set functions on `Billboard` now throws an exception.
  - Passing `undefined` to any of the set functions on `Polyline` now throws an exception.
  - `PolygonPipeline.scaleToGeodeticHeight` now takes ellipsoid as the last parameter, instead of the first. It also now defaults to `Ellipsoid.WGS84` if no parameter is provided.
- The new Sandcastle live editor and demo gallery replace the Sandbox and Skeleton examples.
- Improved picking performance and accuracy.
- Added EllipsoidPrimitive for visualizing ellipsoids and spheres. Currently, this is only supported in 3D, not 2D or Columbus view.
- Added `DynamicEllipsoid` and `DynamicEllipsoidVisualizer` which use the new `EllipsoidPrimitive` to implement ellipsoids in CZML.
- `Extent` functions now take optional result parameters. Also added `getCenter`, `intersectWith`, and `contains` functions.
- Add new utility class, `DynamicObjectView` for tracking a DynamicObject with the camera across scene modes; also hooked up CesiumViewerWidget to use it.
- Added `enableTranslate`, `enableZoom`, and `enableRotate` properties to `Camera2DController` to selectively toggle camera behavior. All values default to `true`.
- Added `Camera2DController.setPositionCartographic` to simplify moving the camera programmatically when in 2D mode.
- Improved near/far plane distances and eliminated z-fighting.
- Added `Matrix4.multiplyByTranslation`, `Matrix4.fromScale`, and `Matrix3.fromScale`.

### b8 - 2012-09-05

- Breaking changes:

  - Materials are now created through a centralized Material class using a JSON schema called [Fabric](https://github.com/CesiumGS/cesium/wiki/Fabric). For example, change:

          polygon.material = new BlobMaterial({repeat : 10.0});

    to:

          polygon.material = Material.fromType(context, 'Blob');
          polygon.material.repeat = 10.0;

    or:

          polygon.material = new Material({
              context : context,
              fabric : {
                  type : 'Blob',
                  uniforms : {
                      repeat : 10.0
                  }
              }
          });

  - `Label.computeScreenSpacePosition` now requires the current scene state as a parameter.
  - Passing `undefined` to any of the set functions on `Label` now throws an exception.
  - Renamed `agi_` prefix on GLSL identifiers to `czm_`.
  - Replaced `ViewportQuad` properties `vertexShader` and `fragmentShader` with optional constructor arguments.
  - Changed the GLSL automatic uniform `czm_viewport` from an `ivec4` to a `vec4` to reduce casting.
  - `Billboard` now defaults to an image index of `-1` indicating no texture, previously billboards defaulted to `0` indicating the first texture in the atlas. For example, change:

          billboards.add({
              position : { x : 1.0, y : 2.0, z : 3.0 },
          });

    to:

          billboards.add({
              position : { x : 1.0, y : 2.0, z : 3.0 },
              imageIndex : 0
          });

  - Renamed `SceneState` to `FrameState`.
  - `SunPosition` was changed from a static object to a function `computeSunPosition`; which now returns a `Cartesian3` with the computed position. It was also optimized for performance and memory pressure. For example, change:

          var result = SunPosition.compute(date);
          var position = result.position;

        to:

          var position = computeSunPosition(date);

- All `Quaternion` operations now have static versions that work with any objects exposing `x`, `y`, `z` and `w` properties.
- Added support for nested polygons with holes. See `Polygon.configureFromPolygonHierarchy`.
- Added support to the renderer for view frustum and central body occlusion culling. All built-in primitives, such as `BillboardCollection`, `Polygon`, `PolylineCollection`, etc., can be culled. See the advanced examples in the Sandbox for details.
- Added `writeTextToCanvas` function which handles sizing the resulting canvas to fit the desired text.
- Added support for CZML path visualization via the `DynamicPath` and `DynamicPathVisualizer` objects. See the [CZML wiki](https://github.com/CesiumGS/cesium/wiki/CZML-Guide) for more details.
- Added support for [WEBGL_depth_texture](http://www.khronos.org/registry/webgl/extensions/WEBGL_depth_texture/). See `Framebuffer.setDepthTexture`.
- Added `CesiumMath.isPowerOfTwo`.
- Added `affectedByLighting` to `ComplexConicSensorVolume`, `CustomSensorVolume`, and `RectangularPyramidSensorVolume` to turn lighting on/off for these objects.
- CZML `Polygon`, `Cone`, and `Pyramid` objects are no longer affected by lighting.
- Added `czm_viewRotation` and `czm_viewInverseRotation` automatic GLSL uniforms.
- Added a `clampToPixel` property to `BillboardCollection` and `LabelCollection`. When true, it aligns all billboards and text to a pixel in screen space, providing a crisper image at the cost of jumpier motion.
- `Ellipsoid` functions now take optional result parameters.

### b7 - 2012-08-01

- Breaking changes:

  - Removed keyboard input handling from `EventHandler`.
  - `TextureAtlas` takes an object literal in its constructor instead of separate parameters. Code that previously looked like:

          context.createTextureAtlas(images, pixelFormat, borderWidthInPixels);

    should now look like:

          context.createTextureAtlas({images : images, pixelFormat : pixelFormat, borderWidthInPixels : borderWidthInPixels});

  - `Camera.pickEllipsoid` returns the picked position in world coordinates and the ellipsoid parameter is optional. Prefer the new `Scene.pickEllipsoid` method. For example, change

          var position = camera.pickEllipsoid(ellipsoid, windowPosition);

    to:

          var position = scene.pickEllipsoid(windowPosition, ellipsoid);

  - `Camera.getPickRay` now returns the new `Ray` type instead of an object with position and direction properties.
  - `Camera.viewExtent` now takes an `Extent` argument instead of west, south, east and north arguments. Prefer `Scene.viewExtent` over `Camera.viewExtent`. `Scene.viewExtent` will work in any `SceneMode`. For example, change

          camera.viewExtent(ellipsoid, west, south, east, north);

    to:

          scene.viewExtent(extent, ellipsoid);

  - `CameraSpindleController.mouseConstrainedZAxis` has been removed. Instead, use `CameraSpindleController.constrainedAxis`. Code that previously looked like:

          spindleController.mouseConstrainedZAxis = true;

    should now look like:

          spindleController.constrainedAxis = Cartesian3.UNIT_Z;

  - The `Camera2DController` constructor and `CameraControllerCollection.add2D` now require a projection instead of an ellipsoid.
  - `Chain` has been removed. `when` is now included as a more complete CommonJS Promises/A implementation.
  - `Jobs.downloadImage` was replaced with `loadImage` to provide a promise that will asynchronously load an image.
  - `jsonp` now returns a promise for the requested data, removing the need for a callback parameter.
  - JulianDate.getTimeStandard() has been removed, dates are now always stored internally as TAI.
  - LeapSeconds.setLeapSeconds now takes an array of LeapSecond instances instead of JSON.
  - TimeStandard.convertUtcToTai and TimeStandard.convertTaiToUtc have been removed as they are no longer needed.
  - `Cartesian3.prototype.getXY()` was replaced with `Cartesian2.fromCartesian3`. Code that previously looked like `cartesian3.getXY();` should now look like `Cartesian2.fromCartesian3(cartesian3);`.
  - `Cartesian4.prototype.getXY()` was replaced with `Cartesian2.fromCartesian4`. Code that previously looked like `cartesian4.getXY();` should now look like `Cartesian2.fromCartesian4(cartesian4);`.
  - `Cartesian4.prototype.getXYZ()` was replaced with `Cartesian3.fromCartesian4`. Code that previously looked like `cartesian4.getXYZ();` should now look like `Cartesian3.fromCartesian4(cartesian4);`.
  - `Math.angleBetween` was removed because it was a duplicate of `Cartesian3.angleBetween`. Simply replace calls of the former to the later.
  - `Cartographic3` was renamed to `Cartographic`.
  - `Cartographic2` was removed; use `Cartographic` instead.
  - `Ellipsoid.toCartesian` was renamed to `Ellipsoid.cartographicToCartesian`.
  - `Ellipsoid.toCartesians` was renamed to `Ellipsoid.cartographicArrayToCartesianArray`.
  - `Ellipsoid.toCartographic2` was renamed to `Ellipsoid.cartesianToCartographic`.
  - `Ellipsoid.toCartographic2s` was renamed to `Ellipsoid.cartesianArrayToCartographicArray`.
  - `Ellipsoid.toCartographic3` was renamed to `Ellipsoid.cartesianToCartographic`.
  - `Ellipsoid.toCartographic3s` was renamed to `Ellipsoid.cartesianArrayToCartographicArray`.
  - `Ellipsoid.cartographicDegreesToCartesian` was removed. Code that previously looked like `ellipsoid.cartographicDegreesToCartesian(new Cartographic(45, 50, 10))` should now look like `ellipsoid.cartographicToCartesian(Cartographic.fromDegrees(45, 50, 10))`.
  - `Math.cartographic3ToRadians`, `Math.cartographic2ToRadians`, `Math.cartographic2ToDegrees`, and `Math.cartographic3ToDegrees` were removed. These functions are no longer needed because Cartographic instances are always represented in radians.
  - All functions starting with `multiplyWith` now start with `multiplyBy` to be consistent with functions starting with `divideBy`.
  - The `multiplyWithMatrix` function on each `Matrix` type was renamed to `multiply`.
  - All three Matrix classes have been largely re-written for consistency and performance. The `values` property has been eliminated and Matrices are no longer immutable. Code that previously looked like `matrix = matrix.setColumn0Row0(12);` now looks like `matrix[Matrix2.COLUMN0ROW0] = 12;`. Code that previously looked like `matrix.setColumn3(cartesian3);` now looked like `matrix.setColumn(3, cartesian3, matrix)`.
  - 'Polyline' is no longer externally creatable. To create a 'Polyline' use the 'PolylineCollection.add' method.

          Polyline polyline = new Polyline();

    to

          PolylineCollection polylineCollection = new PolylineCollection();
          Polyline polyline = polylineCollection.add();

- All `Cartesian2` operations now have static versions that work with any objects exposing `x` and `y` properties.
- All `Cartesian3` operations now have static versions that work with any objects exposing `x`, `y`, and `z` properties.
- All `Cartesian4` operations now have static versions that work with any objects exposing `x`, `y`, `z` and `w` properties.
- All `Cartographic` operations now have static versions that work with any objects exposing `longitude`, `latitude`, and `height` properties.
- All `Matrix` classes are now indexable like arrays.
- All `Matrix` operations now have static versions of all prototype functions and anywhere we take a Matrix instance as input can now also take an Array or TypedArray.
- All `Matrix`, `Cartesian`, and `Cartographic` operations now take an optional result parameter for object re-use to reduce memory pressure.
- Added `Cartographic.fromDegrees` to make creating Cartographic instances from values in degrees easier.
- Added `addImage` to `TextureAtlas` so images can be added to a texture atlas after it is constructed.
- Added `Scene.pickEllipsoid`, which picks either the ellipsoid or the map depending on the current `SceneMode`.
- Added `Event`, a new utility class which makes it easy for objects to expose event properties.
- Added `TextureAtlasBuilder`, a new utility class which makes it easy to build a TextureAtlas asynchronously.
- Added `Clock`, a simple clock for keeping track of simulated time.
- Added `LagrangePolynomialApproximation`, `HermitePolynomialApproximation`, and `LinearApproximation` interpolation algorithms.
- Added `CoordinateConversions`, a new static class where most coordinate conversion methods will be stored.
- Added `Spherical` coordinate type
- Added a new DynamicScene layer for time-dynamic, data-driven visualization. This include CZML processing. For more details see https://github.com/CesiumGS/cesium/wiki/Architecture and https://github.com/CesiumGS/cesium/wiki/CZML-in-Cesium.
- Added a new application, Cesium Viewer, for viewing CZML files and otherwise exploring the globe.
- Added a new Widgets directory, to contain common re-usable Cesium related controls.
- Added a new Timeline widget to the Widgets directory.
- Added a new Widgets/Dojo directory, to contain dojo-specific widgets.
- Added new Timeline and Cesium dojo widgets.
- Added `CameraCentralBodyController` as the new default controller to handle mouse input.
  - The left mouse button rotates around the central body.
  - The right mouse button and mouse wheel zoom in and out.
  - The middle mouse button rotates around the point clicked on the central body.
- Added `computeTemeToPseudoFixedMatrix` function to `Transforms`.
- Added 'PolylineCollection' to manage numerous polylines. 'PolylineCollection' dramatically improves rendering speed when using polylines.

### b6a - 2012-06-20

- Breaking changes:
  - Changed `Tipsify.tipsify` and `Tipsify.calculateACMR` to accept an object literal instead of three separate arguments. Supplying a maximum index and cache size is now optional.
  - `CentralBody` no longer requires a camera as the first parameter.
- Added `CentralBody.northPoleColor` and `CentralBody.southPoleColor` to fill in the poles if they are not covered by a texture.
- Added `Polygon.configureExtent` to create a polygon defined by west, south, east, and north values.
- Added functions to `Camera` to provide position and directions in world coordinates.
- Added `showThroughEllipsoid` to `CustomSensorVolume` and `RectangularPyramidSensorVolume` to allow sensors to draw through Earth.
- Added `affectedByLighting` to `CentralBody` and `Polygon` to turn lighting on/off for these objects.

### b5 - 2012-05-15

- Breaking changes:

  - Renamed Geoscope to Cesium. To update your code, change all `Geoscope.*` references to `Cesium.*`, and reference Cesium.js instead of Geoscope.js.
  - `CompositePrimitive.addGround` was removed; use `CompositePrimitive.add` instead. For example, change

          primitives.addGround(polygon);

    to:

          primitives.add(polygon);

  - Moved `eastNorthUpToFixedFrame` and `northEastDownToFixedFrame` functions from `Ellipsoid` to a new `Transforms` object. For example, change

          var m = ellipsoid.eastNorthUpToFixedFrame(p);

    to:

          var m = Cesium.Transforms.eastNorthUpToFixedFrame(p, ellipsoid);

  - Label properties `fillStyle` and `strokeStyle` were renamed to `fillColor` and `outlineColor`; they are also now color objects instead of strings. The label `Color` property has been removed.

    For example, change

          label.setFillStyle("red");
          label.setStrokeStyle("#FFFFFFFF");

    to:

          label.setFillColor({ red : 1.0, blue : 0.0, green : 0.0, alpha : 1.0 });
          label.setOutlineColor({ red : 1.0, blue : 1.0, green : 1.0, alpha : 1.0 });

  - Renamed `Tipsify.Tipsify` to `Tipsify.tipsify`.
  - Renamed `Tipsify.CalculateACMR` to `Tipsify.calculateACMR`.
  - Renamed `LeapSecond.CompareLeapSecondDate` to `LeapSecond.compareLeapSecondDate`.
  - `Geoscope.JSONP.get` is now `Cesium.jsonp`. `Cesium.jsonp` now takes a url, a callback function, and an options object. The previous 2nd and 4th parameters are now specified using the options object.
  - `TWEEN` is no longer globally defined, and is instead available as `Cesium.Tween`.
  - Chain.js functions such as `run` are now moved to `Cesium.Chain.run`, etc.
  - `Geoscope.CollectionAlgorithms.binarySearch` is now `Cesium.binarySearch`.
  - `Geoscope.ContainmentTests.pointInsideTriangle2D` is now `Cesium.pointInsideTriangle2D`.
  - Static constructor methods prefixed with "createFrom", now start with "from":

          Matrix2.createfromColumnMajorArray

    becomes

          Matrix2.fromColumnMajorArray

  - The `JulianDate` constructor no longer takes a `Date` object, use the new from methods instead:

          new JulianDate(new Date());

    becomes

          JulianDate.fromDate(new Date("January 1, 2011 12:00:00 EST"));
          JulianDate.fromIso8601("2012-04-24T18:08Z");
          JulianDate.fromTotalDays(23452.23);

  - `JulianDate.getDate` is now `JulianDate.toDate()` and returns a new instance each time.
  - `CentralBody.logoOffsetX` and `logoOffsetY` have been replaced with `CentralBody.logoOffset`, a `Cartesian2`.
  - TileProviders now take a proxy object instead of a string, to allow more control over how proxy URLs are built. Construct a DefaultProxy, passing the previous proxy URL, to get the previous behavior.
  - `Ellipsoid.getScaledWgs84()` has been removed since it is not needed.
  - `getXXX()` methods which returned a new instance of what should really be a constant are now exposed as frozen properties instead. This should improve performance and memory pressure.

    - `Cartsian2/3/4.getUnitX()` -> `Cartsian2/3/4.UNIT_X`
    - `Cartsian2/3/4.getUnitY()` -> `Cartsian2/3/4.UNIT_Y`
    - `Cartsian2/3/4.getUnitZ()` -> `Cartsian3/4.UNIT_Z`
    - `Cartsian2/3/4.getUnitW()` -> `Cartsian4.UNIT_W`
    - `Matrix/2/3/4.getIdentity()` -> `Matrix/2/3/4.IDENTITY`
    - `Quaternion.getIdentity()` -> `Quaternion.IDENTITY`
    - `Ellipsoid.getWgs84()` -> `Ellipsoid.WGS84`
    - `Ellipsoid.getUnitSphere()` -> `Ellipsoid.UNIT_SPHERE`
    - `Cartesian2/3/4/Cartographic.getZero()` -> `Cartesian2/3/4/Cartographic.ZERO`

- Added `PerformanceDisplay` which can be added to a scene to display frames per second (FPS).
- Labels now correctly allow specifying fonts by non-pixel CSS units such as points, ems, etc.
- Added `Shapes.computeEllipseBoundary` and updated `Shapes.computeCircleBoundary` to compute boundaries using arc-distance.
- Added `fileExtension` and `credit` properties to `OpenStreetMapTileProvider` construction.
- Night lights no longer disappear when `CentralBody.showGroundAtmosphere` is `true`.

### b4 - 2012-03-01

- Breaking changes:

  - Replaced `Geoscope.SkyFromSpace` object with `CentralBody.showSkyAtmosphere` property.
  - For mouse click and double click events, replaced `event.x` and `event.y` with `event.position`.
  - For mouse move events, replaced `movement.startX` and `startY` with `movement.startPosition`. Replaced `movement.endX` and `movement.endY` with `movement.endPosition`.
  - `Scene.Pick` now takes a `Cartesian2` with the origin at the upper-left corner of the canvas. For example, code that looked like:

          scene.pick(movement.endX, scene.getCanvas().clientHeight - movement.endY);

    becomes:

          scene.pick(movement.endPosition);

- Added `SceneTransitioner` to switch between 2D and 3D views. See the new Skeleton 2D example.
- Added `CentralBody.showGroundAtmosphere` to show an atmosphere on the ground.
- Added `Camera.pickEllipsoid` to get the point on the globe under the mouse cursor.
- Added `Polygon.height` to draw polygons at a constant altitude above the ellipsoid.

### b3 - 2012-02-06

- Breaking changes:
  - Replaced `Geoscope.Constants` and `Geoscope.Trig` with `Geoscope.Math`.
  - `Polygon`
    - Replaced `setColor` and `getColor` with a `material.color` property.
    - Replaced `setEllipsoid` and `getEllipsoid` with an `ellipsoid` property.
    - Replaced `setGranularity` and `getGranularity` with a `granularity` property.
  - `Polyline`
    - Replaced `setColor`/`getColor` and `setOutlineColor`/`getOutlineColor` with `color` and `outline` properties.
    - Replaced `setWidth`/`getWidth` and `setOutlineWidth`/`getOutlineWidth` with `width` and `outlineWidth` properties.
  - Removed `Geoscope.BillboardCollection.bufferUsage`. It is now automatically determined.
  - Removed `Geoscope.Label` set/get functions for `shadowOffset`, `shadowBlur`, `shadowColor`. These are no longer supported.
  - Renamed `Scene.getTransitions` to `Scene.getAnimations`.
  - Renamed `SensorCollection` to `SensorVolumeCollection`.
  - Replaced `ComplexConicSensorVolume.material` with separate materials for each surface: `outerMaterial`, `innerMaterial`, and `capMaterial`.
  - Material renames
    - `TranslucentSensorVolumeMaterial` to `ColorMaterial`.
    - `DistanceIntervalSensorVolumeMaterial` to `DistanceIntervalMaterial`.
    - `TieDyeSensorVolumeMaterial` to `TieDyeMaterial`.
    - `CheckerboardSensorVolumeMaterial` to `CheckerboardMaterial`.
    - `PolkaDotSensorVolumeMaterial` to `DotMaterial`.
    - `FacetSensorVolumeMaterial` to `FacetMaterial`.
    - `BlobSensorVolumeMaterial` to `BlobMaterial`.
  - Added new materials:
    - `VerticalStripeMaterial`
    - `HorizontalStripeMaterial`
    - `DistanceIntervalMaterial`
  - Added polygon material support via the new `Polygon.material` property.
  - Added clock angle support to `ConicSensorVolume` via the new `maximumClockAngle` and `minimumClockAngle` properties.
  - Added a rectangular sensor, `RectangularPyramidSensorVolume`.
  - Changed custom sensor to connect direction points using the sensor's radius; previously, points were connected with a line.
  - Improved performance and memory usage of `BillboardCollection` and `LabelCollection`.
  - Added more mouse events.
  - Added Sandbox examples for new features.

### b2 - 2011-12-01

- Added complex conic and custom sensor volumes, and various materials to change their appearance. See the new Sensor folder in the Sandbox.
- Added modelMatrix property to primitives to render them in a local reference frame. See the polyline example in the Sandbox.
- Added eastNorthUpToFixedFrame() and northEastDownToFixedFrame() to Ellipsoid to create local reference frames.
- Added CameraFlightController to zoom smoothly from one point to another. See the new camera examples in the Sandbox.
- Added row and column assessors to Matrix2, Matrix3, and Matrix4.
- Added Scene, which reduces the amount of code required to use Geoscope. See the Skeleton. We recommend using this instead of explicitly calling update() and render() for individual or composite primitives. Existing code will need minor changes:

  - Calls to Context.pick() should be replaced with Scene.pick().
  - Primitive constructors no longer require a context argument.
  - Primitive update() and render() functions now require a context argument. However, when using the new Scene object, these functions do not need to be called directly.
  - TextureAtlas should no longer be created directly; instead, call Scene.getContext().createTextureAtlas().
  - Other breaking changes:

    - Camera get/set functions, e.g., getPosition/setPosition were replaced with properties, e.g., position.
    - Replaced CompositePrimitive, Polygon, and Polyline getShow/setShow functions with a show property.
    - Replaced Polyline, Polygon, BillboardCollection, and LabelCollection getBufferUsage/setBufferUsage functions with a bufferUsage property.
    - Changed colors used by billboards, labels, polylines, and polygons. Previously, components were named r, g, b, and a. They are now red, green, blue, and alpha. Previously, each component's range was [0, 255]. The range is now [0, 1] floating point. For example,

            color : { r : 0, g : 255, b : 0, a : 255 }

      becomes:

            color : { red : 0.0, green : 1.0, blue : 0.0, alpha : 1.0 }

### b1 - 2011-09-19

- Added `Shapes.computeCircleBoundary` to compute circles. See the Sandbox.
- Changed the `EventHandler` constructor function to take the Geoscope canvas, which ensures the mouse position is correct regardless of the canvas' position on the page. Code that previously looked like:

        var handler = new Geoscope.EventHandler();

  should now look like:

        var handler = new Geoscope.EventHandler(canvas);

- Context.Pick no longer requires clamping the x and y arguments. Code that previously looked like:

        var pickedObject = context.pick(primitives, us, Math.max(x, 0.0),
            Math.max(context.getCanvas().clientHeight - y, 0.0));

  can now look like:

        var pickedObject = context.pick(primitives, us, x, context.getCanvas().clientHeight - y);

- Changed Polyline.setWidth and Polyline.setOutlineWidth to clamp the width to the WebGL implementation limit instead of throwing an exception. Code that previously looked like:

        var maxWidth = context.getMaximumAliasedLineWidth();
        polyline.setWidth(Math.min(5, maxWidth));
        polyline.setOutlineWidth(Math.min(10, maxWidth));

  can now look like:

        polyline.setWidth(5);
        polyline.setOutlineWidth(10);

- Improved the Sandbox:
  - Code in the editor is now evaluated as you type for quick prototyping.
  - Highlighting a Geoscope type in the editor and clicking the doc button in the toolbar now brings up the reference help for that type.
- BREAKING CHANGE: The `Context` constructor-function now takes an element instead of an ID. Code that previously looked like:

        var context = new Geoscope.Context("glCanvas");
        var canvas = context.getCanvas();

  should now look like:

        var canvas = document.getElementById("glCanvas");
        var context = new Geoscope.Context(canvas);

### b0 - 2011-08-31

- Added new Sandbox and Skeleton examples. The sandbox contains example code for common tasks. The skeleton is a bare-bones application for building upon. Most sandbox code examples can be copy and pasted directly into the skeleton.
- Added `Geoscope.Polygon` for drawing polygons on the globe.
- Added `Context.pick` to pick objects in one line of code.
- Added `bringForward`, `bringToFront`, `sendBackward`, and `sendToBack` functions to `CompositePrimitive` to control the render-order for ground primitives.
- Added `getShow`/`setShow` functions to `Polyline` and `CompositePrimitive`.
- Added new camera control and event types including `CameraFreeLookEventHandler`, `CameraSpindleEventHandler`, and `EventHandler`.
- Replaced `Ellipsoid.toCartesian3` with `Ellipsoid.toCartesian`.
- update and `updateForPick` functions no longer require a `UniformState` argument.

## Alpha Releases

### a6 - 2011-08-05

- Added support for lines using `Geoscope.Polyline`. See the Sandbox example.
- Made `CompositePrimitive`, `LabelCollection`, and `BillboardCollection` have consistent function names, including a new `contains()` function.
- Improved reference documentation layout.

### a5 - 2011-07-22

- Flushed out `CompositePrimitive`, `TimeStandard`, and `LeapSecond` types.
- Improved support for browsers using ANGLE (Windows Only).

### a4 - 2011-07-15

- Added `Geoscope.TimeStandard` for handling TAI and UTC time standards.
- Added `Geoscope.Quaternion`, which is a foundation for future camera control.
- Added initial version of `Geoscope.PrimitiveCollection` to simplify rendering.
- Prevented billboards/labels near the surface from getting cut off by the globe.
- See the Sandbox for example code.
- Added more reference documentation for labels.

### a3 - 2011-07-08

- Added `Geoscope.LabelCollection` for drawing text.
- Added `Geoscope.JulianDate` and `Geoscope.TimeConstants` for proper time handling.
- See the Sandbox example for how to use the new labels and Julian date.

### a2 - 2011-07-01

- Added `Geoscope.ViewportQuad` and `Geoscope.Rectangle` (foundations for 2D map).
- Improved the visual quality of cloud shadows.

### a1 - 2011-06-24

- Added `SunPosition` type to compute the sun position for a julian date.
- Simplified picking. See the mouse move event in the Sandbox example.
- `Cartographic2` and `Cartographic3` are now mutable types.
- Added reference documentation for billboards.

### a0 - 2011-06-17

- Initial Release.<|MERGE_RESOLUTION|>--- conflicted
+++ resolved
@@ -9,18 +9,13 @@
 - By default, the screen space camera controller will no longer go inside or under instaces of `Cesium3DTileset`. [#11581](https://github.com/CesiumGS/cesium/pull/11581)
   - This behavior can be disabled by setting `Cesium3DTileset.disableCameraCollision` to true.
   - This feature is enabled by default only for WebGL 2 and above, but can be enabled for WebGL 1 by setting the `enablePick` option to true when creating the `Cesium3DTileset`.
-
-##### Additions :tada:
-
-<<<<<<< HEAD
-- Added `Cesium3DTileset.enableCameraCollision` to prevent the camera from going below a 3D tileset. Tilesets created with `createGooglePhotorealistic3DTileset` have this option enabled by default. [#11581](https://github.com/CesiumGS/cesium/pull/11581)
 - Clamping to ground, `HeightReference.CLAMP_TO_GROUND`, and `HeightReference.RELATIVE_TO_GROUND` now take into account 3D Tilesets. These opions will clamp to either 3D Tilesets or Terrain, whichever has a greater height. [#11604](https://github.com/CesiumGS/cesium/pull/11604)
+
+##### Additions :tada:
+
 - Added `HeightReference.CLAMP_TO_TERRAIN`, `HeightReference.RELATIVE_TO_TERRAIN`, `HeightReference.CLAMP_TO_3D_TILE`, and `HeightReference.RELATIVE_TO_3D_TILE` to position relatve to terrain or 3D tilesets exclusively.[#11604](https://github.com/CesiumGS/cesium/pull/11604)
 - Added `Cesium3DTileset.getHeight` to sample height values of the loaded tiles. If using WebGL 1, the `enablePick` option must be set to true to use this function. [#11581](https://github.com/CesiumGS/cesium/pull/11581)
-=======
-- Added `Cesium3DTileset.getHeight` to sample height values of the loaded tiles. If using WebGL 1, the `enablePick` option must be set to true to use this function. [#11581](https://github.com/CesiumGS/cesium/pull/11581)
 - Added `Cesium3DTileset.disableCameraCollision` to allow the camera from to go inside or below a 3D tileset, for instance, to be used with 3D Tiles interiors. [#11581](https://github.com/CesiumGS/cesium/pull/11581)
->>>>>>> 05df912f
 
 ##### Fixes :wrench:
 
