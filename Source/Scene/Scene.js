define([
        '../Core/BoundingRectangle',
        '../Core/BoundingSphere',
        '../Core/BoxGeometry',
        '../Core/buildModuleUrl',
        '../Core/Cartesian2',
        '../Core/Cartesian3',
        '../Core/Cartesian4',
        '../Core/Cartographic',
        '../Core/Color',
        '../Core/ColorGeometryInstanceAttribute',
        '../Core/createGuid',
        '../Core/CullingVolume',
        '../Core/defaultValue',
        '../Core/defined',
        '../Core/defineProperties',
        '../Core/destroyObject',
        '../Core/DeveloperError',
        '../Core/EllipsoidGeometry',
        '../Core/Event',
        '../Core/GeographicProjection',
        '../Core/GeometryInstance',
        '../Core/GeometryPipeline',
        '../Core/getTimestamp',
        '../Core/Intersect',
        '../Core/Interval',
        '../Core/JulianDate',
        '../Core/Math',
        '../Core/Matrix4',
        '../Core/mergeSort',
        '../Core/Occluder',
        '../Core/OrthographicFrustum',
        '../Core/OrthographicOffCenterFrustum',
        '../Core/PerspectiveFrustum',
        '../Core/PerspectiveOffCenterFrustum',
        '../Core/PixelFormat',
        '../Core/RequestScheduler',
        '../Core/ShowGeometryInstanceAttribute',
        '../Core/Transforms',
        '../Renderer/ClearCommand',
        '../Renderer/ComputeEngine',
        '../Renderer/Context',
        '../Renderer/ContextLimits',
        '../Renderer/DrawCommand',
        '../Renderer/Framebuffer',
        '../Renderer/loadCubeMap',
        '../Renderer/Pass',
        '../Renderer/PassState',
        '../Renderer/PixelDatatype',
        '../Renderer/RenderState',
        '../Renderer/Sampler',
        '../Renderer/ShaderProgram',
        '../Renderer/ShaderSource',
        '../Renderer/Texture',
        './BrdfLutGenerator',
        './Camera',
        './CreditDisplay',
        './DebugCameraPrimitive',
        './DepthPlane',
        './DeviceOrientationCameraController',
        './Fog',
        './FrameState',
        './FrustumCommands',
        './GlobeDepth',
        './JobScheduler',
        './MapMode2D',
        './OIT',
        './PerformanceDisplay',
        './PerInstanceColorAppearance',
        './PickDepth',
        './PostProcessScene',
        './Primitive',
        './PrimitiveCollection',
        './SceneFramebuffer',
        './SceneMode',
        './SceneTransforms',
        './SceneTransitioner',
        './ScreenSpaceCameraController',
        './ShadowMap',
        './SunPostProcess',
        './TweenCollection'
    ], function(
        BoundingRectangle,
        BoundingSphere,
        BoxGeometry,
        buildModuleUrl,
        Cartesian2,
        Cartesian3,
        Cartesian4,
        Cartographic,
        Color,
        ColorGeometryInstanceAttribute,
        createGuid,
        CullingVolume,
        defaultValue,
        defined,
        defineProperties,
        destroyObject,
        DeveloperError,
        EllipsoidGeometry,
        Event,
        GeographicProjection,
        GeometryInstance,
        GeometryPipeline,
        getTimestamp,
        Intersect,
        Interval,
        JulianDate,
        CesiumMath,
        Matrix4,
        mergeSort,
        Occluder,
        OrthographicFrustum,
        OrthographicOffCenterFrustum,
        PerspectiveFrustum,
        PerspectiveOffCenterFrustum,
        PixelFormat,
        RequestScheduler,
        ShowGeometryInstanceAttribute,
        Transforms,
        ClearCommand,
        ComputeEngine,
        Context,
        ContextLimits,
        DrawCommand,
        Framebuffer,
        loadCubeMap,
        Pass,
        PassState,
        PixelDatatype,
        RenderState,
        Sampler,
        ShaderProgram,
        ShaderSource,
        Texture,
        BrdfLutGenerator,
        Camera,
        CreditDisplay,
        DebugCameraPrimitive,
        DepthPlane,
        DeviceOrientationCameraController,
        Fog,
        FrameState,
        FrustumCommands,
        GlobeDepth,
        JobScheduler,
        MapMode2D,
        OIT,
        PerformanceDisplay,
        PerInstanceColorAppearance,
        PickDepth,
        PostProcessScene,
        Primitive,
        PrimitiveCollection,
        SceneFramebuffer,
        SceneMode,
        SceneTransforms,
        SceneTransitioner,
        ScreenSpaceCameraController,
        ShadowMap,
        SunPostProcess,
        TweenCollection) {
    'use strict';

    /**
     * The container for all 3D graphical objects and state in a Cesium virtual scene.  Generally,
     * a scene is not created directly; instead, it is implicitly created by {@link CesiumWidget}.
     * <p>
     * <em><code>contextOptions</code> parameter details:</em>
     * </p>
     * <p>
     * The default values are:
     * <code>
     * {
     *   webgl : {
     *     alpha : false,
     *     depth : true,
     *     stencil : false,
     *     antialias : true,
     *     premultipliedAlpha : true,
     *     preserveDrawingBuffer : false,
     *     failIfMajorPerformanceCaveat : false
     *   },
     *   allowTextureFilterAnisotropic : true
     * }
     * </code>
     * </p>
     * <p>
     * The <code>webgl</code> property corresponds to the {@link http://www.khronos.org/registry/webgl/specs/latest/#5.2|WebGLContextAttributes}
     * object used to create the WebGL context.
     * </p>
     * <p>
     * <code>webgl.alpha</code> defaults to false, which can improve performance compared to the standard WebGL default
     * of true.  If an application needs to composite Cesium above other HTML elements using alpha-blending, set
     * <code>webgl.alpha</code> to true.
     * </p>
     * <p>
     * The other <code>webgl</code> properties match the WebGL defaults for {@link http://www.khronos.org/registry/webgl/specs/latest/#5.2|WebGLContextAttributes}.
     * </p>
     * <p>
     * <code>allowTextureFilterAnisotropic</code> defaults to true, which enables anisotropic texture filtering when the
     * WebGL extension is supported.  Setting this to false will improve performance, but hurt visual quality, especially for horizon views.
     * </p>
     *
     * @alias Scene
     * @constructor
     *
     * @param {Object} [options] Object with the following properties:
     * @param {Canvas} options.canvas The HTML canvas element to create the scene for.
     * @param {Object} [options.contextOptions] Context and WebGL creation properties.  See details above.
     * @param {Element} [options.creditContainer] The HTML element in which the credits will be displayed.
     * @param {MapProjection} [options.mapProjection=new GeographicProjection()] The map projection to use in 2D and Columbus View modes.
     * @param {Boolean} [options.orderIndependentTranslucency=true] If true and the configuration supports it, use order independent translucency.
     * @param {Boolean} [options.scene3DOnly=false] If true, optimizes memory use and performance for 3D mode but disables the ability to use 2D or Columbus View.
     * @param {Number} [options.terrainExaggeration=1.0] A scalar used to exaggerate the terrain. Note that terrain exaggeration will not modify any other primitive as they are positioned relative to the ellipsoid.
     * @param {Boolean} [options.shadows=false] Determines if shadows are cast by the sun.
     * @param {MapMode2D} [options.mapMode2D=MapMode2D.INFINITE_SCROLL] Determines if the 2D map is rotatable or can be scrolled infinitely in the horizontal direction.
     *
     * @see CesiumWidget
     * @see {@link http://www.khronos.org/registry/webgl/specs/latest/#5.2|WebGLContextAttributes}
     *
     * @exception {DeveloperError} options and options.canvas are required.
     *
     * @example
     * // Create scene without anisotropic texture filtering
     * var scene = new Cesium.Scene({
     *   canvas : canvas,
     *   contextOptions : {
     *     allowTextureFilterAnisotropic : false
     *   }
     * });
     */
    function Scene(options) {
        options = defaultValue(options, defaultValue.EMPTY_OBJECT);
        var canvas = options.canvas;
        var contextOptions = options.contextOptions;
        var creditContainer = options.creditContainer;

        //>>includeStart('debug', pragmas.debug);
        if (!defined(canvas)) {
            throw new DeveloperError('options and options.canvas are required.');
        }
        //>>includeEnd('debug');

        var context = new Context(canvas, contextOptions);
        if (!defined(creditContainer)) {
            creditContainer = document.createElement('div');
            creditContainer.style.position = 'absolute';
            creditContainer.style.bottom = '0';
            creditContainer.style['text-shadow'] = '0 0 2px #000000';
            creditContainer.style.color = '#ffffff';
            creditContainer.style['font-size'] = '10px';
            creditContainer.style['padding-right'] = '5px';
            canvas.parentNode.appendChild(creditContainer);
        }

        this._id = createGuid();
        this._jobScheduler = new JobScheduler();
        this._frameState = new FrameState(context, new CreditDisplay(creditContainer), this._jobScheduler);
        this._frameState.scene3DOnly = defaultValue(options.scene3DOnly, false);

        var ps = new PassState(context);
        ps.viewport = new BoundingRectangle();
        ps.viewport.x = 0;
        ps.viewport.y = 0;
        ps.viewport.width = context.drawingBufferWidth;
        ps.viewport.height = context.drawingBufferHeight;
        this._passState = ps;

        this._canvas = canvas;
        this._context = context;
        this._computeEngine = new ComputeEngine(context);
        this._globe = undefined;
        this._primitives = new PrimitiveCollection();
        this._groundPrimitives = new PrimitiveCollection();

        this._tweens = new TweenCollection();

        this._shaderFrameCount = 0;

        this._sunPostProcess = undefined;

        this._computeCommandList = [];
        this._frustumCommandsList = [];
        this._overlayCommandList = [];

        this._pickFramebuffer = undefined;

        this._useOIT = defaultValue(options.orderIndependentTranslucency, true);
        this._executeOITFunction = undefined;

        var globeDepth;
        if (context.depthTexture) {
            globeDepth = new GlobeDepth();
        }

        var oit;
        if (this._useOIT && defined(globeDepth)) {
            oit = new OIT(context);
        }

        this._globeDepth = globeDepth;
        this._depthPlane = new DepthPlane();
        this._oit = oit;
        this._sceneFramebuffer = new SceneFramebuffer();

        this._clearColorCommand = new ClearCommand({
            color : new Color(),
            stencil : 0,
            owner : this
        });
        this._depthClearCommand = new ClearCommand({
            depth : 1.0,
            owner : this
        });
        this._stencilClearCommand = new ClearCommand({
            stencil : 0
        });

        this._pickDepths = [];
        this._debugGlobeDepths = [];

        this._pickDepthPassState = undefined;
        this._pickDepthFramebuffer = undefined;
        this._pickDepthFramebufferWidth = undefined;
        this._pickDepthFramebufferHeight = undefined;
        this._depthOnlyRenderStateCache = {};

        this._transitioner = new SceneTransitioner(this);

        this._renderError = new Event();
        this._preRender = new Event();
        this._postRender = new Event();

        this._cameraStartFired = false;
        this._cameraMovedTime = undefined;

        this._pickPositionCache = {};
        this._pickPositionCacheDirty = false;

        this._minimumDisableDepthTestDistance = 0.0;

        /**
         * Exceptions occurring in <code>render</code> are always caught in order to raise the
         * <code>renderError</code> event.  If this property is true, the error is rethrown
         * after the event is raised.  If this property is false, the <code>render</code> function
         * returns normally after raising the event.
         *
         * @type {Boolean}
         * @default false
         */
        this.rethrowRenderErrors = false;

        /**
         * Determines whether or not to instantly complete the
         * scene transition animation on user input.
         *
         * @type {Boolean}
         * @default true
         */
        this.completeMorphOnUserInput = true;

        /**
         * The event fired at the beginning of a scene transition.
         * @type {Event}
         * @default Event()
         */
        this.morphStart = new Event();

        /**
         * The event fired at the completion of a scene transition.
         * @type {Event}
         * @default Event()
         */
        this.morphComplete = new Event();

        /**
         * The {@link SkyBox} used to draw the stars.
         *
         * @type {SkyBox}
         * @default undefined
         *
         * @see Scene#backgroundColor
         */
        this.skyBox = undefined;

        /**
         * The sky atmosphere drawn around the globe.
         *
         * @type {SkyAtmosphere}
         * @default undefined
         */
        this.skyAtmosphere = undefined;

        /**
         * The {@link Sun}.
         *
         * @type {Sun}
         * @default undefined
         */
        this.sun = undefined;

        /**
         * Uses a bloom filter on the sun when enabled.
         *
         * @type {Boolean}
         * @default true
         */
        this.sunBloom = true;
        this._sunBloom = undefined;

        /**
         * The {@link Moon}
         *
         * @type Moon
         * @default undefined
         */
        this.moon = undefined;

        /**
         * The background color, which is only visible if there is no sky box, i.e., {@link Scene#skyBox} is undefined.
         *
         * @type {Color}
         * @default {@link Color.BLACK}
         *
         * @see Scene#skyBox
         */
        this.backgroundColor = Color.clone(Color.BLACK);

        this._mode = SceneMode.SCENE3D;

        this._mapProjection = defined(options.mapProjection) ? options.mapProjection : new GeographicProjection();

        /**
         * The current morph transition time between 2D/Columbus View and 3D,
         * with 0.0 being 2D or Columbus View and 1.0 being 3D.
         *
         * @type {Number}
         * @default 1.0
         */
        this.morphTime = 1.0;
        /**
         * The far-to-near ratio of the multi-frustum. The default is 1,000.0.
         *
         * @type {Number}
         * @default 1000.0
         */
        this.farToNearRatio = 1000.0;

        /**
         * Determines the uniform depth size in meters of each frustum of the multifrustum in 2D. If a primitive or model close
         * to the surface shows z-fighting, decreasing this will eliminate the artifact, but decrease performance. On the
         * other hand, increasing this will increase performance but may cause z-fighting among primitives close to thesurface.
         * @type {Number}
         * @default 1.75e6
         */
        this.nearToFarDistance2D = 1.75e6;

        /**
         * This property is for debugging only; it is not for production use.
         * <p>
         * A function that determines what commands are executed.  As shown in the examples below,
         * the function receives the command's <code>owner</code> as an argument, and returns a boolean indicating if the
         * command should be executed.
         * </p>
         * <p>
         * The default is <code>undefined</code>, indicating that all commands are executed.
         * </p>
         *
         * @type Function
         *
         * @default undefined
         *
         * @example
         * // Do not execute any commands.
         * scene.debugCommandFilter = function(command) {
         *     return false;
         * };
         *
         * // Execute only the billboard's commands.  That is, only draw the billboard.
         * var billboards = new Cesium.BillboardCollection();
         * scene.debugCommandFilter = function(command) {
         *     return command.owner === billboards;
         * };
         */
        this.debugCommandFilter = undefined;

        /**
         * This property is for debugging only; it is not for production use.
         * <p>
         * When <code>true</code>, commands are randomly shaded.  This is useful
         * for performance analysis to see what parts of a scene or model are
         * command-dense and could benefit from batching.
         * </p>
         *
         * @type Boolean
         *
         * @default false
         */
        this.debugShowCommands = false;

        /**
         * This property is for debugging only; it is not for production use.
         * <p>
         * When <code>true</code>, commands are shaded based on the frustums they
         * overlap.  Commands in the closest frustum are tinted red, commands in
         * the next closest are green, and commands in the farthest frustum are
         * blue.  If a command overlaps more than one frustum, the color components
         * are combined, e.g., a command overlapping the first two frustums is tinted
         * yellow.
         * </p>
         *
         * @type Boolean
         *
         * @default false
         */
        this.debugShowFrustums = false;

        this._debugFrustumStatistics = undefined;

        /**
         * This property is for debugging only; it is not for production use.
         * <p>
         * Displays frames per second and time between frames.
         * </p>
         *
         * @type Boolean
         *
         * @default false
         */
        this.debugShowFramesPerSecond = false;

        /**
         * This property is for debugging only; it is not for production use.
         * <p>
         * Displays depth information for the indicated frustum.
         * </p>
         *
         * @type Boolean
         *
         * @default false
         */
        this.debugShowGlobeDepth = false;

        /**
         * This property is for debugging only; it is not for production use.
         * <p>
         * Indicates which frustum will have depth information displayed.
         * </p>
         *
         * @type Number
         *
         * @default 1
         */
        this.debugShowDepthFrustum = 1;

        /**
         * This property is for debugging only; it is not for production use.
         * <p>
         * When <code>true</code>, draws outlines to show the boundaries of the camera frustums
         * </p>
         *
         * @type Boolean
         *
         * @default false
         */
        this.debugShowFrustumPlanes = false;
        this._debugShowFrustumPlanes = false;
        this._debugFrustumPlanes = undefined;

        /**
         * When <code>true</code>, enables Fast Approximate Anti-aliasing even when order independent translucency
         * is unsupported.
         *
         * @type Boolean
         * @default true
         */
        this.fxaa = true;

        /**
         * When <code>true</code>, enables picking using the depth buffer.
         *
         * @type Boolean
         * @default true
         */
        this.useDepthPicking = true;

        /**
         * When <code>true</code>, enables picking translucent geometry using the depth buffer.
         * {@link Scene#useDepthPicking} must also be true to enable picking the depth buffer.
         * <p>
         * There is a decrease in performance when enabled. There are extra draw calls to write depth for
         * translucent geometry.
         * </p>
         * @type {Boolean}
         * @default false
         */
        this.pickTranslucentDepth = false;

        /**
         * The time in milliseconds to wait before checking if the camera has not moved and fire the cameraMoveEnd event.
         * @type {Number}
         * @default 500.0
         * @private
         */
        this.cameraEventWaitTime = 500.0;

        /**
         * Set to true to copy the depth texture after rendering the globe. Makes czm_globeDepthTexture valid.
         * @type {Boolean}
         * @default false
         * @private
         */
        this.copyGlobeDepth = false;

        /**
         * Blends the atmosphere to geometry far from the camera for horizon views. Allows for additional
         * performance improvements by rendering less geometry and dispatching less terrain requests.
         * @type {Fog}
         */
        this.fog = new Fog();

        this._sunCamera = new Camera(this);

        /**
         * The shadow map in the scene. When enabled, models, primitives, and the globe may cast and receive shadows.
         * By default the light source of the shadow map is the sun.
         * @type {ShadowMap}
         */
        this.shadowMap = new ShadowMap({
            context : context,
            lightCamera : this._sunCamera,
            enabled : defaultValue(options.shadows, false)
        });

<<<<<<< HEAD
        /**
         * Post processing effects applied to the final render.
         * @type {PostProcessScene}
         */
        this.postProcess = new PostProcessScene();
=======
        this._brdfLutGenerator = new BrdfLutGenerator();
>>>>>>> 411944ba

        this._terrainExaggeration = defaultValue(options.terrainExaggeration, 1.0);

        this._performanceDisplay = undefined;
        this._debugVolume = undefined;

        var camera = new Camera(this);
        this._camera = camera;
        this._cameraClone = Camera.clone(camera);
        this._screenSpaceCameraController = new ScreenSpaceCameraController(this);
        this._mapMode2D = defaultValue(options.mapMode2D, MapMode2D.INFINITE_SCROLL);

        // Keeps track of the state of a frame. FrameState is the state across
        // the primitives of the scene. This state is for internally keeping track
        // of celestial and environment effects that need to be updated/rendered in
        // a certain order as well as updating/tracking framebuffer usage.
        this._environmentState = {
            skyBoxCommand : undefined,
            skyAtmosphereCommand : undefined,
            sunDrawCommand : undefined,
            sunComputeCommand : undefined,
            moonCommand : undefined,

            isSunVisible : false,
            isMoonVisible : false,
            isReadyForAtmosphere : false,
            isSkyAtmosphereVisible : false,

            clearGlobeDepth : false,
            useDepthPlane : false,

            originalFramebuffer : undefined,
            useGlobeDepthFramebuffer : false,
            useOIT : false,
            usePostProcess : false
        };

        this._useWebVR = false;
        this._cameraVR = undefined;
        this._aspectRatioVR = undefined;

        // initial guess at frustums.
        var near = camera.frustum.near;
        var far = camera.frustum.far;
        var numFrustums = Math.ceil(Math.log(far / near) / Math.log(this.farToNearRatio));
        updateFrustums(near, far, this.farToNearRatio, numFrustums, this._frustumCommandsList, false, undefined);

        // give frameState, camera, and screen space camera controller initial state before rendering
        updateFrameState(this, 0.0, JulianDate.now());
        this.initializeFrame();
    }

    var OPAQUE_FRUSTUM_NEAR_OFFSET = 0.9999;

    defineProperties(Scene.prototype, {
        /**
         * Gets the canvas element to which this scene is bound.
         * @memberof Scene.prototype
         *
         * @type {Canvas}
         * @readonly
         */
        canvas : {
            get : function() {
                return this._canvas;
            }
        },

        /**
         * The drawingBufferWidth of the underlying GL context.
         * @memberof Scene.prototype
         *
         * @type {Number}
         * @readonly
         *
         * @see {@link https://www.khronos.org/registry/webgl/specs/1.0/#DOM-WebGLRenderingContext-drawingBufferWidth|drawingBufferWidth}
         */
        drawingBufferHeight : {
            get : function() {
                return this._context.drawingBufferHeight;
            }
        },

        /**
         * The drawingBufferHeight of the underlying GL context.
         * @memberof Scene.prototype
         *
         * @type {Number}
         * @readonly
         *
         * @see {@link https://www.khronos.org/registry/webgl/specs/1.0/#DOM-WebGLRenderingContext-drawingBufferHeight|drawingBufferHeight}
         */
        drawingBufferWidth : {
            get : function() {
                return this._context.drawingBufferWidth;
            }
        },

        /**
         * The maximum aliased line width, in pixels, supported by this WebGL implementation.  It will be at least one.
         * @memberof Scene.prototype
         *
         * @type {Number}
         * @readonly
         *
         * @see {@link https://www.khronos.org/opengles/sdk/docs/man/xhtml/glGet.xml|glGet} with <code>ALIASED_LINE_WIDTH_RANGE</code>.
         */
        maximumAliasedLineWidth : {
            get : function() {
                return ContextLimits.maximumAliasedLineWidth;
            }
        },

        /**
         * The maximum length in pixels of one edge of a cube map, supported by this WebGL implementation.  It will be at least 16.
         * @memberof Scene.prototype
         *
         * @type {Number}
         * @readonly
         *
         * @see {@link https://www.khronos.org/opengles/sdk/docs/man/xhtml/glGet.xml|glGet} with <code>GL_MAX_CUBE_MAP_TEXTURE_SIZE</code>.
         */
        maximumCubeMapSize : {
            get : function() {
                return ContextLimits.maximumCubeMapSize;
            }
        },

        /**
         * Returns true if the pickPosition function is supported.
         * @memberof Scene.prototype
         *
         * @type {Boolean}
         * @readonly
         */
        pickPositionSupported : {
            get : function() {
                return this._context.depthTexture;
            }
        },

        /**
         * Gets or sets the depth-test ellipsoid.
         * @memberof Scene.prototype
         *
         * @type {Globe}
         */
        globe : {
            get: function() {
                return this._globe;
            },

            set: function(globe) {
                this._globe = this._globe && this._globe.destroy();
                this._globe = globe;
            }
        },

        /**
         * Gets the collection of primitives.
         * @memberof Scene.prototype
         *
         * @type {PrimitiveCollection}
         * @readonly
         */
        primitives : {
            get : function() {
                return this._primitives;
            }
        },

        /**
         * Gets the collection of ground primitives.
         * @memberof Scene.prototype
         *
         * @type {PrimitiveCollection}
         * @readonly
         */
        groundPrimitives : {
            get : function() {
                return this._groundPrimitives;
            }
        },

        /**
         * Gets the camera.
         * @memberof Scene.prototype
         *
         * @type {Camera}
         * @readonly
         */
        camera : {
            get : function() {
                return this._camera;
            }
        },
        // TODO: setCamera

        /**
         * Gets the controller for camera input handling.
         * @memberof Scene.prototype
         *
         * @type {ScreenSpaceCameraController}
         * @readonly
         */
        screenSpaceCameraController : {
            get : function() {
                return this._screenSpaceCameraController;
            }
        },

        /**
         * Get the map projection to use in 2D and Columbus View modes.
         * @memberof Scene.prototype
         *
         * @type {MapProjection}
         * @readonly
         *
         * @default new GeographicProjection()
         */
        mapProjection : {
            get: function() {
                return this._mapProjection;
            }
        },

        /**
         * Gets state information about the current scene. If called outside of a primitive's <code>update</code>
         * function, the previous frame's state is returned.
         * @memberof Scene.prototype
         *
         * @type {FrameState}
         * @readonly
         *
         * @private
         */
        frameState : {
            get: function() {
                return this._frameState;
            }
        },

        /**
         * Gets the collection of tweens taking place in the scene.
         * @memberof Scene.prototype
         *
         * @type {TweenCollection}
         * @readonly
         *
         * @private
         */
        tweens : {
            get : function() {
                return this._tweens;
            }
        },

        /**
         * Gets the collection of image layers that will be rendered on the globe.
         * @memberof Scene.prototype
         *
         * @type {ImageryLayerCollection}
         * @readonly
         */
        imageryLayers : {
            get : function() {
                if (!defined(this.globe)) {
                    return undefined;
                }

                return this.globe.imageryLayers;
            }
        },

        /**
         * The terrain provider providing surface geometry for the globe.
         * @memberof Scene.prototype
         *
         * @type {TerrainProvider}
         */
        terrainProvider : {
            get : function() {
                if (!defined(this.globe)) {
                    return undefined;
                }

                return this.globe.terrainProvider;
            },
            set : function(terrainProvider) {
                if (defined(this.globe)) {
                    this.globe.terrainProvider = terrainProvider;
                }
            }
        },

        /**
         * Gets an event that's raised when the terrain provider is changed
         * @memberof Scene.prototype
         *
         * @type {Event}
         * @readonly
         */
        terrainProviderChanged : {
            get : function() {
                if (!defined(this.globe)) {
                    return undefined;
                }

                return this.globe.terrainProviderChanged;
            }
        },

        /**
         * Gets the event that will be raised when an error is thrown inside the <code>render</code> function.
         * The Scene instance and the thrown error are the only two parameters passed to the event handler.
         * By default, errors are not rethrown after this event is raised, but that can be changed by setting
         * the <code>rethrowRenderErrors</code> property.
         * @memberof Scene.prototype
         *
         * @type {Event}
         * @readonly
         */
        renderError : {
            get : function() {
                return this._renderError;
            }
        },

        /**
         * Gets the event that will be raised at the start of each call to <code>render</code>.  Subscribers to the event
         * receive the Scene instance as the first parameter and the current time as the second parameter.
         * @memberof Scene.prototype
         *
         * @type {Event}
         * @readonly
         */
        preRender : {
            get : function() {
                return this._preRender;
            }
        },

        /**
         * Gets the event that will be raised at the end of each call to <code>render</code>.  Subscribers to the event
         * receive the Scene instance as the first parameter and the current time as the second parameter.
         * @memberof Scene.prototype
         *
         * @type {Event}
         * @readonly
         */
        postRender : {
            get : function() {
                return this._postRender;
            }
        },

        /**
         * @memberof Scene.prototype
         * @private
         * @readonly
         */
        context : {
            get : function() {
                return this._context;
            }
        },

        /**
         * This property is for debugging only; it is not for production use.
         * <p>
         * When {@link Scene.debugShowFrustums} is <code>true</code>, this contains
         * properties with statistics about the number of command execute per frustum.
         * <code>totalCommands</code> is the total number of commands executed, ignoring
         * overlap. <code>commandsInFrustums</code> is an array with the number of times
         * commands are executed redundantly, e.g., how many commands overlap two or
         * three frustums.
         * </p>
         *
         * @memberof Scene.prototype
         *
         * @type {Object}
         * @readonly
         *
         * @default undefined
         */
        debugFrustumStatistics : {
            get : function() {
                return this._debugFrustumStatistics;
            }
        },

        /**
         * Gets whether or not the scene is optimized for 3D only viewing.
         * @memberof Scene.prototype
         * @type {Boolean}
         * @readonly
         */
        scene3DOnly : {
            get : function() {
                return this._frameState.scene3DOnly;
            }
        },

        /**
         * Gets whether or not the scene has order independent translucency enabled.
         * Note that this only reflects the original construction option, and there are
         * other factors that could prevent OIT from functioning on a given system configuration.
         * @memberof Scene.prototype
         * @type {Boolean}
         * @readonly
         */
        orderIndependentTranslucency : {
            get : function() {
                return defined(this._oit);
            }
        },

        /**
         * Gets the unique identifier for this scene.
         * @memberof Scene.prototype
         * @type {String}
         * @readonly
         */
        id : {
            get : function() {
                return this._id;
            }
        },

        /**
         * Gets or sets the current mode of the scene.
         * @memberof Scene.prototype
         * @type {SceneMode}
         * @default {@link SceneMode.SCENE3D}
         */
        mode : {
            get : function() {
                return this._mode;
            },
            set : function(value) {
                //>>includeStart('debug', pragmas.debug);
                if (this.scene3DOnly && value !== SceneMode.SCENE3D) {
                    throw new DeveloperError('Only SceneMode.SCENE3D is valid when scene3DOnly is true.');
                }
                //>>includeEnd('debug');
                if (value === SceneMode.SCENE2D) {
                    this.morphTo2D(0);
                } else if (value === SceneMode.SCENE3D) {
                    this.morphTo3D(0);
                } else if (value === SceneMode.COLUMBUS_VIEW) {
                    this.morphToColumbusView(0);
                    //>>includeStart('debug', pragmas.debug);
                } else {
                    throw new DeveloperError('value must be a valid SceneMode enumeration.');
                    //>>includeEnd('debug');
                }
                this._mode = value;
            }
        },

        /**
         * Gets the number of frustums used in the last frame.
         * @memberof Scene.prototype
         * @type {Number}
         *
         * @private
         */
        numberOfFrustums : {
            get : function() {
                return this._frustumCommandsList.length;
            }
        },

        /**
         * Gets the scalar used to exaggerate the terrain.
         * @memberof Scene.prototype
         * @type {Number}
         */
        terrainExaggeration : {
            get : function() {
                return this._terrainExaggeration;
            }
        },

        /**
         * When <code>true</code>, splits the scene into two viewports with steroscopic views for the left and right eyes.
         * Used for cardboard and WebVR.
         * @memberof Scene.prototype
         * @type {Boolean}
         * @default false
         */
        useWebVR : {
            get : function() {
                return this._useWebVR;
            },
            set : function(value) {
                //>>includeStart('debug', pragmas.debug);
                if (this.camera.frustum instanceof OrthographicFrustum) {
                    throw new DeveloperError('VR is unsupported with an orthographic projection.');
                }
                //>>includeEnd('debug');
                this._useWebVR = value;
                if (this._useWebVR) {
                    this._frameState.creditDisplay.container.style.visibility = 'hidden';
                    this._cameraVR = new Camera(this);
                    if (!defined(this._deviceOrientationCameraController)) {
                        this._deviceOrientationCameraController = new DeviceOrientationCameraController(this);
                    }

                    this._aspectRatioVR = this._camera.frustum.aspectRatio;
                } else {
                    this._frameState.creditDisplay.container.style.visibility = 'visible';
                    this._cameraVR = undefined;
                    this._deviceOrientationCameraController = this._deviceOrientationCameraController && !this._deviceOrientationCameraController.isDestroyed() && this._deviceOrientationCameraController.destroy();

                    this._camera.frustum.aspectRatio = this._aspectRatioVR;
                    this._camera.frustum.xOffset = 0.0;
                }
            }
        },

        /**
         * Determines if the 2D map is rotatable or can be scrolled infinitely in the horizontal direction.
         * @memberof Scene.prototype
         * @type {Boolean}
         */
        mapMode2D : {
            get : function() {
                return this._mapMode2D;
            }
        },

         /**
         * Gets or sets the position of the Imagery splitter within the viewport.  Valid values are between 0.0 and 1.0.
         * @memberof Scene.prototype
         *
         * @type {Number}
         */
        imagerySplitPosition : {
            get: function() {
                return this._frameState.imagerySplitPosition;
            },
            set: function(value) {
                this._frameState.imagerySplitPosition = value;
            }
        },

        /**
         * The distance from the camera at which to disable the depth test of billboards, labels and points
         * to, for example, prevent clipping against terrain. When set to zero, the depth test should always
         * be applied. When less than zero, the depth test should never be applied. Setting the disableDepthTestDistance
         * property of a billboard, label or point will override this value.
         * @memberof Scene.prototype
         * @type {Number}
         * @default 0.0
         */
        minimumDisableDepthTestDistance : {
            get : function() {
                return this._minimumDisableDepthTestDistance;
            },
            set : function(value) {
                //>>includeStart('debug', pragmas.debug);
                if (!defined(value) || value < 0.0) {
                    throw new DeveloperError('minimumDisableDepthTestDistance must be greater than or equal to 0.0.');
                }
                //>>includeEnd('debug');
                this._minimumDisableDepthTestDistance = value;
            }
        }
    });

    /**
     * Determines if a compressed texture format is supported.
     * @param {String} format The texture format. May be the name of the format or the WebGL extension name, e.g. s3tc or WEBGL_compressed_texture_s3tc.
     * @return {boolean} Whether or not the format is supported.
     */
    Scene.prototype.getCompressedTextureFormatSupported = function(format) {
        var context = this.context;
        return ((format === 'WEBGL_compressed_texture_s3tc' || format === 's3tc') && context.s3tc) ||
               ((format === 'WEBGL_compressed_texture_pvrtc' || format === 'pvrtc') && context.pvrtc) ||
               ((format === 'WEBGL_compressed_texture_etc1' || format === 'etc1') && context.etc1);
    };

    var scratchPosition0 = new Cartesian3();
    var scratchPosition1 = new Cartesian3();
    function maxComponent(a, b) {
        var x = Math.max(Math.abs(a.x), Math.abs(b.x));
        var y = Math.max(Math.abs(a.y), Math.abs(b.y));
        var z = Math.max(Math.abs(a.z), Math.abs(b.z));
        return Math.max(Math.max(x, y), z);
    }

    function cameraEqual(camera0, camera1, epsilon) {
        var scalar = 1 / Math.max(1, maxComponent(camera0.position, camera1.position));
        Cartesian3.multiplyByScalar(camera0.position, scalar, scratchPosition0);
        Cartesian3.multiplyByScalar(camera1.position, scalar, scratchPosition1);
        return Cartesian3.equalsEpsilon(scratchPosition0, scratchPosition1, epsilon) &&
            Cartesian3.equalsEpsilon(camera0.direction, camera1.direction, epsilon) &&
            Cartesian3.equalsEpsilon(camera0.up, camera1.up, epsilon) &&
            Cartesian3.equalsEpsilon(camera0.right, camera1.right, epsilon) &&
            Matrix4.equalsEpsilon(camera0.transform, camera1.transform, epsilon);
    }

    function updateDerivedCommands(scene, command) {
        var frameState = scene.frameState;
        var context = scene._context;
        var shadowsEnabled = frameState.shadowHints.shadowsEnabled;
        var shadowMaps = frameState.shadowHints.shadowMaps;
        var lightShadowMaps = frameState.shadowHints.lightShadowMaps;
        var lightShadowsEnabled = shadowsEnabled && (lightShadowMaps.length > 0);

        // Update derived commands when any shadow maps become dirty
        var shadowsDirty = false;
        var lastDirtyTime = frameState.shadowHints.lastDirtyTime;
        if (command.lastDirtyTime !== lastDirtyTime) {
            command.lastDirtyTime = lastDirtyTime;
            command.dirty = true;
            shadowsDirty = true;
        }

        var derivedCommands = command.derivedCommands;
        if (command.dirty && defined(derivedCommands)) {
            command.dirty = false;

            if (shadowsEnabled && (command.receiveShadows || command.castShadows)) {
                derivedCommands.shadows = ShadowMap.createDerivedCommands(shadowMaps, lightShadowMaps, command, shadowsDirty, context, derivedCommands.shadows);
            }

            var oit = scene._oit;
            if (command.pass === Pass.TRANSLUCENT && defined(oit) && oit.isSupported()) {
                if (lightShadowsEnabled && command.receiveShadows) {
                    derivedCommands.oit = defined(derivedCommands.oit) ? derivedCommands.oit : {};
                    derivedCommands.oit.shadows = oit.createDerivedCommands(command.derivedCommands.shadows.receiveCommand, context, derivedCommands.oit.shadows);
                } else {
                    derivedCommands.oit = oit.createDerivedCommands(command, context, derivedCommands.oit);
                }
            }

            derivedCommands.depth = createDepthOnlyDerivedCommand(scene, command, context, derivedCommands.depth);
        }
    }

    var scratchOccluderBoundingSphere = new BoundingSphere();
    var scratchOccluder;

    function getOccluder(scene) {
        // TODO: The occluder is the top-level globe. When we add
        //       support for multiple central bodies, this should be the closest one.
        var globe = scene.globe;
        if (scene._mode === SceneMode.SCENE3D && defined(globe)) {
            var ellipsoid = globe.ellipsoid;
            scratchOccluderBoundingSphere.radius = ellipsoid.minimumRadius;
            scratchOccluder = Occluder.fromBoundingSphere(scratchOccluderBoundingSphere, scene._camera.positionWC, scratchOccluder);
            return scratchOccluder;
        }

        return undefined;
    }

    function clearPasses(passes) {
        passes.render = false;
        passes.pick = false;
        passes.depth = false;
    }

    function updateFrameState(scene, frameNumber, time) {
        var camera = scene._camera;

        var frameState = scene._frameState;
        frameState.commandList.length = 0;
        frameState.shadowMaps.length = 0;
        frameState.brdfLutGenerator = scene._brdfLutGenerator;
        frameState.environmentMap = scene.skyBox && scene.skyBox._cubeMap;
        frameState.mode = scene._mode;
        frameState.morphTime = scene.morphTime;
        frameState.mapProjection = scene.mapProjection;
        frameState.frameNumber = frameNumber;
        frameState.time = JulianDate.clone(time, frameState.time);
        frameState.camera = camera;
        frameState.cullingVolume = camera.frustum.computeCullingVolume(camera.positionWC, camera.directionWC, camera.upWC);
        frameState.occluder = getOccluder(scene);
        frameState.terrainExaggeration = scene._terrainExaggeration;
        frameState.minimumDisableDepthTestDistance = scene._minimumDisableDepthTestDistance;
        if (defined(scene.globe)) {
            frameState.maximumScreenSpaceError = scene.globe.maximumScreenSpaceError;
        } else {
            frameState.maximumScreenSpaceError = 2;
        }

        clearPasses(frameState.passes);
    }

    function updateFrustums(near, far, farToNearRatio, numFrustums, frustumCommandsList, is2D, nearToFarDistance2D) {
        frustumCommandsList.length = numFrustums;
        for (var m = 0; m < numFrustums; ++m) {
            var curNear;
            var curFar;

            if (!is2D) {
                curNear = Math.max(near, Math.pow(farToNearRatio, m) * near);
                curFar = Math.min(far, farToNearRatio * curNear);
            } else {
                curNear = Math.min(far - nearToFarDistance2D, near + m * nearToFarDistance2D);
                curFar = Math.min(far, curNear + nearToFarDistance2D);
            }

            var frustumCommands = frustumCommandsList[m];
            if (!defined(frustumCommands)) {
                frustumCommands = frustumCommandsList[m] = new FrustumCommands(curNear, curFar);
            } else {
                frustumCommands.near = curNear;
                frustumCommands.far = curFar;
            }
        }
    }

    function insertIntoBin(scene, command, distance) {
        if (scene.debugShowFrustums) {
            command.debugOverlappingFrustums = 0;
        }

        if (!scene.frameState.passes.pick) {
            updateDerivedCommands(scene, command);
        }

        var frustumCommandsList = scene._frustumCommandsList;
        var length = frustumCommandsList.length;

        for (var i = 0; i < length; ++i) {
            var frustumCommands = frustumCommandsList[i];
            var curNear = frustumCommands.near;
            var curFar = frustumCommands.far;

            if (distance.start > curFar) {
                continue;
            }

            if (distance.stop < curNear) {
                break;
            }

            var pass = command.pass;
            var index = frustumCommands.indices[pass]++;
            frustumCommands.commands[pass][index] = command;

            if (scene.debugShowFrustums) {
                command.debugOverlappingFrustums |= (1 << i);
            }

            if (command.executeInClosestFrustum) {
                break;
            }
        }

        if (scene.debugShowFrustums) {
            var cf = scene._debugFrustumStatistics.commandsInFrustums;
            cf[command.debugOverlappingFrustums] = defined(cf[command.debugOverlappingFrustums]) ? cf[command.debugOverlappingFrustums] + 1 : 1;
            ++scene._debugFrustumStatistics.totalCommands;
        }
    }

    var scratchCullingVolume = new CullingVolume();
    var distances = new Interval();

    function isVisible(command, cullingVolume, occluder) {
        return ((defined(command)) &&
                ((!defined(command.boundingVolume)) ||
                 !command.cull ||
                 ((cullingVolume.computeVisibility(command.boundingVolume) !== Intersect.OUTSIDE) &&
                  (!defined(occluder) || !command.boundingVolume.isOccluded(occluder)))));
    }

    function createPotentiallyVisibleSet(scene) {
        var frameState = scene._frameState;
        var camera = frameState.camera;
        var direction = camera.directionWC;
        var position = camera.positionWC;

        var computeList = scene._computeCommandList;
        var overlayList = scene._overlayCommandList;
        var commandList = frameState.commandList;

        if (scene.debugShowFrustums) {
            scene._debugFrustumStatistics = {
                totalCommands : 0,
                commandsInFrustums : {}
            };
        }

        var frustumCommandsList = scene._frustumCommandsList;
        var numberOfFrustums = frustumCommandsList.length;
        var numberOfPasses = Pass.NUMBER_OF_PASSES;
        for (var n = 0; n < numberOfFrustums; ++n) {
            for (var p = 0; p < numberOfPasses; ++p) {
                frustumCommandsList[n].indices[p] = 0;
            }
        }

        computeList.length = 0;
        overlayList.length = 0;

        var near = Number.MAX_VALUE;
        var far = -Number.MAX_VALUE;
        var undefBV = false;

        var shadowsEnabled = frameState.shadowHints.shadowsEnabled;
        var shadowNear = Number.MAX_VALUE;
        var shadowFar = -Number.MAX_VALUE;
        var shadowClosestObjectSize = Number.MAX_VALUE;

        var occluder = (frameState.mode === SceneMode.SCENE3D) ? frameState.occluder: undefined;
        var cullingVolume = frameState.cullingVolume;

        // get user culling volume minus the far plane.
        var planes = scratchCullingVolume.planes;
        for (var k = 0; k < 5; ++k) {
            planes[k] = cullingVolume.planes[k];
        }
        cullingVolume = scratchCullingVolume;

        var length = commandList.length;
        for (var i = 0; i < length; ++i) {
            var command = commandList[i];
            var pass = command.pass;

            if (pass === Pass.COMPUTE) {
                computeList.push(command);
            } else if (pass === Pass.OVERLAY) {
                overlayList.push(command);
            } else {
                var boundingVolume = command.boundingVolume;
                if (defined(boundingVolume)) {
                    if (!isVisible(command, cullingVolume, occluder)) {
                        continue;
                    }

                    distances = boundingVolume.computePlaneDistances(position, direction, distances);
                    near = Math.min(near, distances.start);
                    far = Math.max(far, distances.stop);

                    // Compute a tight near and far plane for commands that receive shadows. This helps compute
                    // good splits for cascaded shadow maps. Ignore commands that exceed the maximum distance.
                    // When moving the camera low LOD globe tiles begin to load, whose bounding volumes
                    // throw off the near/far fitting for the shadow map. Only update for globe tiles that the
                    // camera isn't inside.
                    if (shadowsEnabled && command.receiveShadows && (distances.start < ShadowMap.MAXIMUM_DISTANCE) &&
                        !((pass === Pass.GLOBE) && (distances.start < -100.0) && (distances.stop > 100.0))) {

                        // Get the smallest bounding volume the camera is near. This is used to place more shadow detail near the object.
                        var size = distances.stop - distances.start;
                        if ((pass !== Pass.GLOBE) && (distances.start < 100.0)) {
                            shadowClosestObjectSize = Math.min(shadowClosestObjectSize, size);
                        }
                        shadowNear = Math.min(shadowNear, distances.start);
                        shadowFar = Math.max(shadowFar, distances.stop);
                    }
                } else {
                    // Clear commands don't need a bounding volume - just add the clear to all frustums.
                    // If another command has no bounding volume, though, we need to use the camera's
                    // worst-case near and far planes to avoid clipping something important.
                    distances.start = camera.frustum.near;
                    distances.stop = camera.frustum.far;
                    undefBV = !(command instanceof ClearCommand);
                }

                insertIntoBin(scene, command, distances);
            }
        }

        if (undefBV) {
            near = camera.frustum.near;
            far = camera.frustum.far;
        } else {
            // The computed near plane must be between the user defined near and far planes.
            // The computed far plane must between the user defined far and computed near.
            // This will handle the case where the computed near plane is further than the user defined far plane.
            near = Math.min(Math.max(near, camera.frustum.near), camera.frustum.far);
            far = Math.max(Math.min(far, camera.frustum.far), near);

            if (shadowsEnabled) {
                shadowNear = Math.min(Math.max(shadowNear, camera.frustum.near), camera.frustum.far);
                shadowFar = Math.max(Math.min(shadowFar, camera.frustum.far), shadowNear);
            }
        }

        // Use the computed near and far for shadows
        if (shadowsEnabled) {
            frameState.shadowHints.nearPlane = shadowNear;
            frameState.shadowHints.farPlane = shadowFar;
            frameState.shadowHints.closestObjectSize = shadowClosestObjectSize;
        }

        // Exploit temporal coherence. If the frustums haven't changed much, use the frustums computed
        // last frame, else compute the new frustums and sort them by frustum again.
        var is2D = scene.mode === SceneMode.SCENE2D;
        var farToNearRatio = scene.farToNearRatio;

        var numFrustums;
        if (!is2D) {
            // The multifrustum for 3D/CV is non-uniformly distributed.
            numFrustums = Math.ceil(Math.log(far / near) / Math.log(farToNearRatio));
        } else {
            // The multifrustum for 2D is uniformly distributed. To avoid z-fighting in 2D,
            // the camera i smoved to just before the frustum and the frustum depth is scaled
            // to be in [1.0, nearToFarDistance2D].
            far = Math.min(far, camera.position.z + scene.nearToFarDistance2D);
            near = Math.min(near, far);
            numFrustums = Math.ceil(Math.max(1.0, far - near) / scene.nearToFarDistance2D);
        }

        if (near !== Number.MAX_VALUE && (numFrustums !== numberOfFrustums || (frustumCommandsList.length !== 0 &&
                (near < frustumCommandsList[0].near || (far > frustumCommandsList[numberOfFrustums - 1].far && !CesiumMath.equalsEpsilon(far, frustumCommandsList[numberOfFrustums - 1].far, CesiumMath.EPSILON8)))))) {
            updateFrustums(near, far, farToNearRatio, numFrustums, frustumCommandsList, is2D, scene.nearToFarDistance2D);
            createPotentiallyVisibleSet(scene);
        }

        var frustumSplits = frameState.frustumSplits;
        frustumSplits.length = numFrustums + 1;
        for (var j = 0; j < numFrustums; ++j) {
            frustumSplits[j] = frustumCommandsList[j].near;
            if (j === numFrustums - 1) {
                frustumSplits[j + 1] = frustumCommandsList[j].far;
            }
        }
    }

    function getAttributeLocations(shaderProgram) {
        var attributeLocations = {};
        var attributes = shaderProgram.vertexAttributes;
        for (var a in attributes) {
            if (attributes.hasOwnProperty(a)) {
                attributeLocations[a] = attributes[a].index;
            }
        }

        return attributeLocations;
    }

    function createDebugFragmentShaderProgram(command, scene, shaderProgram) {
        var context = scene.context;
        var sp = defaultValue(shaderProgram, command.shaderProgram);
        var fs = sp.fragmentShaderSource.clone();

        var targets = [];
        fs.sources = fs.sources.map(function(source) {
            source = ShaderSource.replaceMain(source, 'czm_Debug_main');
            var re = /gl_FragData\[(\d+)\]/g;
            var match;
            while ((match = re.exec(source)) !== null) {
                if (targets.indexOf(match[1]) === -1) {
                    targets.push(match[1]);
                }
            }
            return source;
        });
        var length = targets.length;

        var newMain =
            'void main() \n' +
            '{ \n' +
            '    czm_Debug_main(); \n';

        var i;
        if (scene.debugShowCommands) {
            if (!defined(command._debugColor)) {
                command._debugColor = Color.fromRandom();
            }
            var c = command._debugColor;
            if (length > 0) {
                for (i = 0; i < length; ++i) {
                    newMain += '    gl_FragData[' + targets[i] + '].rgb *= vec3(' + c.red + ', ' + c.green + ', ' + c.blue + '); \n';
                }
            } else {
                newMain += '    ' + 'gl_FragColor' + '.rgb *= vec3(' + c.red + ', ' + c.green + ', ' + c.blue + '); \n';
            }
        }

        if (scene.debugShowFrustums) {
            // Support up to three frustums.  If a command overlaps all
            // three, it's code is not changed.
            var r = (command.debugOverlappingFrustums & (1 << 0)) ? '1.0' : '0.0';
            var g = (command.debugOverlappingFrustums & (1 << 1)) ? '1.0' : '0.0';
            var b = (command.debugOverlappingFrustums & (1 << 2)) ? '1.0' : '0.0';
            if (length > 0) {
                for (i = 0; i < length; ++i) {
                    newMain += '    gl_FragData[' + targets[i] + '].rgb *= vec3(' + r + ', ' + g + ', ' + b + '); \n';
                }
            } else {
                newMain += '    ' + 'gl_FragColor' + '.rgb *= vec3(' + r + ', ' + g + ', ' + b + '); \n';
            }
        }

        newMain += '}';

        fs.sources.push(newMain);

        var attributeLocations = getAttributeLocations(sp);

        return ShaderProgram.fromCache({
            context : context,
            vertexShaderSource : sp.vertexShaderSource,
            fragmentShaderSource : fs,
            attributeLocations : attributeLocations
        });
    }

    function executeDebugCommand(command, scene, passState) {
        var debugCommand = DrawCommand.shallowClone(command);
        debugCommand.shaderProgram = createDebugFragmentShaderProgram(command, scene);
        debugCommand.execute(scene.context, passState);
        debugCommand.shaderProgram.destroy();
    }

    var transformFrom2D = new Matrix4(0.0, 0.0, 1.0, 0.0,
                                      1.0, 0.0, 0.0, 0.0,
                                      0.0, 1.0, 0.0, 0.0,
                                      0.0, 0.0, 0.0, 1.0);
    transformFrom2D = Matrix4.inverseTransformation(transformFrom2D, transformFrom2D);

    function debugShowBoundingVolume(command, scene, passState, debugFramebuffer) {
        // Debug code to draw bounding volume for command.  Not optimized!
        // Assumes bounding volume is a bounding sphere or box
        var frameState = scene._frameState;
        var context = frameState.context;
        var boundingVolume = command.boundingVolume;

        if (defined(scene._debugVolume)) {
            scene._debugVolume.destroy();
        }

        var geometry;

        var center = Cartesian3.clone(boundingVolume.center);
        if (frameState.mode !== SceneMode.SCENE3D) {
            center = Matrix4.multiplyByPoint(transformFrom2D, center, center);
            var projection = frameState.mapProjection;
            var centerCartographic = projection.unproject(center);
            center = projection.ellipsoid.cartographicToCartesian(centerCartographic);
        }

        if (defined(boundingVolume.radius)) {
            var radius = boundingVolume.radius;

            geometry = GeometryPipeline.toWireframe(EllipsoidGeometry.createGeometry(new EllipsoidGeometry({
                radii : new Cartesian3(radius, radius, radius),
                vertexFormat : PerInstanceColorAppearance.FLAT_VERTEX_FORMAT
            })));

            scene._debugVolume = new Primitive({
                geometryInstances : new GeometryInstance({
                    geometry : geometry,
                    modelMatrix : Matrix4.fromTranslation(center),
                    attributes : {
                        color : new ColorGeometryInstanceAttribute(1.0, 0.0, 0.0, 1.0)
                    }
                }),
                appearance : new PerInstanceColorAppearance({
                    flat : true,
                    translucent : false
                }),
                asynchronous : false
            });
        } else {
            var halfAxes = boundingVolume.halfAxes;

            geometry = GeometryPipeline.toWireframe(BoxGeometry.createGeometry(BoxGeometry.fromDimensions({
                dimensions : new Cartesian3(2.0, 2.0, 2.0),
                vertexFormat : PerInstanceColorAppearance.FLAT_VERTEX_FORMAT
            })));

            scene._debugVolume = new Primitive({
                geometryInstances : new GeometryInstance({
                    geometry : geometry,
                    modelMatrix : Matrix4.fromRotationTranslation(halfAxes, center, new Matrix4()),
                    attributes : {
                        color : new ColorGeometryInstanceAttribute(1.0, 0.0, 0.0, 1.0)
                    }
                }),
                appearance : new PerInstanceColorAppearance({
                    flat : true,
                    translucent : false
                }),
                asynchronous : false
            });
        }

        var savedCommandList = frameState.commandList;
        var commandList = frameState.commandList = [];
        scene._debugVolume.update(frameState);

        var framebuffer;
        if (defined(debugFramebuffer)) {
            framebuffer = passState.framebuffer;
            passState.framebuffer = debugFramebuffer;
        }

        commandList[0].execute(context, passState);

        if (defined(framebuffer)) {
            passState.framebuffer = framebuffer;
        }

        frameState.commandList = savedCommandList;
    }

    function executeCommand(command, scene, context, passState, debugFramebuffer) {
        var frameState = scene._frameState;

        if ((defined(scene.debugCommandFilter)) && !scene.debugCommandFilter(command)) {
            return;
        }

        if (command instanceof ClearCommand) {
            command.execute(context, passState);
            return;
        }

        if (command.debugShowBoundingVolume && (defined(command.boundingVolume))) {
            debugShowBoundingVolume(command, scene, passState, debugFramebuffer);
        }

        if (scene.debugShowCommands || scene.debugShowFrustums) {
            executeDebugCommand(command, scene, passState);
            return;
        }

        if (frameState.passes.depth && defined(command.derivedCommands.depth)) {
            command.derivedCommands.depth.depthOnlyCommand.execute(context, passState);
            return;
        }

        var shadowsEnabled = scene.frameState.shadowHints.shadowsEnabled;
        var lightShadowsEnabled = shadowsEnabled && (scene.frameState.shadowHints.lightShadowMaps.length > 0);

        if (lightShadowsEnabled && command.receiveShadows && defined(command.derivedCommands.shadows)) {
            // If the command receives shadows, execute the derived shadows command.
            // Some commands, such as OIT derived commands, do not have derived shadow commands themselves
            // and instead shadowing is built-in. In this case execute the command regularly below.
            command.derivedCommands.shadows.receiveCommand.execute(context, passState);
        } else {
            command.execute(context, passState);
        }
    }

    function translucentCompare(a, b, position) {
        return b.boundingVolume.distanceSquaredTo(position) - a.boundingVolume.distanceSquaredTo(position);
    }

    function executeTranslucentCommandsSorted(scene, executeFunction, passState, commands) {
        var context = scene.context;

        mergeSort(commands, translucentCompare, scene._camera.positionWC);

        var length = commands.length;
        for (var j = 0; j < length; ++j) {
            executeFunction(commands[j], scene, context, passState);
        }
    }

    function getDebugGlobeDepth(scene, index) {
        var globeDepth = scene._debugGlobeDepths[index];
        if (!defined(globeDepth) && scene.context.depthTexture) {
            globeDepth = new GlobeDepth();
            scene._debugGlobeDepths[index] = globeDepth;
        }
        return globeDepth;
    }

    function getPickDepth(scene, index) {
        var pickDepth = scene._pickDepths[index];
        if (!defined(pickDepth)) {
            pickDepth = new PickDepth();
            scene._pickDepths[index] = pickDepth;
        }
        return pickDepth;
    }

    var scratchPerspectiveFrustum = new PerspectiveFrustum();
    var scratchPerspectiveOffCenterFrustum = new PerspectiveOffCenterFrustum();
    var scratchOrthographicFrustum = new OrthographicFrustum();
    var scratchOrthographicOffCenterFrustum = new OrthographicOffCenterFrustum();

    function executeCommands(scene, passState) {
        var camera = scene._camera;
        var context = scene.context;
        var us = context.uniformState;

        us.updateCamera(camera);

        // Create a working frustum from the original camera frustum.
        var frustum;
        if (defined(camera.frustum.fov)) {
            frustum = camera.frustum.clone(scratchPerspectiveFrustum);
        } else if (defined(camera.frustum.infiniteProjectionMatrix)){
            frustum = camera.frustum.clone(scratchPerspectiveOffCenterFrustum);
        } else if (defined(camera.frustum.width)) {
            frustum = camera.frustum.clone(scratchOrthographicFrustum);
        } else {
            frustum = camera.frustum.clone(scratchOrthographicOffCenterFrustum);
        }

        // Ideally, we would render the sky box and atmosphere last for
        // early-z, but we would have to draw it in each frustum
        frustum.near = camera.frustum.near;
        frustum.far = camera.frustum.far;
        us.updateFrustum(frustum);
        us.updatePass(Pass.ENVIRONMENT);

        var useWebVR = scene._useWebVR && scene.mode !== SceneMode.SCENE2D;
        var passes = scene._frameState.passes;
        var picking = passes.pick;
        var depthOnly = passes.depth;
        var environmentState = scene._environmentState;

        // Do not render environment primitives during a pick pass since they do not generate picking commands.
        if (!picking) {
            var skyBoxCommand = environmentState.skyBoxCommand;
            if (defined(skyBoxCommand)) {
                executeCommand(skyBoxCommand, scene, context, passState);
            }

            if (environmentState.isSkyAtmosphereVisible) {
                executeCommand(environmentState.skyAtmosphereCommand, scene, context, passState);
            }

            if (environmentState.isSunVisible) {
                environmentState.sunDrawCommand.execute(context, passState);
                if (scene.sunBloom && !useWebVR) {
                    var framebuffer;
                    if (environmentState.useGlobeDepthFramebuffer) {
                        framebuffer = scene._globeDepth.framebuffer;
                    } else if (environmentState.usePostProcess) {
                        framebuffer = scene._sceneFramebuffer.getColorFramebuffer();
                    } else {
                        framebuffer = environmentState.originalFramebuffer;
                    }
                    scene._sunPostProcess.execute(context, framebuffer);
                    passState.framebuffer = framebuffer;
                }
            }

            // Moon can be seen through the atmosphere, since the sun is rendered after the atmosphere.
            if (environmentState.isMoonVisible) {
                environmentState.moonCommand.execute(context, passState);
            }
        }

        // Determine how translucent surfaces will be handled.
        var executeTranslucentCommands;
        if (environmentState.useOIT) {
            if (!defined(scene._executeOITFunction)) {
                scene._executeOITFunction = function(scene, executeFunction, passState, commands) {
                    scene._oit.executeCommands(scene, executeFunction, passState, commands);
                };
            }
            executeTranslucentCommands = scene._executeOITFunction;
        } else {
            executeTranslucentCommands = executeTranslucentCommandsSorted;
        }

        var clearGlobeDepth = environmentState.clearGlobeDepth;
        var useDepthPlane = environmentState.useDepthPlane;
        var clearDepth = scene._depthClearCommand;
        var depthPlane = scene._depthPlane;

        var height2D = camera.position.z;

        // Execute commands in each frustum in back to front order
        var j;
        var frustumCommandsList = scene._frustumCommandsList;
        var numFrustums = frustumCommandsList.length;

        for (var i = 0; i < numFrustums; ++i) {
            var index = numFrustums - i - 1;
            var frustumCommands = frustumCommandsList[index];

            if (scene.mode === SceneMode.SCENE2D) {
                // To avoid z-fighting in 2D, move the camera to just before the frustum
                // and scale the frustum depth to be in [1.0, nearToFarDistance2D].
                camera.position.z = height2D - frustumCommands.near + 1.0;
                frustum.far = Math.max(1.0, frustumCommands.far - frustumCommands.near);
                frustum.near = 1.0;
                us.update(scene.frameState);
                us.updateFrustum(frustum);
            } else {
                // Avoid tearing artifacts between adjacent frustums in the opaque passes
                frustum.near = index !== 0 ? frustumCommands.near * OPAQUE_FRUSTUM_NEAR_OFFSET : frustumCommands.near;
                frustum.far = frustumCommands.far;
                us.updateFrustum(frustum);
            }

            var globeDepth = scene.debugShowGlobeDepth ? getDebugGlobeDepth(scene, index) : scene._globeDepth;

            var fb;
            if (scene.debugShowGlobeDepth && defined(globeDepth) && environmentState.useGlobeDepthFramebuffer) {
                fb = passState.framebuffer;
                passState.framebuffer = globeDepth.framebuffer;
            }

            clearDepth.execute(context, passState);

            us.updatePass(Pass.GLOBE);
            var commands = frustumCommands.commands[Pass.GLOBE];
            var length = frustumCommands.indices[Pass.GLOBE];
            for (j = 0; j < length; ++j) {
                executeCommand(commands[j], scene, context, passState);
            }

            if (defined(globeDepth) && environmentState.useGlobeDepthFramebuffer && (scene.copyGlobeDepth || scene.debugShowGlobeDepth)) {
                globeDepth.update(context, passState);
                globeDepth.executeCopyDepth(context, passState);
            }

            if (scene.debugShowGlobeDepth && defined(globeDepth) && environmentState.useGlobeDepthFramebuffer) {
                passState.framebuffer = fb;
            }

            us.updatePass(Pass.TERRAIN_CLASSIFICATION);
            commands = frustumCommands.commands[Pass.TERRAIN_CLASSIFICATION];
            length = frustumCommands.indices[Pass.TERRAIN_CLASSIFICATION];
            for (j = 0; j < length; ++j) {
                executeCommand(commands[j], scene, context, passState);
            }

            if (clearGlobeDepth) {
                clearDepth.execute(context, passState);
            }

            us.updatePass(Pass.CESIUM_3D_TILE);
            commands = frustumCommands.commands[Pass.CESIUM_3D_TILE];
            length = frustumCommands.indices[Pass.CESIUM_3D_TILE];
            for (j = 0; j < length; ++j) {
                executeCommand(commands[j], scene, context, passState);
            }

            if (length > 0 && context.stencilBuffer) {
                scene._stencilClearCommand.execute(context, passState);
            }

            us.updatePass(Pass.CESIUM_3D_TILE_CLASSIFICATION);
            commands = frustumCommands.commands[Pass.CESIUM_3D_TILE_CLASSIFICATION];
            length = frustumCommands.indices[Pass.CESIUM_3D_TILE_CLASSIFICATION];
            for (j = 0; j < length; ++j) {
                executeCommand(commands[j], scene, context, passState);
            }

            if (clearGlobeDepth && useDepthPlane) {
                depthPlane.execute(context, passState);
            }

            // Execute commands in order by pass up to the translucent pass.
            // Translucent geometry needs special handling (sorting/OIT).
            var startPass = Pass.CESIUM_3D_TILE_CLASSIFICATION + 1;
            var endPass = Pass.TRANSLUCENT;
            for (var pass = startPass; pass < endPass; ++pass) {
                us.updatePass(pass);
                commands = frustumCommands.commands[pass];
                length = frustumCommands.indices[pass];
                for (j = 0; j < length; ++j) {
                    executeCommand(commands[j], scene, context, passState);
                }
            }

            if (index !== 0 && scene.mode !== SceneMode.SCENE2D) {
                // Do not overlap frustums in the translucent pass to avoid blending artifacts
                frustum.near = frustumCommands.near;
                us.updateFrustum(frustum);
            }

            us.updatePass(Pass.TRANSLUCENT);
            commands = frustumCommands.commands[Pass.TRANSLUCENT];
            commands.length = frustumCommands.indices[Pass.TRANSLUCENT];
            executeTranslucentCommands(scene, executeCommand, passState, commands);

            if (defined(globeDepth) && (environmentState.useGlobeDepthFramebuffer || depthOnly) && scene.useDepthPicking) {
                // PERFORMANCE_IDEA: Use MRT to avoid the extra copy.
                var depthStencilTexture = depthOnly ? passState.framebuffer.depthStencilTexture : globeDepth.framebuffer.depthStencilTexture;
                var pickDepth = getPickDepth(scene, index);
                pickDepth.update(context, depthStencilTexture);
                pickDepth.executeCopyDepth(context, passState);
            }
        }
    }

    function executeComputeCommands(scene) {
        var us = scene.context.uniformState;
        us.updatePass(Pass.COMPUTE);

        var sunComputeCommand = scene._environmentState.sunComputeCommand;
        if (defined(sunComputeCommand)) {
            sunComputeCommand.execute(scene._computeEngine);
        }

        var commandList = scene._computeCommandList;
        var length = commandList.length;
        for (var i = 0; i < length; ++i) {
            commandList[i].execute(scene._computeEngine);
        }
    }

    function executeOverlayCommands(scene, passState) {
        var us = scene.context.uniformState;
        us.updatePass(Pass.OVERLAY);

        var context = scene.context;
        var commandList = scene._overlayCommandList;
        var length = commandList.length;
        for (var i = 0; i < length; ++i) {
            commandList[i].execute(context, passState);
        }
    }

    function insertShadowCastCommands(scene, commandList, shadowMap) {
        var shadowVolume = shadowMap.shadowMapCullingVolume;
        var isPointLight = shadowMap.isPointLight;
        var passes = shadowMap.passes;
        var numberOfPasses = passes.length;

        var length = commandList.length;
        for (var i = 0; i < length; ++i) {
            var command = commandList[i];
            updateDerivedCommands(scene, command);

            if (command.castShadows && (command.pass === Pass.GLOBE || command.pass === Pass.CESIUM_3D_TILE || command.pass === Pass.OPAQUE || command.pass === Pass.TRANSLUCENT)) {
                if (isVisible(command, shadowVolume)) {
                    if (isPointLight) {
                        for (var k = 0; k < numberOfPasses; ++k) {
                            passes[k].commandList.push(command);
                        }
                    } else if (numberOfPasses === 1) {
                        passes[0].commandList.push(command);
                    } else {
                        var wasVisible = false;
                        // Loop over cascades from largest to smallest
                        for (var j = numberOfPasses - 1; j >= 0; --j) {
                            var cascadeVolume = passes[j].cullingVolume;
                            if (isVisible(command, cascadeVolume)) {
                                passes[j].commandList.push(command);
                                wasVisible = true;
                            } else if (wasVisible) {
                                // If it was visible in the previous cascade but now isn't
                                // then there is no need to check any more cascades
                                break;
                            }
                        }
                    }
                }
            }
        }
    }

    function executeShadowMapCastCommands(scene) {
        var frameState = scene.frameState;
        var shadowMaps = frameState.shadowHints.shadowMaps;
        var shadowMapLength = shadowMaps.length;

        if (!frameState.shadowHints.shadowsEnabled) {
            return;
        }

        var context = scene.context;
        var uniformState = context.uniformState;

        for (var i = 0; i < shadowMapLength; ++i) {
            var shadowMap = shadowMaps[i];
            if (shadowMap.outOfView) {
                continue;
            }

            // Reset the command lists
            var j;
            var passes = shadowMap.passes;
            var numberOfPasses = passes.length;
            for (j = 0; j < numberOfPasses; ++j) {
                passes[j].commandList.length = 0;
            }

            // Insert the primitive/model commands into the command lists
            var sceneCommands = scene.frameState.commandList;
            insertShadowCastCommands(scene, sceneCommands, shadowMap);

            for (j = 0; j < numberOfPasses; ++j) {
                var pass = shadowMap.passes[j];
                uniformState.updateCamera(pass.camera);
                shadowMap.updatePass(context, j);
                var numberOfCommands = pass.commandList.length;
                for (var k = 0; k < numberOfCommands; ++k) {
                    var command = pass.commandList[k];
                    // Set the correct pass before rendering into the shadow map because some shaders
                    // conditionally render based on whether the pass is translucent or opaque.
                    uniformState.updatePass(command.pass);
                    executeCommand(command.derivedCommands.shadows.castCommands[i], scene, context, pass.passState);
                }
            }
        }
    }

    var scratchEyeTranslation = new Cartesian3();

    function updateAndExecuteCommands(scene, passState, backgroundColor) {
        var context = scene._context;

        var viewport = passState.viewport;
        viewport.x = 0;
        viewport.y = 0;
        viewport.width = context.drawingBufferWidth;
        viewport.height = context.drawingBufferHeight;

        var frameState = scene._frameState;
        var camera = frameState.camera;
        var mode = frameState.mode;
        var depthOnly = frameState.passes.depth;

        if (scene._useWebVR && mode !== SceneMode.SCENE2D) {
            updateAndClearFramebuffers(scene, passState, backgroundColor);

            if (!depthOnly) {
                updatePrimitives(scene);
            }

            createPotentiallyVisibleSet(scene);

            if (!depthOnly) {
                executeComputeCommands(scene);
                executeShadowMapCastCommands(scene);
            }

            // Based on Calculating Stereo pairs by Paul Bourke
            // http://paulbourke.net/stereographics/stereorender/

            viewport.x = 0;
            viewport.y = 0;
            viewport.width = context.drawingBufferWidth * 0.5;
            viewport.height = context.drawingBufferHeight;

            var savedCamera = Camera.clone(camera, scene._cameraVR);

            var near = camera.frustum.near;
            var fo = near * 5.0;
            var eyeSeparation = fo / 30.0;
            var eyeTranslation = Cartesian3.multiplyByScalar(savedCamera.right, eyeSeparation * 0.5, scratchEyeTranslation);

            camera.frustum.aspectRatio = viewport.width / viewport.height;

            var offset = 0.5 * eyeSeparation * near / fo;

            Cartesian3.add(savedCamera.position, eyeTranslation, camera.position);
            camera.frustum.xOffset = offset;

            executeCommands(scene, passState);

            viewport.x = passState.viewport.width;

            Cartesian3.subtract(savedCamera.position, eyeTranslation, camera.position);
            camera.frustum.xOffset = -offset;

            executeCommands(scene, passState);

            Camera.clone(savedCamera, camera);
        } else if (mode !== SceneMode.SCENE2D || scene._mapMode2D === MapMode2D.ROTATE) {
            executeCommandsInViewport(true, scene, passState, backgroundColor);
        } else {
            updateAndClearFramebuffers(scene, passState, backgroundColor);
            execute2DViewportCommands(scene, passState);
        }
    }

    var scratch2DViewportCartographic = new Cartographic(Math.PI, CesiumMath.PI_OVER_TWO);
    var scratch2DViewportMaxCoord = new Cartesian3();
    var scratch2DViewportSavedPosition = new Cartesian3();
    var scratch2DViewportTransform = new Matrix4();
    var scratch2DViewportCameraTransform = new Matrix4();
    var scratch2DViewportEyePoint = new Cartesian3();
    var scratch2DViewportWindowCoords = new Cartesian3();
    var scratch2DViewport = new BoundingRectangle();

    function execute2DViewportCommands(scene, passState) {
        var context = scene.context;
        var frameState = scene.frameState;
        var camera = scene.camera;

        var originalViewport = passState.viewport;
        var viewport = BoundingRectangle.clone(originalViewport, scratch2DViewport);
        passState.viewport = viewport;

        var maxCartographic = scratch2DViewportCartographic;
        var maxCoord = scratch2DViewportMaxCoord;

        var projection = scene.mapProjection;
        projection.project(maxCartographic, maxCoord);

        var position = Cartesian3.clone(camera.position, scratch2DViewportSavedPosition);
        var transform = Matrix4.clone(camera.transform, scratch2DViewportCameraTransform);
        var frustum = camera.frustum.clone();

        camera._setTransform(Matrix4.IDENTITY);

        var viewportTransformation = Matrix4.computeViewportTransformation(viewport, 0.0, 1.0, scratch2DViewportTransform);
        var projectionMatrix = camera.frustum.projectionMatrix;

        var x = camera.positionWC.y;
        var eyePoint = Cartesian3.fromElements(CesiumMath.sign(x) * maxCoord.x - x, 0.0, -camera.positionWC.x, scratch2DViewportEyePoint);
        var windowCoordinates = Transforms.pointToGLWindowCoordinates(projectionMatrix, viewportTransformation, eyePoint, scratch2DViewportWindowCoords);

        windowCoordinates.x = Math.floor(windowCoordinates.x);

        var viewportX = viewport.x;
        var viewportWidth = viewport.width;

        if (x === 0.0 || windowCoordinates.x <= viewportX  || windowCoordinates.x >= viewportX + viewportWidth) {
            executeCommandsInViewport(true, scene, passState);
        } else if (Math.abs(viewportX + viewportWidth * 0.5 - windowCoordinates.x) < 1.0) {
            viewport.width = windowCoordinates.x - viewport.x;

            camera.position.x *= CesiumMath.sign(camera.position.x);

            camera.frustum.right = 0.0;

            frameState.cullingVolume = camera.frustum.computeCullingVolume(camera.positionWC, camera.directionWC, camera.upWC);
            context.uniformState.update(frameState);

            executeCommandsInViewport(true, scene, passState);

            viewport.x = windowCoordinates.x;

            camera.position.x = -camera.position.x;

            camera.frustum.right = -camera.frustum.left;
            camera.frustum.left = 0.0;

            frameState.cullingVolume = camera.frustum.computeCullingVolume(camera.positionWC, camera.directionWC, camera.upWC);
            context.uniformState.update(frameState);

            executeCommandsInViewport(false, scene, passState);
        } else if (windowCoordinates.x > viewportX + viewportWidth * 0.5) {
            viewport.width = windowCoordinates.x - viewportX;

            var right = camera.frustum.right;
            camera.frustum.right = maxCoord.x - x;

            frameState.cullingVolume = camera.frustum.computeCullingVolume(camera.positionWC, camera.directionWC, camera.upWC);
            context.uniformState.update(frameState);

            executeCommandsInViewport(true, scene, passState);

            viewport.x = windowCoordinates.x;
            viewport.width = viewportX + viewportWidth - windowCoordinates.x;

            camera.position.x = -camera.position.x;

            camera.frustum.left = -camera.frustum.right;
            camera.frustum.right = right - camera.frustum.right * 2.0;

            frameState.cullingVolume = camera.frustum.computeCullingVolume(camera.positionWC, camera.directionWC, camera.upWC);
            context.uniformState.update(frameState);

            executeCommandsInViewport(false, scene, passState);
        } else {
            viewport.x = windowCoordinates.x;
            viewport.width = viewportX + viewportWidth - windowCoordinates.x;

            var left = camera.frustum.left;
            camera.frustum.left = -maxCoord.x - x;

            frameState.cullingVolume = camera.frustum.computeCullingVolume(camera.positionWC, camera.directionWC, camera.upWC);
            context.uniformState.update(frameState);

            executeCommandsInViewport(true, scene, passState);

            viewport.x = viewportX;
            viewport.width = windowCoordinates.x - viewportX;

            camera.position.x = -camera.position.x;

            camera.frustum.right = -camera.frustum.left;
            camera.frustum.left = left - camera.frustum.left * 2.0;

            frameState.cullingVolume = camera.frustum.computeCullingVolume(camera.positionWC, camera.directionWC, camera.upWC);
            context.uniformState.update(frameState);

            executeCommandsInViewport(false, scene, passState);
        }

        camera._setTransform(transform);
        Cartesian3.clone(position, camera.position);
        camera.frustum = frustum.clone();
        passState.viewport = originalViewport;
    }

    function executeCommandsInViewport(firstViewport, scene, passState, backgroundColor) {
        var depthOnly = scene.frameState.passes.depth;

        if (!firstViewport && !depthOnly) {
            scene.frameState.commandList.length = 0;
        }

        if (!depthOnly) {
            updatePrimitives(scene);
        }

        createPotentiallyVisibleSet(scene);

        if (firstViewport) {
            if (defined(backgroundColor)) {
                updateAndClearFramebuffers(scene, passState, backgroundColor);
            }
            if (!depthOnly) {
                executeComputeCommands(scene);
                executeShadowMapCastCommands(scene);
            }
        }

        executeCommands(scene, passState);
    }

    function updateEnvironment(scene, passState) {
        var frameState = scene._frameState;

        // Update celestial and terrestrial environment effects.
        var environmentState = scene._environmentState;
        var renderPass = frameState.passes.render;
        var skyAtmosphere = scene.skyAtmosphere;
        var globe = scene.globe;

        if (!renderPass || (scene._mode !== SceneMode.SCENE2D && frameState.camera.frustum instanceof OrthographicFrustum)) {
            environmentState.skyAtmosphereCommand = undefined;
            environmentState.skyBoxCommand = undefined;
            environmentState.sunDrawCommand = undefined;
            environmentState.sunComputeCommand = undefined;
            environmentState.moonCommand = undefined;
        } else {
            if (defined(skyAtmosphere) && defined(globe)) {
                skyAtmosphere.setDynamicAtmosphereColor(globe.enableLighting);
                environmentState.isReadyForAtmosphere = environmentState.isReadyForAtmosphere || globe._surface._tilesToRender.length > 0;
            }
            environmentState.skyAtmosphereCommand = defined(skyAtmosphere) ? skyAtmosphere.update(frameState) : undefined;
            environmentState.skyBoxCommand = defined(scene.skyBox) ? scene.skyBox.update(frameState) : undefined;
            var sunCommands = defined(scene.sun) ? scene.sun.update(frameState, passState) : undefined;
            environmentState.sunDrawCommand = defined(sunCommands) ? sunCommands.drawCommand : undefined;
            environmentState.sunComputeCommand = defined(sunCommands) ? sunCommands.computeCommand : undefined;
            environmentState.moonCommand = defined(scene.moon) ? scene.moon.update(frameState) : undefined;
        }

        var clearGlobeDepth = environmentState.clearGlobeDepth = defined(globe) && (!globe.depthTestAgainstTerrain || scene.mode === SceneMode.SCENE2D);
        var useDepthPlane = environmentState.useDepthPlane = clearGlobeDepth && scene.mode === SceneMode.SCENE3D;
        if (useDepthPlane) {
            // Update the depth plane that is rendered in 3D when the primitives are
            // not depth tested against terrain so primitives on the backface
            // of the globe are not picked.
            scene._depthPlane.update(frameState);
        }

        var occluder = (frameState.mode === SceneMode.SCENE3D) ? frameState.occluder: undefined;
        var cullingVolume = frameState.cullingVolume;

        // get user culling volume minus the far plane.
        var planes = scratchCullingVolume.planes;
        for (var k = 0; k < 5; ++k) {
            planes[k] = cullingVolume.planes[k];
        }
        cullingVolume = scratchCullingVolume;

        // Determine visibility of celestial and terrestrial environment effects.
        environmentState.isSkyAtmosphereVisible = defined(environmentState.skyAtmosphereCommand) && environmentState.isReadyForAtmosphere;
        environmentState.isSunVisible = isVisible(environmentState.sunDrawCommand, cullingVolume, occluder);
        environmentState.isMoonVisible = isVisible(environmentState.moonCommand, cullingVolume, occluder);
    }

    function updateDebugFrustumPlanes(scene) {
        var frameState = scene._frameState;
        if (scene.debugShowFrustumPlanes !== scene._debugShowFrustumPlanes) {
            if (scene.debugShowFrustumPlanes) {
                scene._debugFrustumPlanes = new DebugCameraPrimitive({
                    camera: scene.camera,
                    updateOnChange: false
                });
            } else {
                scene._debugFrustumPlanes = scene._debugFrustumPlanes && scene._debugFrustumPlanes.destroy();
            }
            scene._debugShowFrustumPlanes = scene.debugShowFrustumPlanes;
        }

        if (defined(scene._debugFrustumPlanes)) {
            scene._debugFrustumPlanes.update(frameState);
        }
    }

    function updateShadowMaps(scene) {
        var frameState = scene._frameState;
        var shadowMaps = frameState.shadowMaps;
        var length = shadowMaps.length;

        var shadowsEnabled = (length > 0) && !frameState.passes.pick && (scene.mode === SceneMode.SCENE3D);
        if (shadowsEnabled !== frameState.shadowHints.shadowsEnabled) {
            // Update derived commands when shadowsEnabled changes
            ++frameState.shadowHints.lastDirtyTime;
            frameState.shadowHints.shadowsEnabled = shadowsEnabled;
        }

        if (!shadowsEnabled) {
            return;
        }

        // Check if the shadow maps are different than the shadow maps last frame.
        // If so, the derived commands need to be updated.
        for (var j = 0; j < length; ++j) {
            if (shadowMaps[j] !== frameState.shadowHints.shadowMaps[j]) {
                ++frameState.shadowHints.lastDirtyTime;
                break;
            }
        }

        frameState.shadowHints.shadowMaps.length = 0;
        frameState.shadowHints.lightShadowMaps.length = 0;

        for (var i = 0; i < length; ++i) {
            var shadowMap = shadowMaps[i];
            shadowMap.update(frameState);

            frameState.shadowHints.shadowMaps.push(shadowMap);

            if (shadowMap.fromLightSource) {
                frameState.shadowHints.lightShadowMaps.push(shadowMap);
            }

            if (shadowMap.dirty) {
                ++frameState.shadowHints.lastDirtyTime;
                shadowMap.dirty = false;
            }
        }
    }

    function updatePrimitives(scene) {
        var frameState = scene._frameState;

        scene._groundPrimitives.update(frameState);
        scene._primitives.update(frameState);

        updateDebugFrustumPlanes(scene);
        updateShadowMaps(scene);

        if (scene._globe) {
            scene._globe.update(frameState);
        }
    }

    function updateAndClearFramebuffers(scene, passState, clearColor) {
        var context = scene._context;
        var environmentState = scene._environmentState;

        var passes = scene._frameState.passes;
        var picking = passes.pick;
        var useWebVR = scene._useWebVR && scene.mode !== SceneMode.SCENE2D;

        // Preserve the reference to the original framebuffer.
        environmentState.originalFramebuffer = passState.framebuffer;

        // Manage sun bloom post-processing effect.
        if (defined(scene.sun) && scene.sunBloom !== scene._sunBloom) {
            if (scene.sunBloom && !useWebVR) {
                scene._sunPostProcess = new SunPostProcess();
            } else if(defined(scene._sunPostProcess)){
                scene._sunPostProcess = scene._sunPostProcess.destroy();
            }

            scene._sunBloom = scene.sunBloom;
        } else if (!defined(scene.sun) && defined(scene._sunPostProcess)) {
            scene._sunPostProcess = scene._sunPostProcess.destroy();
            scene._sunBloom = false;
        }

        // Clear the pass state framebuffer.
        var clear = scene._clearColorCommand;
        Color.clone(clearColor, clear.color);
        clear.execute(context, passState);

        // Update globe depth rendering based on the current context and clear the globe depth framebuffer.
        var useGlobeDepthFramebuffer = environmentState.useGlobeDepthFramebuffer = !picking && defined(scene._globeDepth);
        if (useGlobeDepthFramebuffer) {
            scene._globeDepth.update(context, passState);
            scene._globeDepth.clear(context, passState, clearColor);
        }

        // If supported, configure OIT to use the globe depth framebuffer and clear the OIT framebuffer.
        var useOIT = environmentState.useOIT = !picking && defined(scene._oit) && scene._oit.isSupported();
        if (useOIT) {
            scene._oit.update(context, passState, scene._globeDepth.framebuffer);
            scene._oit.clear(context, passState, clearColor);
            environmentState.useOIT = scene._oit.isSupported();
        }

        var postProcess = scene.postProcess;
        postProcess.fxaa.show = scene.fxaa;
        var usePostProcess = environmentState.usePostProcess = !picking && postProcess.enabled;
        if (usePostProcess) {
            scene._sceneFramebuffer.update(context, passState);
            scene._sceneFramebuffer.clear(context, passState, clearColor);
        }

        if (environmentState.isSunVisible && scene.sunBloom && !useWebVR) {
            passState.framebuffer = scene._sunPostProcess.update(passState);
        } else if (useGlobeDepthFramebuffer) {
            passState.framebuffer = scene._globeDepth.framebuffer;
        } else if (usePostProcess) {
            passState.framebuffer = scene._sceneFramebuffer.getFramebuffer();
        }

        if (defined(passState.framebuffer)) {
            clear.execute(context, passState);
        }
    }

    function resolveFramebuffers(scene, passState) {
        var context = scene._context;
        var environmentState = scene._environmentState;

        var useGlobeDepthFramebuffer = environmentState.useGlobeDepthFramebuffer;
        if (scene.debugShowGlobeDepth && useGlobeDepthFramebuffer) {
            var gd = getDebugGlobeDepth(scene, scene.debugShowDepthFrustum - 1);
            gd.executeDebugGlobeDepth(context, passState);
        }

        if (scene.debugShowPickDepth && useGlobeDepthFramebuffer) {
            var pd = getPickDepth(scene, scene.debugShowDepthFrustum - 1);
            pd.executeDebugPickDepth(context, passState);
        }

        var useOIT = environmentState.useOIT;
        var usePostProcess = environmentState.usePostProcess;

        var defaultFramebuffer = environmentState.originalFramebuffer;
        var globeFramebuffer = useGlobeDepthFramebuffer ? scene._globeDepth.framebuffer : undefined;
        var sceneFramebuffer = scene._sceneFramebuffer.getFramebuffer();

        if (useOIT) {
            passState.framebuffer = usePostProcess ? sceneFramebuffer : defaultFramebuffer;
            scene._oit.execute(context, passState);
        }

        if (usePostProcess) {
            var outputFramebuffer = defaultFramebuffer;
            var inputFramebuffer = useOIT ? sceneFramebuffer : globeFramebuffer;
            var inputColorTexture = inputFramebuffer.getColorTexture(0);
            var inputDepthTexture = defaultValue(globeFramebuffer, sceneFramebuffer).depthStencilTexture;
            scene.postProcess.execute(scene._frameState, inputColorTexture, inputDepthTexture, outputFramebuffer);
        }

        if (!useOIT && !usePostProcess && useGlobeDepthFramebuffer) {
            passState.framebuffer = defaultFramebuffer;
            scene._globeDepth.executeCopyColor(context, passState);
        }
    }

    function callAfterRenderFunctions(frameState) {
        // Functions are queued up during primitive update and executed here in case
        // the function modifies scene state that should remain constant over the frame.
        var functions = frameState.afterRender;
        for (var i = 0, length = functions.length; i < length; ++i) {
            functions[i]();
        }
        functions.length = 0;
    }

    /**
     * @private
     */
    Scene.prototype.initializeFrame = function() {
        // Destroy released shaders once every 120 frames to avoid thrashing the cache
        if (this._shaderFrameCount++ === 120) {
            this._shaderFrameCount = 0;
            this._context.shaderCache.destroyReleasedShaderPrograms();
        }

        this._tweens.update();

        this._screenSpaceCameraController.update();
        if (defined(this._deviceOrientationCameraController)) {
            this._deviceOrientationCameraController.update();
        }

        this._camera.update(this._mode);
        this._camera._updateCameraChanged();
    };

    function render(scene, time) {
        scene._pickPositionCacheDirty = true;

        if (!defined(time)) {
            time = JulianDate.now();
        }

        var camera = scene._camera;
        if (!cameraEqual(camera, scene._cameraClone, CesiumMath.EPSILON6)) {
            if (!scene._cameraStartFired) {
                camera.moveStart.raiseEvent();
                scene._cameraStartFired = true;
            }
            scene._cameraMovedTime = getTimestamp();
            Camera.clone(camera, scene._cameraClone);
        } else if (scene._cameraStartFired && getTimestamp() - scene._cameraMovedTime > scene.cameraEventWaitTime) {
            camera.moveEnd.raiseEvent();
            scene._cameraStartFired = false;
        }

        scene._preRender.raiseEvent(scene, time);
        scene._jobScheduler.resetBudgets();

        var context = scene.context;
        var us = context.uniformState;
        var frameState = scene._frameState;

        var frameNumber = CesiumMath.incrementWrap(frameState.frameNumber, 15000000.0, 1.0);
        updateFrameState(scene, frameNumber, time);
        frameState.passes.render = true;

        var backgroundColor = defaultValue(scene.backgroundColor, Color.BLACK);
        frameState.backgroundColor = backgroundColor;

        frameState.creditDisplay.beginFrame();

        scene.fog.update(frameState);

        us.update(frameState);

        var shadowMap = scene.shadowMap;
        if (defined(shadowMap) && shadowMap.enabled) {
            // Update the sun's direction
            Cartesian3.negate(us.sunDirectionWC, scene._sunCamera.direction);
            frameState.shadowMaps.push(shadowMap);
        }

        scene._computeCommandList.length = 0;
        scene._overlayCommandList.length = 0;

        var passState = scene._passState;
        passState.framebuffer = undefined;
        passState.blendingEnabled = undefined;
        passState.scissorTest = undefined;

        if (defined(scene.globe)) {
            scene.globe.beginFrame(frameState);
        }

        updateEnvironment(scene, passState);
        updateAndExecuteCommands(scene, passState, backgroundColor);
        resolveFramebuffers(scene, passState);
        executeOverlayCommands(scene, passState);

        if (defined(scene.globe)) {
            scene.globe.endFrame(frameState);
        }

        frameState.creditDisplay.endFrame();

        if (scene.debugShowFramesPerSecond) {
            if (!defined(scene._performanceDisplay)) {
                var performanceContainer = document.createElement('div');
                performanceContainer.className = 'cesium-performanceDisplay-defaultContainer';
                var container = scene._canvas.parentNode;
                container.appendChild(performanceContainer);
                var performanceDisplay = new PerformanceDisplay({container: performanceContainer});
                scene._performanceDisplay = performanceDisplay;
                scene._performanceContainer = performanceContainer;
            }

            scene._performanceDisplay.update();
        } else if (defined(scene._performanceDisplay)) {
            scene._performanceDisplay = scene._performanceDisplay && scene._performanceDisplay.destroy();
            scene._performanceContainer.parentNode.removeChild(scene._performanceContainer);
        }

        context.endFrame();
        RequestScheduler.update();
        callAfterRenderFunctions(frameState);

        scene._postRender.raiseEvent(scene, time);
    }

    /**
     * @private
     */
    Scene.prototype.render = function(time) {
        try {
            render(this, time);
        } catch (error) {
            this._renderError.raiseEvent(this, error);

            if (this.rethrowRenderErrors) {
                throw error;
            }
        }
    };

    /**
     * @private
     */
    Scene.prototype.clampLineWidth = function(width) {
        return Math.max(ContextLimits.minimumAliasedLineWidth, Math.min(width, ContextLimits.maximumAliasedLineWidth));
    };

    var orthoPickingFrustum = new OrthographicOffCenterFrustum();
    var scratchOrigin = new Cartesian3();
    var scratchDirection = new Cartesian3();
    var scratchPixelSize = new Cartesian2();
    var scratchPickVolumeMatrix4 = new Matrix4();

    function getPickOrthographicCullingVolume(scene, drawingBufferPosition, width, height) {
        var camera = scene._camera;
        var frustum = camera.frustum;
        if (defined(frustum._offCenterFrustum)) {
            frustum = frustum._offCenterFrustum;
        }

        var viewport = scene._passState.viewport;
        var x = 2.0 * (drawingBufferPosition.x - viewport.x) / viewport.width - 1.0;
        x *= (frustum.right - frustum.left) * 0.5;
        var y = 2.0 * (viewport.height - drawingBufferPosition.y - viewport.y) / viewport.height - 1.0;
        y *= (frustum.top - frustum.bottom) * 0.5;

        var transform = Matrix4.clone(camera.transform, scratchPickVolumeMatrix4);
        camera._setTransform(Matrix4.IDENTITY);

        var origin = Cartesian3.clone(camera.position, scratchOrigin);
        Cartesian3.multiplyByScalar(camera.right, x, scratchDirection);
        Cartesian3.add(scratchDirection, origin, origin);
        Cartesian3.multiplyByScalar(camera.up, y, scratchDirection);
        Cartesian3.add(scratchDirection, origin, origin);

        camera._setTransform(transform);

        if (scene.mode === SceneMode.SCENE2D) {
            Cartesian3.fromElements(origin.z, origin.x, origin.y, origin);
        }

        var pixelSize = frustum.getPixelDimensions(viewport.width, viewport.height, 1.0, scratchPixelSize);

        var ortho = orthoPickingFrustum;
        ortho.right = pixelSize.x * 0.5;
        ortho.left = -ortho.right;
        ortho.top = pixelSize.y * 0.5;
        ortho.bottom = -ortho.top;
        ortho.near = frustum.near;
        ortho.far = frustum.far;

        return ortho.computeCullingVolume(origin, camera.directionWC, camera.upWC);
    }

    var perspPickingFrustum = new PerspectiveOffCenterFrustum();

    function getPickPerspectiveCullingVolume(scene, drawingBufferPosition, width, height) {
        var camera = scene._camera;
        var frustum = camera.frustum;
        var near = frustum.near;

        var tanPhi = Math.tan(frustum.fovy * 0.5);
        var tanTheta = frustum.aspectRatio * tanPhi;

        var viewport = scene._passState.viewport;
        var x = 2.0 * (drawingBufferPosition.x - viewport.x) / viewport.width - 1.0;
        var y = 2.0 * (viewport.height - drawingBufferPosition.y - viewport.y) / viewport.height - 1.0;

        var xDir = x * near * tanTheta;
        var yDir = y * near * tanPhi;

        var pixelSize = frustum.getPixelDimensions(viewport.width, viewport.height, 1.0, scratchPixelSize);
        var pickWidth = pixelSize.x * width * 0.5;
        var pickHeight = pixelSize.y * height * 0.5;

        var offCenter = perspPickingFrustum;
        offCenter.top = yDir + pickHeight;
        offCenter.bottom = yDir - pickHeight;
        offCenter.right = xDir + pickWidth;
        offCenter.left = xDir - pickWidth;
        offCenter.near = near;
        offCenter.far = frustum.far;

        return offCenter.computeCullingVolume(camera.positionWC, camera.directionWC, camera.upWC);
    }

    function getPickCullingVolume(scene, drawingBufferPosition, width, height) {
        var frustum = scene.camera.frustum;
        if (frustum instanceof OrthographicFrustum || frustum instanceof OrthographicOffCenterFrustum) {
            return getPickOrthographicCullingVolume(scene, drawingBufferPosition, width, height);
        }

        return getPickPerspectiveCullingVolume(scene, drawingBufferPosition, width, height);
    }

    // pick rectangle width and height, assumed odd
    var rectangleWidth = 3.0;
    var rectangleHeight = 3.0;
    var scratchRectangle = new BoundingRectangle(0.0, 0.0, rectangleWidth, rectangleHeight);
    var scratchColorZero = new Color(0.0, 0.0, 0.0, 0.0);
    var scratchPosition = new Cartesian2();

    /**
     * Returns an object with a `primitive` property that contains the first (top) primitive in the scene
     * at a particular window coordinate or undefined if nothing is at the location. Other properties may
     * potentially be set depending on the type of primitive.
     * <p>
     * When a feature of a 3D Tiles tileset is picked, <code>pick</code> returns a {@link Cesium3DTileFeature} object.
     * </p>
     *
     * @example
     * // On mouse over, color the feature yellow.
     * handler.setInputAction(function(movement) {
     *     var feature = scene.pick(movement.endPosition);
     *     if (feature instanceof Cesium.Cesium3DTileFeature) {
     *         feature.color = Cesium.Color.YELLOW;
     *     }
     * }, Cesium.ScreenSpaceEventType.MOUSE_MOVE);
     *
     * @param {Cartesian2} windowPosition Window coordinates to perform picking on.
     * @param {Number} [width=3] Width of the pick rectangle.
     * @param {Number} [height=3] Height of the pick rectangle.
     * @returns {Object} Object containing the picked primitive.
     *
     * @exception {DeveloperError} windowPosition is undefined.
     */
    Scene.prototype.pick = function(windowPosition, width, height) {
        //>>includeStart('debug', pragmas.debug);
        if(!defined(windowPosition)) {
            throw new DeveloperError('windowPosition is undefined.');
        }
        //>>includeEnd('debug');

        rectangleWidth = defaultValue(width, 3.0);
        rectangleHeight = defaultValue(height, rectangleWidth);

        var context = this._context;
        var us = context.uniformState;
        var frameState = this._frameState;

        var drawingBufferPosition = SceneTransforms.transformWindowToDrawingBuffer(this, windowPosition, scratchPosition);

        if (!defined(this._pickFramebuffer)) {
            this._pickFramebuffer = context.createPickFramebuffer();
        }

        this._jobScheduler.disableThisFrame();

        // Update with previous frame's number and time, assuming that render is called before picking.
        updateFrameState(this, frameState.frameNumber, frameState.time);
        frameState.cullingVolume = getPickCullingVolume(this, drawingBufferPosition, rectangleWidth, rectangleHeight);
        frameState.passes.pick = true;

        us.update(frameState);

        scratchRectangle.x = drawingBufferPosition.x - ((rectangleWidth - 1.0) * 0.5);
        scratchRectangle.y = (this.drawingBufferHeight - drawingBufferPosition.y) - ((rectangleHeight - 1.0) * 0.5);
        scratchRectangle.width = rectangleWidth;
        scratchRectangle.height = rectangleHeight;
        var passState = this._pickFramebuffer.begin(scratchRectangle);

        updateEnvironment(this, passState);
        updateAndExecuteCommands(this, passState, scratchColorZero);
        resolveFramebuffers(this, passState);

        var object = this._pickFramebuffer.end(scratchRectangle);
        context.endFrame();
        callAfterRenderFunctions(frameState);
        return object;
    };

    var fragDepthRegex = /\bgl_FragDepthEXT\b/;
    var discardRegex = /\bdiscard\b/;

    function getDepthOnlyShaderProgram(context, shaderProgram) {
        var shader = context.shaderCache.getDerivedShaderProgram(shaderProgram, 'depthOnly');
        if (!defined(shader)) {
            var attributeLocations = shaderProgram._attributeLocations;
            var fs = shaderProgram.fragmentShaderSource;

            var writesDepthOrDiscards = false;
            var sources = fs.sources;
            var length = sources.length;
            for (var i = 0; i < length; ++i) {
                if (fragDepthRegex.test(sources[i]) || discardRegex.test(sources[i])) {
                    writesDepthOrDiscards = true;
                    break;
                }
            }

            if (!writesDepthOrDiscards) {
                fs = new ShaderSource({
                    sources : ['void main() { gl_FragColor = vec4(1.0); }']
                });
            }

            shader = context.shaderCache.createDerivedShaderProgram(shaderProgram, 'depthOnly', {
                vertexShaderSource : shaderProgram.vertexShaderSource,
                fragmentShaderSource : fs,
                attributeLocations : attributeLocations
            });
        }

        return shader;
    }

    function getDepthOnlyRenderState(scene, renderState) {
        var cache = scene._depthOnlyRenderStateCache;
        var depthOnlyState = cache[renderState.id];
        if (!defined(depthOnlyState)) {
            var rs = RenderState.getState(renderState);
            rs.depthMask = true;
            rs.colorMask = {
                red : false,
                green : false,
                blue : false,
                alpha : false
            };

            depthOnlyState = RenderState.fromCache(rs);
            cache[renderState.id] = depthOnlyState;
        }

        return depthOnlyState;
    }

    function createDepthOnlyDerivedCommand(scene, command, context, result) {
        // For a depth only pass, we bind a framebuffer with only a depth attachment (no color attachments),
        // do not write color, and write depth. If the fragment shader doesn't modify the fragment depth
        // or discard, the driver can replace the fragment shader with a pass-through shader. We're unsure if this
        // actually happens so we modify the shader to use a pass-through fragment shader.

        if (!defined(result)) {
            result = {};
        }

        var shader;
        var renderState;
        if (defined(result.depthOnlyCommand)) {
            shader = result.depthOnlyCommand.shaderProgram;
            renderState = result.depthOnlyCommand.renderState;
        }

        result.depthOnlyCommand = DrawCommand.shallowClone(command, result.depthOnlyCommand);

        if (!defined(shader) || result.shaderProgramId !== command.shaderProgram.id) {
            result.depthOnlyCommand.shaderProgram = getDepthOnlyShaderProgram(context, command.shaderProgram);
            result.depthOnlyCommand.renderState = getDepthOnlyRenderState(scene, command.renderState);
            result.shaderProgramId = command.shaderProgram.id;
        } else {
            result.depthOnlyCommand.shaderProgram = shader;
            result.depthOnlyCommand.renderState = renderState;
        }

        return result;
    }

    function renderTranslucentDepthForPick(scene, drawingBufferPosition) {
        // PERFORMANCE_IDEA: render translucent only and merge with the previous frame
        var context = scene._context;
        var frameState = scene._frameState;

        clearPasses(frameState.passes);
        frameState.passes.pick = true;
        frameState.passes.depth = true;
        frameState.cullingVolume = getPickCullingVolume(scene, drawingBufferPosition, 1, 1);

        var passState = scene._pickDepthPassState;
        if (!defined(passState)) {
            passState = scene._pickDepthPassState = new PassState(context);
            passState.scissorTest = {
                enabled : true,
                rectangle : new BoundingRectangle()
            };
            passState.viewport = new BoundingRectangle();
        }

        var width = context.drawingBufferWidth;
        var height = context.drawingBufferHeight;

        var framebuffer = scene._pickDepthFramebuffer;
        var pickDepthFBWidth = scene._pickDepthFramebufferWidth;
        var pickDepthFBHeight = scene._pickDepthFramebufferHeight;
        if (!defined(framebuffer) || pickDepthFBWidth !== width || pickDepthFBHeight !== height) {
            scene._pickDepthFramebuffer = scene._pickDepthFramebuffer && scene._pickDepthFramebuffer.destroy();
            framebuffer = scene._pickDepthFramebuffer = new Framebuffer({
                context : context,
                depthStencilTexture : new Texture({
                    context : context,
                    width : width,
                    height : height,
                    pixelFormat : PixelFormat.DEPTH_STENCIL,
                    pixelDatatype : PixelDatatype.UNSIGNED_INT_24_8
                })
            });

            scene._pickDepthFramebufferWidth = width;
            scene._pickDepthFramebufferHeight = height;
        }

        passState.framebuffer = framebuffer;
        passState.viewport.width = width;
        passState.viewport.height = height;
        passState.scissorTest.rectangle.x = drawingBufferPosition.x;
        passState.scissorTest.rectangle.y = height - drawingBufferPosition.y;
        passState.scissorTest.rectangle.width = 1;
        passState.scissorTest.rectangle.height = 1;

        updateEnvironment(scene, passState);
        updateAndExecuteCommands(scene, passState, scratchColorZero);
        resolveFramebuffers(scene, passState);

        context.endFrame();
    }

    var scratchPackedDepth = new Cartesian4();
    var packedDepthScale = new Cartesian4(1.0, 1.0 / 255.0, 1.0 / 65025.0, 1.0 / 16581375.0);

    /**
     * Returns the cartesian position reconstructed from the depth buffer and window position.
     * The returned position is in world coordinates. Used internally by camera functions to
     * prevent conversion to projected 2D coordinates and then back.
     * <p>
     * Set {@link Scene#pickTranslucentDepth} to <code>true</code> to include the depth of
     * translucent primitives; otherwise, this essentially picks through translucent primitives.
     * </p>
     *
     * @private
     *
     * @param {Cartesian2} windowPosition Window coordinates to perform picking on.
     * @param {Cartesian3} [result] The object on which to restore the result.
     * @returns {Cartesian3} The cartesian position in world coordinates.
     *
     * @exception {DeveloperError} Picking from the depth buffer is not supported. Check pickPositionSupported.
     */
    Scene.prototype.pickPositionWorldCoordinates = function(windowPosition, result) {
        if (!this.useDepthPicking) {
            return undefined;
        }

        //>>includeStart('debug', pragmas.debug);
        if(!defined(windowPosition)) {
            throw new DeveloperError('windowPosition is undefined.');
        }
        if (!defined(this._globeDepth)) {
            throw new DeveloperError('Picking from the depth buffer is not supported. Check pickPositionSupported.');
        }
        //>>includeEnd('debug');

        var cacheKey = windowPosition.toString();

        if (this._pickPositionCacheDirty){
            this._pickPositionCache = {};
            this._pickPositionCacheDirty = false;
        } else if (this._pickPositionCache.hasOwnProperty(cacheKey)){
            return Cartesian3.clone(this._pickPositionCache[cacheKey], result);
        }

        var context = this._context;
        var uniformState = context.uniformState;

        var drawingBufferPosition = SceneTransforms.transformWindowToDrawingBuffer(this, windowPosition, scratchPosition);
        if (this.pickTranslucentDepth) {
            renderTranslucentDepthForPick(this, drawingBufferPosition);
        }
        drawingBufferPosition.y = this.drawingBufferHeight - drawingBufferPosition.y;

        var camera = this._camera;

        // Create a working frustum from the original camera frustum.
        var frustum;
        if (defined(camera.frustum.fov)) {
            frustum = camera.frustum.clone(scratchPerspectiveFrustum);
        } else if (defined(camera.frustum.infiniteProjectionMatrix)){
            frustum = camera.frustum.clone(scratchPerspectiveOffCenterFrustum);
        } else if (defined(camera.frustum.width)) {
            frustum = camera.frustum.clone(scratchOrthographicFrustum);
        } else {
            frustum = camera.frustum.clone(scratchOrthographicOffCenterFrustum);
        }

        var numFrustums = this.numberOfFrustums;
        for (var i = 0; i < numFrustums; ++i) {
            var pickDepth = getPickDepth(this, i);
            var pixels = context.readPixels({
                x : drawingBufferPosition.x,
                y : drawingBufferPosition.y,
                width : 1,
                height : 1,
                framebuffer : pickDepth.framebuffer
            });

            var packedDepth = Cartesian4.unpack(pixels, 0, scratchPackedDepth);
            Cartesian4.divideByScalar(packedDepth, 255.0, packedDepth);
            var depth = Cartesian4.dot(packedDepth, packedDepthScale);

            if (depth > 0.0 && depth < 1.0) {
                var renderedFrustum = this._frustumCommandsList[i];
                var height2D;
                if (this.mode === SceneMode.SCENE2D) {
                    height2D = camera.position.z;
                    camera.position.z = height2D - renderedFrustum.near + 1.0;
                    frustum.far = Math.max(1.0, renderedFrustum.far - renderedFrustum.near);
                    frustum.near = 1.0;
                    uniformState.update(this.frameState);
                    uniformState.updateFrustum(frustum);
                } else {
                    frustum.near = renderedFrustum.near * (i !== 0 ? OPAQUE_FRUSTUM_NEAR_OFFSET : 1.0);
                    frustum.far = renderedFrustum.far;
                    uniformState.updateFrustum(frustum);
                }

                result = SceneTransforms.drawingBufferToWgs84Coordinates(this, drawingBufferPosition, depth, result);

                if (this.mode === SceneMode.SCENE2D) {
                    camera.position.z = height2D;
                    uniformState.update(this.frameState);
                }

                this._pickPositionCache[cacheKey] = Cartesian3.clone(result);
                return result;
            }
        }

        this._pickPositionCache[cacheKey] = undefined;
        return undefined;
    };

    var scratchPickPositionCartographic = new Cartographic();

    /**
     * Returns the cartesian position reconstructed from the depth buffer and window position.
     * <p>
     * The position reconstructed from the depth buffer in 2D may be slightly different from those
     * reconstructed in 3D and Columbus view. This is caused by the difference in the distribution
     * of depth values of perspective and orthographic projection.
     * </p>
     * <p>
     * Set {@link Scene#pickTranslucentDepth} to <code>true</code> to include the depth of
     * translucent primitives; otherwise, this essentially picks through translucent primitives.
     * </p>
     *
     * @param {Cartesian2} windowPosition Window coordinates to perform picking on.
     * @param {Cartesian3} [result] The object on which to restore the result.
     * @returns {Cartesian3} The cartesian position.
     *
     * @exception {DeveloperError} Picking from the depth buffer is not supported. Check pickPositionSupported.
     */
    Scene.prototype.pickPosition = function(windowPosition, result) {
        result = this.pickPositionWorldCoordinates(windowPosition, result);
        if (defined(result) && this.mode !== SceneMode.SCENE3D) {
            Cartesian3.fromElements(result.y, result.z, result.x, result);

            var projection = this.mapProjection;
            var ellipsoid = projection.ellipsoid;

            var cart = projection.unproject(result, scratchPickPositionCartographic);
            ellipsoid.cartographicToCartesian(cart, result);
        }

        return result;
    };

    /**
     * Returns a list of objects, each containing a `primitive` property, for all primitives at
     * a particular window coordinate position. Other properties may also be set depending on the
     * type of primitive. The primitives in the list are ordered by their visual order in the
     * scene (front to back).
     *
     * @param {Cartesian2} windowPosition Window coordinates to perform picking on.
     * @param {Number} [limit] If supplied, stop drilling after collecting this many picks.
     * @returns {Object[]} Array of objects, each containing 1 picked primitives.
     *
     * @exception {DeveloperError} windowPosition is undefined.
     *
     * @example
     * var pickedObjects = scene.drillPick(new Cesium.Cartesian2(100.0, 200.0));
     */
    Scene.prototype.drillPick = function(windowPosition, limit) {
        // PERFORMANCE_IDEA: This function calls each primitive's update for each pass. Instead
        // we could update the primitive once, and then just execute their commands for each pass,
        // and cull commands for picked primitives.  e.g., base on the command's owner.

        //>>includeStart('debug', pragmas.debug);
        if (!defined(windowPosition)) {
            throw new DeveloperError('windowPosition is undefined.');
        }
        //>>includeEnd('debug');

        var i;
        var attributes;
        var result = [];
        var pickedPrimitives = [];
        var pickedAttributes = [];
        if (!defined(limit)) {
            limit = Number.MAX_VALUE;
        }

        var pickedResult = this.pick(windowPosition);
        while (defined(pickedResult) && defined(pickedResult.primitive)) {
            result.push(pickedResult);
            if (0 >= --limit) {
                break;
            }

            var primitive = pickedResult.primitive;
            var hasShowAttribute = false;

            //If the picked object has a show attribute, use it.
            if (typeof primitive.getGeometryInstanceAttributes === 'function') {
                if (defined(pickedResult.id)) {
                    attributes = primitive.getGeometryInstanceAttributes(pickedResult.id);
                    if (defined(attributes) && defined(attributes.show)) {
                        hasShowAttribute = true;
                        attributes.show = ShowGeometryInstanceAttribute.toValue(false, attributes.show);
                        pickedAttributes.push(attributes);
                    }
                }
            }

            //Otherwise, hide the entire primitive
            if (!hasShowAttribute) {
                primitive.show = false;
                pickedPrimitives.push(primitive);
            }

            pickedResult = this.pick(windowPosition);
        }

        // unhide everything we hid while drill picking
        for (i = 0; i < pickedPrimitives.length; ++i) {
            pickedPrimitives[i].show = true;
        }

        for (i = 0; i < pickedAttributes.length; ++i) {
            attributes = pickedAttributes[i];
            attributes.show = ShowGeometryInstanceAttribute.toValue(true, attributes.show);
        }

        return result;
    };

    /**
     * Instantly completes an active transition.
     */
    Scene.prototype.completeMorph = function(){
        this._transitioner.completeMorph();
    };

    /**
     * Asynchronously transitions the scene to 2D.
     * @param {Number} [duration=2.0] The amount of time, in seconds, for transition animations to complete.
     */
    Scene.prototype.morphTo2D = function(duration) {
        var ellipsoid;
        var globe = this.globe;
        if (defined(globe)) {
            ellipsoid = globe.ellipsoid;
        } else {
            ellipsoid = this.mapProjection.ellipsoid;
        }
        duration = defaultValue(duration, 2.0);
        this._transitioner.morphTo2D(duration, ellipsoid);
    };

    /**
     * Asynchronously transitions the scene to Columbus View.
     * @param {Number} [duration=2.0] The amount of time, in seconds, for transition animations to complete.
     */
    Scene.prototype.morphToColumbusView = function(duration) {
        var ellipsoid;
        var globe = this.globe;
        if (defined(globe)) {
            ellipsoid = globe.ellipsoid;
        } else {
            ellipsoid = this.mapProjection.ellipsoid;
        }
        duration = defaultValue(duration, 2.0);
        this._transitioner.morphToColumbusView(duration, ellipsoid);
    };

    /**
     * Asynchronously transitions the scene to 3D.
     * @param {Number} [duration=2.0] The amount of time, in seconds, for transition animations to complete.
     */
    Scene.prototype.morphTo3D = function(duration) {
        var ellipsoid;
        var globe = this.globe;
        if (defined(globe)) {
            ellipsoid = globe.ellipsoid;
        } else {
            ellipsoid = this.mapProjection.ellipsoid;
        }
        duration = defaultValue(duration, 2.0);
        this._transitioner.morphTo3D(duration, ellipsoid);
    };

    /**
     * Returns true if this object was destroyed; otherwise, false.
     * <br /><br />
     * If this object was destroyed, it should not be used; calling any function other than
     * <code>isDestroyed</code> will result in a {@link DeveloperError} exception.
     *
     * @returns {Boolean} <code>true</code> if this object was destroyed; otherwise, <code>false</code>.
     *
     * @see Scene#destroy
     */
    Scene.prototype.isDestroyed = function() {
        return false;
    };

    /**
     * Destroys the WebGL resources held by this object.  Destroying an object allows for deterministic
     * release of WebGL resources, instead of relying on the garbage collector to destroy this object.
     * <br /><br />
     * Once an object is destroyed, it should not be used; calling any function other than
     * <code>isDestroyed</code> will result in a {@link DeveloperError} exception.  Therefore,
     * assign the return value (<code>undefined</code>) to the object as done in the example.
     *
     * @returns {undefined}
     *
     * @exception {DeveloperError} This object was destroyed, i.e., destroy() was called.
     *
     *
     * @example
     * scene = scene && scene.destroy();
     *
     * @see Scene#isDestroyed
     */
    Scene.prototype.destroy = function() {
        this._tweens.removeAll();
        this._computeEngine = this._computeEngine && this._computeEngine.destroy();
        this._screenSpaceCameraController = this._screenSpaceCameraController && this._screenSpaceCameraController.destroy();
        this._deviceOrientationCameraController = this._deviceOrientationCameraController && !this._deviceOrientationCameraController.isDestroyed() && this._deviceOrientationCameraController.destroy();
        this._pickFramebuffer = this._pickFramebuffer && this._pickFramebuffer.destroy();
        this._pickDepthFramebuffer = this._pickDepthFramebuffer && this._pickDepthFramebuffer.destroy();
        this._primitives = this._primitives && this._primitives.destroy();
        this._groundPrimitives = this._groundPrimitives && this._groundPrimitives.destroy();
        this._globe = this._globe && this._globe.destroy();
        this.skyBox = this.skyBox && this.skyBox.destroy();
        this.skyAtmosphere = this.skyAtmosphere && this.skyAtmosphere.destroy();
        this._debugSphere = this._debugSphere && this._debugSphere.destroy();
        this.sun = this.sun && this.sun.destroy();
        this._sunPostProcess = this._sunPostProcess && this._sunPostProcess.destroy();
        this._depthPlane = this._depthPlane && this._depthPlane.destroy();
        this._transitioner.destroy();
        this._debugFrustumPlanes = this._debugFrustumPlanes && this._debugFrustumPlanes.destroy();
        this._brdfLutGenerator = this._brdfLutGenerator && this._brdfLutGenerator.destroy();

        if (defined(this._globeDepth)) {
            this._globeDepth.destroy();
        }

        if (defined(this._oit)) {
            this._oit.destroy();
        }

        this._sceneFramebuffer = this._sceneFramebuffer && this._sceneFramebuffer.destroy();
        this._postProcess = this._postProcess && this._postProcess.destroy();

        this._context = this._context && this._context.destroy();
        this._frameState.creditDisplay.destroy();
        if (defined(this._performanceDisplay)){
            this._performanceDisplay = this._performanceDisplay && this._performanceDisplay.destroy();
            this._performanceContainer.parentNode.removeChild(this._performanceContainer);
        }

        return destroyObject(this);
    };

     /**
     * Transforms a position in cartesian coordinates to canvas coordinates.  This is commonly used to place an
     * HTML element at the same screen position as an object in the scene.
     *
     * @param {Cartesian3} position The position in cartesian coordinates.
     * @param {Cartesian2} [result] An optional object to return the input position transformed to canvas coordinates.
     * @returns {Cartesian2} The modified result parameter or a new Cartesian2 instance if one was not provided.  This may be <code>undefined</code> if the input position is near the center of the ellipsoid.
     *
     * @example
     * // Output the canvas position of longitude/latitude (0, 0) every time the mouse moves.
     * var scene = widget.scene;
     * var ellipsoid = scene.globe.ellipsoid;
     * var position = Cesium.Cartesian3.fromDegrees(0.0, 0.0);
     * var handler = new Cesium.ScreenSpaceEventHandler(scene.canvas);
     * handler.setInputAction(function(movement) {
     *     console.log(scene.cartesianToCanvasCoordinates(position));
     * }, Cesium.ScreenSpaceEventType.MOUSE_MOVE);
     */
    Scene.prototype.cartesianToCanvasCoordinates = function(position, result) {
        return SceneTransforms.wgs84ToWindowCoordinates(this, position, result);
    };

    return Scene;
});<|MERGE_RESOLUTION|>--- conflicted
+++ resolved
@@ -633,15 +633,13 @@
             enabled : defaultValue(options.shadows, false)
         });
 
-<<<<<<< HEAD
         /**
          * Post processing effects applied to the final render.
          * @type {PostProcessScene}
          */
         this.postProcess = new PostProcessScene();
-=======
+
         this._brdfLutGenerator = new BrdfLutGenerator();
->>>>>>> 411944ba
 
         this._terrainExaggeration = defaultValue(options.terrainExaggeration, 1.0);
 
