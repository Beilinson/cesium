--- conflicted
+++ resolved
@@ -429,11 +429,7 @@
       });
     });
 
-<<<<<<< HEAD
-    it("CubeMap.fromMipMaps loads all mip levels correctly", function () {
-=======
     it("loadMipmaps loads all mip levels correctly", function () {
->>>>>>> dca302bb
       const red = [255, 0, 0, 255];
       const green = [0, 255, 0, 255];
       const blue = [0, 0, 255, 255];
@@ -442,25 +438,6 @@
       const cyan = [0, 255, 255, 255];
 
       const level0colors = [red, green, blue, yellow, magenta, cyan];
-<<<<<<< HEAD
-      const level0 = CubeMap.faceNames.reduce((level, faceName, index) => {
-        const color = level0colors[index];
-        const colorData = new Uint8Array([color, color, color, color].flat());
-        level[faceName] = { width: 2, height: 2, arrayBufferView: colorData };
-        return level;
-      }, {});
-      const level1colors = [yellow, magenta, cyan, red, green, blue];
-      const level1 = CubeMap.faceNames.reduce((level, faceName, index) => {
-        const color = level1colors[index];
-        const colorData = new Uint8Array(color);
-        level[faceName] = { width: 1, height: 1, arrayBufferView: colorData };
-        return level;
-      }, {});
-
-      cubeMap = CubeMap.fromMipmaps({
-        context: webgl2Context,
-        source: [level0, level1],
-=======
       const level0 = Object.values(CubeMap.FaceName).reduce(
         (level, faceName, index) => {
           const color = level0colors[index];
@@ -474,14 +451,11 @@
       cubeMap = new CubeMap({
         context: webgl2Context,
         source: level0,
->>>>>>> dca302bb
         sampler: new Sampler({
           minificationFilter: TextureMinificationFilter.NEAREST_MIPMAP_LINEAR,
         }),
       });
 
-<<<<<<< HEAD
-=======
       const level1colors = [yellow, magenta, cyan, red, green, blue];
       const level1 = Object.values(CubeMap.FaceName).reduce(
         (level, faceName, index) => {
@@ -495,7 +469,6 @@
 
       cubeMap.loadMipmaps([level1]);
 
->>>>>>> dca302bb
       expectCubeMapFaces({
         cubeMap: cubeMap,
         expectedColors: level0colors,
@@ -508,11 +481,7 @@
       });
     });
 
-<<<<<<< HEAD
-    it("CubeMap.fromMipMaps works in WebGL 1", function () {
-=======
     it("loadMipmaps works in WebGL 1", function () {
->>>>>>> dca302bb
       const webgl1Context = createContext({
         requestWebgl1: true,
       });
@@ -525,25 +494,6 @@
       const cyan = [0, 255, 255, 255];
 
       const level0colors = [red, green, blue, yellow, magenta, cyan];
-<<<<<<< HEAD
-      const level0 = CubeMap.faceNames.reduce((level, faceName, index) => {
-        const color = level0colors[index];
-        const colorData = new Uint8Array([color, color, color, color].flat());
-        level[faceName] = { width: 2, height: 2, arrayBufferView: colorData };
-        return level;
-      }, {});
-      const level1colors = [yellow, magenta, cyan, red, green, blue];
-      const level1 = CubeMap.faceNames.reduce((level, faceName, index) => {
-        const color = level1colors[index];
-        const colorData = new Uint8Array(color);
-        level[faceName] = { width: 1, height: 1, arrayBufferView: colorData };
-        return level;
-      }, {});
-
-      cubeMap = CubeMap.fromMipmaps({
-        context: webgl1Context,
-        source: [level0, level1],
-=======
       const level0 = Object.values(CubeMap.FaceName).reduce(
         (level, faceName, index) => {
           const color = level0colors[index];
@@ -557,14 +507,11 @@
       cubeMap = new CubeMap({
         context: webgl1Context,
         source: level0,
->>>>>>> dca302bb
         sampler: new Sampler({
           minificationFilter: TextureMinificationFilter.NEAREST_MIPMAP_LINEAR,
         }),
       });
 
-<<<<<<< HEAD
-=======
       const level1colors = [yellow, magenta, cyan, red, green, blue];
       const level1 = Object.values(CubeMap.FaceName).reduce(
         (level, faceName, index) => {
@@ -578,7 +525,6 @@
 
       cubeMap.loadMipmaps([level1]);
 
->>>>>>> dca302bb
       expectCubeMapFaces({
         cubeMap: cubeMap,
         expectedColors: level0colors,
