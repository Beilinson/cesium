--- conflicted
+++ resolved
@@ -1,12 +1,9 @@
 import add from "@stratakit/icons/add.svg";
 import caretUp from "@stratakit/icons/caret-up.svg";
 import caretDown from "@stratakit/icons/caret-down.svg";
-<<<<<<< HEAD
 import developer from "@stratakit/icons/developer.svg";
 import filter from "@stratakit/icons/filter.svg";
-=======
 import checkmark from "@stratakit/icons/checkmark.svg";
->>>>>>> a508219d
 import statusWarning from "@stratakit/icons/status-warning.svg";
 import statusError from "@stratakit/icons/status-error.svg";
 import sun from "@stratakit/icons/sun.svg";
@@ -29,12 +26,9 @@
   add,
   caretUp,
   caretDown,
-<<<<<<< HEAD
   developer,
   filter,
-=======
   checkmark,
->>>>>>> a508219d
   statusWarning,
   statusError,
   sun,
