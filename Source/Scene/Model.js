define([
        '../Core/BoundingSphere',
        '../Core/Cartesian2',
        '../Core/Cartesian3',
        '../Core/Cartesian4',
        '../Core/Cartographic',
        '../Core/ClippingPlaneCollection',
        '../Core/clone',
        '../Core/Color',
        '../Core/combine',
        '../Core/defaultValue',
        '../Core/defined',
        '../Core/defineProperties',
        '../Core/deprecationWarning',
        '../Core/destroyObject',
        '../Core/DeveloperError',
        '../Core/DistanceDisplayCondition',
        '../Core/FeatureDetection',
        '../Core/getAbsoluteUri',
        '../Core/getMagic',
        '../Core/getStringFromTypedArray',
        '../Core/IndexDatatype',
        '../Core/loadCRN',
        '../Core/loadImageFromTypedArray',
        '../Core/loadKTX',
        '../Core/Math',
        '../Core/Matrix2',
        '../Core/Matrix3',
        '../Core/Matrix4',
        '../Core/PixelFormat',
        '../Core/Plane',
        '../Core/PrimitiveType',
        '../Core/Resource',
        '../Core/Quaternion',
        '../Core/Queue',
        '../Core/RuntimeError',
        '../Core/Transforms',
        '../Core/WebGLConstants',
        '../Renderer/Buffer',
        '../Renderer/BufferUsage',
        '../Renderer/DrawCommand',
        '../Renderer/Pass',
        '../Renderer/RenderState',
        '../Renderer/Sampler',
        '../Renderer/ShaderProgram',
        '../Renderer/ShaderSource',
        '../Renderer/Texture',
        '../Renderer/TextureMinificationFilter',
        '../Renderer/TextureWrap',
        '../Renderer/VertexArray',
        '../ThirdParty/GltfPipeline/addDefaults',
        '../ThirdParty/GltfPipeline/addPipelineExtras',
        '../ThirdParty/GltfPipeline/ForEach',
        '../ThirdParty/GltfPipeline/getAccessorByteStride',
        '../ThirdParty/GltfPipeline/numberOfComponentsForType',
        '../ThirdParty/GltfPipeline/parseBinaryGltf',
        '../ThirdParty/GltfPipeline/processModelMaterialsCommon',
        '../ThirdParty/GltfPipeline/processPbrMetallicRoughness',
        '../ThirdParty/GltfPipeline/updateVersion',
        '../ThirdParty/Uri',
        '../ThirdParty/when',
        './AttributeType',
        './Axis',
        './BlendingState',
        './ColorBlendMode',
        './DracoLoader',
        './getClippingFunction',
        './HeightReference',
        './JobType',
        './ModelAnimationCache',
        './ModelAnimationCollection',
        './ModelLoadResources',
        './ModelMaterial',
        './ModelMesh',
        './ModelNode',
        './ModelUtility',
        './SceneMode',
        './ShadowMode'
    ], function(
        BoundingSphere,
        Cartesian2,
        Cartesian3,
        Cartesian4,
        Cartographic,
        ClippingPlaneCollection,
        clone,
        Color,
        combine,
        defaultValue,
        defined,
        defineProperties,
        deprecationWarning,
        destroyObject,
        DeveloperError,
        DistanceDisplayCondition,
        FeatureDetection,
        getAbsoluteUri,
        getMagic,
        getStringFromTypedArray,
        IndexDatatype,
        loadCRN,
        loadImageFromTypedArray,
        loadKTX,
        CesiumMath,
        Matrix2,
        Matrix3,
        Matrix4,
        PixelFormat,
        Plane,
        PrimitiveType,
        Resource,
        Quaternion,
        Queue,
        RuntimeError,
        Transforms,
        WebGLConstants,
        Buffer,
        BufferUsage,
        DrawCommand,
        Pass,
        RenderState,
        Sampler,
        ShaderProgram,
        ShaderSource,
        Texture,
        TextureMinificationFilter,
        TextureWrap,
        VertexArray,
        addDefaults,
        addPipelineExtras,
        ForEach,
        getAccessorByteStride,
        numberOfComponentsForType,
        parseBinaryGltf,
        processModelMaterialsCommon,
        processPbrMetallicRoughness,
        updateVersion,
        Uri,
        when,
        AttributeType,
        Axis,
        BlendingState,
        ColorBlendMode,
        DracoLoader,
        getClippingFunction,
        HeightReference,
        JobType,
        ModelAnimationCache,
        ModelAnimationCollection,
        ModelLoadResources,
        ModelMaterial,
        ModelMesh,
        ModelNode,
        ModelUtility,
        SceneMode,
        ShadowMode) {
    'use strict';

    // Bail out if the browser doesn't support typed arrays, to prevent the setup function
    // from failing, since we won't be able to create a WebGL context anyway.
    if (!FeatureDetection.supportsTypedArrays()) {
        return {};
    }

    var boundingSphereCartesian3Scratch = new Cartesian3();

    var ModelState = {
        NEEDS_LOAD : 0,
        LOADING : 1,
        LOADED : 2,  // Renderable, but textures can still be pending when incrementallyLoadTextures is true.
        FAILED : 3
    };

    // glTF MIME types discussed in https://github.com/KhronosGroup/glTF/issues/412 and https://github.com/KhronosGroup/glTF/issues/943
    var defaultModelAccept = 'model/gltf-binary,model/gltf+json;q=0.8,application/json;q=0.2,*/*;q=0.01';

    ///////////////////////////////////////////////////////////////////////////

    function setCachedGltf(model, cachedGltf) {
        model._cachedGltf = cachedGltf;
    }

    // glTF JSON can be big given embedded geometry, textures, and animations, so we
    // cache it across all models using the same url/cache-key.  This also reduces the
    // slight overhead in assigning defaults to missing values.
    //
    // Note that this is a global cache, compared to renderer resources, which
    // are cached per context.
    function CachedGltf(options) {
        this._gltf = options.gltf;
        this.ready = options.ready;
        this.modelsToLoad = [];
        this.count = 0;
    }

    defineProperties(CachedGltf.prototype, {
        gltf : {
            set : function(value) {
                this._gltf = value;
            },

            get : function() {
                return this._gltf;
            }
        }
    });

    CachedGltf.prototype.makeReady = function(gltfJson) {
        this.gltf = gltfJson;

        var models = this.modelsToLoad;
        var length = models.length;
        for (var i = 0; i < length; ++i) {
            var m = models[i];
            if (!m.isDestroyed()) {
                setCachedGltf(m, this);
            }
        }
        this.modelsToLoad = undefined;
        this.ready = true;
    };

    var gltfCache = {};

    ///////////////////////////////////////////////////////////////////////////

    /**
     * A 3D model based on glTF, the runtime asset format for WebGL, OpenGL ES, and OpenGL.
     * <p>
     * Cesium includes support for geometry and materials, glTF animations, and glTF skinning.
     * In addition, individual glTF nodes are pickable with {@link Scene#pick} and animatable
     * with {@link Model#getNode}.  glTF cameras and lights are not currently supported.
     * </p>
     * <p>
     * An external glTF asset is created with {@link Model.fromGltf}.  glTF JSON can also be
     * created at runtime and passed to this constructor function.  In either case, the
     * {@link Model#readyPromise} is resolved when the model is ready to render, i.e.,
     * when the external binary, image, and shader files are downloaded and the WebGL
     * resources are created.
     * </p>
     * <p>
     * For high-precision rendering, Cesium supports the CESIUM_RTC extension, which introduces the
     * CESIUM_RTC_MODELVIEW parameter semantic that says the node is in WGS84 coordinates translated
     * relative to a local origin.
     * </p>
     *
     * @alias Model
     * @constructor
     *
     * @param {Object} [options] Object with the following properties:
     * @param {Object|ArrayBuffer|Uint8Array} [options.gltf] The object for the glTF JSON or an arraybuffer of Binary glTF defined by the KHR_binary_glTF extension.
     * @param {Resource|String} [options.basePath=''] The base path that paths in the glTF JSON are relative to.
     * @param {Boolean} [options.show=true] Determines if the model primitive will be shown.
     * @param {Matrix4} [options.modelMatrix=Matrix4.IDENTITY] The 4x4 transformation matrix that transforms the model from model to world coordinates.
     * @param {Number} [options.scale=1.0] A uniform scale applied to this model.
     * @param {Number} [options.minimumPixelSize=0.0] The approximate minimum pixel size of the model regardless of zoom.
     * @param {Number} [options.maximumScale] The maximum scale size of a model. An upper limit for minimumPixelSize.
     * @param {Object} [options.id] A user-defined object to return when the model is picked with {@link Scene#pick}.
     * @param {Boolean} [options.allowPicking=true] When <code>true</code>, each glTF mesh and primitive is pickable with {@link Scene#pick}.
     * @param {Boolean} [options.incrementallyLoadTextures=true] Determine if textures may continue to stream in after the model is loaded.
     * @param {Boolean} [options.asynchronous=true] Determines if model WebGL resource creation will be spread out over several frames or block until completion once all glTF files are loaded.
     * @param {Boolean} [options.clampAnimations=true] Determines if the model's animations should hold a pose over frames where no keyframes are specified.
     * @param {ShadowMode} [options.shadows=ShadowMode.ENABLED] Determines whether the model casts or receives shadows from each light source.
     * @param {Boolean} [options.debugShowBoundingVolume=false] For debugging only. Draws the bounding sphere for each draw command in the model.
     * @param {Boolean} [options.debugWireframe=false] For debugging only. Draws the model in wireframe.
     * @param {HeightReference} [options.heightReference] Determines how the model is drawn relative to terrain.
     * @param {Scene} [options.scene] Must be passed in for models that use the height reference property.
     * @param {DistanceDisplayCondition} [options.distanceDisplayCondition] The condition specifying at what distance from the camera that this model will be displayed.
     * @param {Color} [options.color=Color.WHITE] A color that blends with the model's rendered color.
     * @param {ColorBlendMode} [options.colorBlendMode=ColorBlendMode.HIGHLIGHT] Defines how the color blends with the model.
     * @param {Number} [options.colorBlendAmount=0.5] Value used to determine the color strength when the <code>colorBlendMode</code> is <code>MIX</code>. A value of 0.0 results in the model's rendered color while a value of 1.0 results in a solid color, with any value in-between resulting in a mix of the two.
     * @param {Color} [options.silhouetteColor=Color.RED] The silhouette color. If more than 256 models have silhouettes enabled, there is a small chance that overlapping models will have minor artifacts.
     * @param {Number} [options.silhouetteSize=0.0] The size of the silhouette in pixels.
     * @param {ClippingPlaneCollection} [options.clippingPlanes] The {@link ClippingPlaneCollection} used to selectively disable rendering the model.
     *
     * @exception {DeveloperError} bgltf is not a valid Binary glTF file.
     * @exception {DeveloperError} Only glTF Binary version 1 is supported.
     *
     * @see Model.fromGltf
     *
     * @demo {@link https://cesiumjs.org/Cesium/Apps/Sandcastle/index.html?src=3D%20Models.html|Cesium Sandcastle Models Demo}
     */
    function Model(options) {
        options = defaultValue(options, defaultValue.EMPTY_OBJECT);

        var cacheKey = options.cacheKey;
        this._cacheKey = cacheKey;
        this._cachedGltf = undefined;
        this._releaseGltfJson = defaultValue(options.releaseGltfJson, false);

        var cachedGltf;
        if (defined(cacheKey) && defined(gltfCache[cacheKey]) && gltfCache[cacheKey].ready) {
            // glTF JSON is in cache and ready
            cachedGltf = gltfCache[cacheKey];
            ++cachedGltf.count;
        } else {
            // glTF was explicitly provided, e.g., when a user uses the Model constructor directly
            var gltf = options.gltf;

            if (defined(gltf)) {
                if (gltf instanceof ArrayBuffer) {
                    gltf = new Uint8Array(gltf);
                }

                if (gltf instanceof Uint8Array) {
                    // Binary glTF
                    var parsedGltf = parseBinaryGltf(gltf);

                    cachedGltf = new CachedGltf({
                        gltf : parsedGltf,
                        ready : true
                    });
                } else {
                    // Normal glTF (JSON)
                    cachedGltf = new CachedGltf({
                        gltf : options.gltf,
                        ready : true
                    });
                }

                cachedGltf.count = 1;

                if (defined(cacheKey)) {
                    gltfCache[cacheKey] = cachedGltf;
                }
            }
        }
        setCachedGltf(this, cachedGltf);

        var basePath = defaultValue(options.basePath, '');
        this._resource = Resource.createIfNeeded(basePath);

        /**
         * Determines if the model primitive will be shown.
         *
         * @type {Boolean}
         *
         * @default true
         */
        this.show = defaultValue(options.show, true);

        /**
         * The silhouette color.
         *
         * @type {Color}
         *
         * @default Color.RED
         */
        this.silhouetteColor = defaultValue(options.silhouetteColor, Color.RED);
        this._silhouetteColor = new Color();
        this._silhouetteColorPreviousAlpha = 1.0;
        this._normalAttributeName = undefined;

        /**
         * The size of the silhouette in pixels.
         *
         * @type {Number}
         *
         * @default 0.0
         */
        this.silhouetteSize = defaultValue(options.silhouetteSize, 0.0);

        /**
         * The 4x4 transformation matrix that transforms the model from model to world coordinates.
         * When this is the identity matrix, the model is drawn in world coordinates, i.e., Earth's WGS84 coordinates.
         * Local reference frames can be used by providing a different transformation matrix, like that returned
         * by {@link Transforms.eastNorthUpToFixedFrame}.
         *
         * @type {Matrix4}
         *
         * @default {@link Matrix4.IDENTITY}
         *
         * @example
         * var origin = Cesium.Cartesian3.fromDegrees(-95.0, 40.0, 200000.0);
         * m.modelMatrix = Cesium.Transforms.eastNorthUpToFixedFrame(origin);
         */
        this.modelMatrix = Matrix4.clone(defaultValue(options.modelMatrix, Matrix4.IDENTITY));
        this._modelMatrix = Matrix4.clone(this.modelMatrix);
        this._clampedModelMatrix = undefined;

        /**
         * A uniform scale applied to this model before the {@link Model#modelMatrix}.
         * Values greater than <code>1.0</code> increase the size of the model; values
         * less than <code>1.0</code> decrease.
         *
         * @type {Number}
         *
         * @default 1.0
         */
        this.scale = defaultValue(options.scale, 1.0);
        this._scale = this.scale;

        /**
         * The approximate minimum pixel size of the model regardless of zoom.
         * This can be used to ensure that a model is visible even when the viewer
         * zooms out.  When <code>0.0</code>, no minimum size is enforced.
         *
         * @type {Number}
         *
         * @default 0.0
         */
        this.minimumPixelSize = defaultValue(options.minimumPixelSize, 0.0);
        this._minimumPixelSize = this.minimumPixelSize;

        /**
         * The maximum scale size for a model. This can be used to give
         * an upper limit to the {@link Model#minimumPixelSize}, ensuring that the model
         * is never an unreasonable scale.
         *
         * @type {Number}
         */
        this.maximumScale = options.maximumScale;
        this._maximumScale = this.maximumScale;

        /**
         * User-defined object returned when the model is picked.
         *
         * @type Object
         *
         * @default undefined
         *
         * @see Scene#pick
         */
        this.id = options.id;
        this._id = options.id;

        /**
         * Returns the height reference of the model
         *
         * @memberof Model.prototype
         *
         * @type {HeightReference}
         *
         * @default HeightReference.NONE
         */
        this.heightReference = defaultValue(options.heightReference, HeightReference.NONE);
        this._heightReference = this.heightReference;
        this._heightChanged = false;
        this._removeUpdateHeightCallback = undefined;
        var scene = options.scene;
        this._scene = scene;
        if (defined(scene) && defined(scene.terrainProviderChanged)) {
            this._terrainProviderChangedCallback = scene.terrainProviderChanged.addEventListener(function() {
                this._heightChanged = true;
            }, this);
        }

        /**
         * Used for picking primitives that wrap a model.
         *
         * @private
         */
        this._pickObject = options.pickObject;
        this._allowPicking = defaultValue(options.allowPicking, true);

        this._ready = false;
        this._readyPromise = when.defer();

        /**
         * The currently playing glTF animations.
         *
         * @type {ModelAnimationCollection}
         */
        this.activeAnimations = new ModelAnimationCollection(this);

        /**
         * Determines if the model's animations should hold a pose over frames where no keyframes are specified.
         *
         * @type {Boolean}
         */
        this.clampAnimations = defaultValue(options.clampAnimations, true);

        this._defaultTexture = undefined;
        this._incrementallyLoadTextures = defaultValue(options.incrementallyLoadTextures, true);
        this._asynchronous = defaultValue(options.asynchronous, true);

        /**
         * Determines whether the model casts or receives shadows from each light source.
         *
         * @type {ShadowMode}
         *
         * @default ShadowMode.ENABLED
         */
        this.shadows = defaultValue(options.shadows, ShadowMode.ENABLED);
        this._shadows = this.shadows;

        /**
         * A color that blends with the model's rendered color.
         *
         * @type {Color}
         *
         * @default Color.WHITE
         */
        this.color = defaultValue(options.color, Color.WHITE);
        this._color = new Color();
        this._colorPreviousAlpha = 1.0;
        this._hasPremultipliedAlpha = false;

        /**
         * Defines how the color blends with the model.
         *
         * @type {ColorBlendMode}
         *
         * @default ColorBlendMode.HIGHLIGHT
         */
        this.colorBlendMode = defaultValue(options.colorBlendMode, ColorBlendMode.HIGHLIGHT);

        /**
         * Value used to determine the color strength when the <code>colorBlendMode</code> is <code>MIX</code>.
         * A value of 0.0 results in the model's rendered color while a value of 1.0 results in a solid color, with
         * any value in-between resulting in a mix of the two.
         *
         * @type {Number}
         *
         * @default 0.5
         */
        this.colorBlendAmount = defaultValue(options.colorBlendAmount, 0.5);

        this._colorShadingEnabled = isColorShadingEnabled(this);

        this._clippingPlanes = undefined;
        this.clippingPlanes = options.clippingPlanes;
        // Used for checking if shaders need to be regenerated due to clipping plane changes.
        this._clippingPlanesState = 0;

        /**
         * This property is for debugging only; it is not for production use nor is it optimized.
         * <p>
         * Draws the bounding sphere for each draw command in the model.  A glTF primitive corresponds
         * to one draw command.  A glTF mesh has an array of primitives, often of length one.
         * </p>
         *
         * @type {Boolean}
         *
         * @default false
         */
        this.debugShowBoundingVolume = defaultValue(options.debugShowBoundingVolume, false);
        this._debugShowBoundingVolume = false;

        /**
         * This property is for debugging only; it is not for production use nor is it optimized.
         * <p>
         * Draws the model in wireframe.
         * </p>
         *
         * @type {Boolean}
         *
         * @default false
         */
        this.debugWireframe = defaultValue(options.debugWireframe, false);
        this._debugWireframe = false;

        this._distanceDisplayCondition = options.distanceDisplayCondition;

        // Undocumented options
        this._addBatchIdToGeneratedShaders = options.addBatchIdToGeneratedShaders;
        this._precreatedAttributes = options.precreatedAttributes;
        this._vertexShaderLoaded = options.vertexShaderLoaded;
        this._fragmentShaderLoaded = options.fragmentShaderLoaded;
        this._uniformMapLoaded = options.uniformMapLoaded;
        this._pickVertexShaderLoaded = options.pickVertexShaderLoaded;
        this._pickFragmentShaderLoaded = options.pickFragmentShaderLoaded;
        this._pickUniformMapLoaded = options.pickUniformMapLoaded;
        this._ignoreCommands = defaultValue(options.ignoreCommands, false);
        this._requestType = options.requestType;
        this._upAxis = defaultValue(options.upAxis, Axis.Y);

        /**
         * @private
         * @readonly
         */
        this.cull = defaultValue(options.cull, true);

        /**
         * @private
         * @readonly
         */
        this.opaquePass = defaultValue(options.opaquePass, Pass.OPAQUE);

        this._computedModelMatrix = new Matrix4(); // Derived from modelMatrix and scale
        this._modelViewMatrix = Matrix4.clone(Matrix4.IDENTITY); // Derived from modelMatrix, scale, and the current view matrix
        this._initialRadius = undefined;           // Radius without model's scale property, model-matrix scale, animations, or skins
        this._boundingSphere = undefined;
        this._scaledBoundingSphere = new BoundingSphere();
        this._state = ModelState.NEEDS_LOAD;
        this._loadResources = undefined;

        this._mode = undefined;

        this._perNodeShowDirty = false;            // true when the Cesium API was used to change a node's show property
        this._cesiumAnimationsDirty = false;       // true when the Cesium API, not a glTF animation, changed a node transform
        this._dirty = false;                       // true when the model was transformed this frame
        this._maxDirtyNumber = 0;                  // Used in place of a dirty boolean flag to avoid an extra graph traversal

        this._runtime = {
            animations : undefined,
            rootNodes : undefined,
            nodes : undefined,            // Indexed with the node property's name, i.e., glTF id
            nodesByName : undefined,      // Indexed with name property in the node
            skinnedNodes : undefined,
            meshesByName : undefined,     // Indexed with the name property in the mesh
            materialsByName : undefined,  // Indexed with the name property in the material
            materialsById : undefined     // Indexed with the material's property name
        };

        this._uniformMaps = {};           // Not cached since it can be targeted by glTF animation
        this._extensionsUsed = undefined;     // Cached used glTF extensions
        this._extensionsRequired = undefined; // Cached required glTF extensions
        this._quantizedUniforms = {};     // Quantized uniforms for each program for WEB3D_quantized_attributes
        this._programPrimitives = {};
        this._rendererResources = {       // Cached between models with the same url/cache-key
            buffers : {},
            vertexArrays : {},
            programs : {},
            pickPrograms : {},
            silhouettePrograms : {},
            textures : {},
            samplers : {},
            renderStates : {}
        };
        this._cachedRendererResources = undefined;
        this._loadRendererResourcesFromCache = false;
        this._updatedGltfVersion = false;
        this._decodedData = {};

        this._cachedGeometryByteLength = 0;
        this._cachedTexturesByteLength = 0;
        this._geometryByteLength = 0;
        this._texturesByteLength = 0;
        this._trianglesLength = 0;

        // Hold references to programs and shaders for shader reconstruction.
        // Hold these separately because _cachedGltf may get released (this.releaseGltfJson)
        this._sourcePrograms = undefined;
        this._sourceShaders = undefined;
        this._quantizedVertexShaders = {};

        this._nodeCommands = [];
        this._pickIds = [];

        // CESIUM_RTC extension
        this._rtcCenter = undefined;    // reference to either 3D or 2D
        this._rtcCenterEye = undefined; // in eye coordinates
        this._rtcCenter3D = undefined;  // in world coordinates
        this._rtcCenter2D = undefined;  // in projected world coordinates
    }

    defineProperties(Model.prototype, {
        /**
         * The object for the glTF JSON, including properties with default values omitted
         * from the JSON provided to this model.
         *
         * @memberof Model.prototype
         *
         * @type {Object}
         * @readonly
         *
         * @default undefined
         */
        gltf : {
            get : function() {
                return defined(this._cachedGltf) ? this._cachedGltf.gltf : undefined;
            }
        },

        /**
         * When <code>true</code>, the glTF JSON is not stored with the model once the model is
         * loaded (when {@link Model#ready} is <code>true</code>).  This saves memory when
         * geometry, textures, and animations are embedded in the .gltf file, which is the
         * default for the {@link https://cesiumjs.org/convertmodel.html|Cesium model converter}.
         * This is especially useful for cases like 3D buildings, where each .gltf model is unique
         * and caching the glTF JSON is not effective.
         *
         * @memberof Model.prototype
         *
         * @type {Boolean}
         * @readonly
         *
         * @default false
         *
         * @private
         */
        releaseGltfJson : {
            get : function() {
                return this._releaseGltfJson;
            }
        },

        /**
         * The key identifying this model in the model cache for glTF JSON, renderer resources, and animations.
         * Caching saves memory and improves loading speed when several models with the same url are created.
         * <p>
         * This key is automatically generated when the model is created with {@link Model.fromGltf}.  If the model
         * is created directly from glTF JSON using the {@link Model} constructor, this key can be manually
         * provided; otherwise, the model will not be changed.
         * </p>
         *
         * @memberof Model.prototype
         *
         * @type {String}
         * @readonly
         *
         * @private
         */
        cacheKey : {
            get : function() {
                return this._cacheKey;
            }
        },

        /**
         * The base path that paths in the glTF JSON are relative to.  The base
         * path is the same path as the path containing the .gltf file
         * minus the .gltf file, when binary, image, and shader files are
         * in the same directory as the .gltf.  When this is <code>''</code>,
         * the app's base path is used.
         *
         * @memberof Model.prototype
         *
         * @type {String}
         * @readonly
         *
         * @default ''
         */
        basePath : {
            get : function() {
                return this._resource.url;
            }
        },

        /**
         * The model's bounding sphere in its local coordinate system.  This does not take into
         * account glTF animations and skins nor does it take into account {@link Model#minimumPixelSize}.
         *
         * @memberof Model.prototype
         *
         * @type {BoundingSphere}
         * @readonly
         *
         * @default undefined
         *
         * @exception {DeveloperError} The model is not loaded.  Use Model.readyPromise or wait for Model.ready to be true.
         *
         * @example
         * // Center in WGS84 coordinates
         * var center = Cesium.Matrix4.multiplyByPoint(model.modelMatrix, model.boundingSphere.center, new Cesium.Cartesian3());
         */
        boundingSphere : {
            get : function() {
                //>>includeStart('debug', pragmas.debug);
                if (this._state !== ModelState.LOADED) {
                    throw new DeveloperError('The model is not loaded.  Use Model.readyPromise or wait for Model.ready to be true.');
                }
                //>>includeEnd('debug');

                var modelMatrix = this.modelMatrix;
                if ((this.heightReference !== HeightReference.NONE) && this._clampedModelMatrix) {
                    modelMatrix = this._clampedModelMatrix;
                }

                var nonUniformScale = Matrix4.getScale(modelMatrix, boundingSphereCartesian3Scratch);
                var scale = defined(this.maximumScale) ? Math.min(this.maximumScale, this.scale) : this.scale;
                Cartesian3.multiplyByScalar(nonUniformScale, scale, nonUniformScale);

                var scaledBoundingSphere = this._scaledBoundingSphere;
                scaledBoundingSphere.center = Cartesian3.multiplyComponents(this._boundingSphere.center, nonUniformScale, scaledBoundingSphere.center);
                scaledBoundingSphere.radius = Cartesian3.maximumComponent(nonUniformScale) * this._initialRadius;

                if (defined(this._rtcCenter)) {
                    Cartesian3.add(this._rtcCenter, scaledBoundingSphere.center, scaledBoundingSphere.center);
                }

                return scaledBoundingSphere;
            }
        },

        /**
         * When <code>true</code>, this model is ready to render, i.e., the external binary, image,
         * and shader files were downloaded and the WebGL resources were created.  This is set to
         * <code>true</code> right before {@link Model#readyPromise} is resolved.
         *
         * @memberof Model.prototype
         *
         * @type {Boolean}
         * @readonly
         *
         * @default false
         */
        ready : {
            get : function() {
                return this._ready;
            }
        },

        /**
         * Gets the promise that will be resolved when this model is ready to render, i.e., when the external binary, image,
         * and shader files were downloaded and the WebGL resources were created.
         * <p>
         * This promise is resolved at the end of the frame before the first frame the model is rendered in.
         * </p>
         *
         * @memberof Model.prototype
         * @type {Promise.<Model>}
         * @readonly
         *
         * @example
         * // Play all animations at half-speed when the model is ready to render
         * Cesium.when(model.readyPromise).then(function(model) {
         *   model.activeAnimations.addAll({
         *     speedup : 0.5
         *   });
         * }).otherwise(function(error){
         *   window.alert(error);
         * });
         *
         * @see Model#ready
         */
        readyPromise : {
            get : function() {
                return this._readyPromise.promise;
            }
        },

        /**
         * Determines if model WebGL resource creation will be spread out over several frames or
         * block until completion once all glTF files are loaded.
         *
         * @memberof Model.prototype
         *
         * @type {Boolean}
         * @readonly
         *
         * @default true
         */
        asynchronous : {
            get : function() {
                return this._asynchronous;
            }
        },

        /**
         * When <code>true</code>, each glTF mesh and primitive is pickable with {@link Scene#pick}.  When <code>false</code>, GPU memory is saved.
         *
         * @memberof Model.prototype
         *
         * @type {Boolean}
         * @readonly
         *
         * @default true
         */
        allowPicking : {
            get : function() {
                return this._allowPicking;
            }
        },

        /**
         * Determine if textures may continue to stream in after the model is loaded.
         *
         * @memberof Model.prototype
         *
         * @type {Boolean}
         * @readonly
         *
         * @default true
         */
        incrementallyLoadTextures : {
            get : function() {
                return this._incrementallyLoadTextures;
            }
        },

        /**
         * Return the number of pending texture loads.
         *
         * @memberof Model.prototype
         *
         * @type {Number}
         * @readonly
         */
        pendingTextureLoads : {
            get : function() {
                return defined(this._loadResources) ? this._loadResources.pendingTextureLoads : 0;
            }
        },

        /**
         * Returns true if the model was transformed this frame
         *
         * @memberof Model.prototype
         *
         * @type {Boolean}
         * @readonly
         *
         * @private
         */
        dirty : {
            get : function() {
                return this._dirty;
            }
        },

        /**
         * Gets or sets the condition specifying at what distance from the camera that this model will be displayed.
         * @memberof Model.prototype
         * @type {DistanceDisplayCondition}
         * @default undefined
         */
        distanceDisplayCondition : {
            get : function() {
                return this._distanceDisplayCondition;
            },
            set : function(value) {
                //>>includeStart('debug', pragmas.debug);
                if (defined(value) && value.far <= value.near) {
                    throw new DeveloperError('far must be greater than near');
                }
                //>>includeEnd('debug');
                this._distanceDisplayCondition = DistanceDisplayCondition.clone(value, this._distanceDisplayCondition);
            }
        },

        extensionsUsed : {
            get : function() {
                if (!defined(this._extensionsUsed)) {
                    this._extensionsUsed = ModelUtility.getUsedExtensions(this.gltf);
                }
                return this._extensionsUsed;
            }
        },

        extensionsRequired : {
            get : function() {
                if (!defined(this._extensionsRequired)) {
                    this._extensionsRequired = ModelUtility.getRequiredExtensions(this.gltf);
                }
                return this._extensionsRequired;
            }
        },

        /**
         * Gets the model's up-axis.
         * By default models are y-up according to the glTF spec, however geo-referenced models will typically be z-up.
         *
         * @memberof Model.prototype
         *
         * @type {Number}
         * @default Axis.Y
         * @readonly
         *
         * @private
         */
        upAxis : {
            get : function() {
                return this._upAxis;
            }
        },

        /**
         * Gets the model's triangle count.
         *
         * @private
         */
        trianglesLength : {
            get : function() {
                return this._trianglesLength;
            }
        },

        /**
         * Gets the model's geometry memory in bytes. This includes all vertex and index buffers.
         *
         * @private
         */
        geometryByteLength : {
            get : function() {
                return this._geometryByteLength;
            }
        },

        /**
         * Gets the model's texture memory in bytes.
         *
         * @private
         */
        texturesByteLength : {
            get : function() {
                return this._texturesByteLength;
            }
        },

        /**
         * Gets the model's cached geometry memory in bytes. This includes all vertex and index buffers.
         *
         * @private
         */
        cachedGeometryByteLength : {
            get : function() {
                return this._cachedGeometryByteLength;
            }
        },

        /**
         * Gets the model's cached texture memory in bytes.
         *
         * @private
         */
        cachedTexturesByteLength : {
            get : function() {
                return this._cachedTexturesByteLength;
            }
        },

        /**
         * The {@link ClippingPlaneCollection} used to selectively disable rendering the model.
         *
         * @memberof Model.prototype
         *
         * @type {ClippingPlaneCollection}
         */
        clippingPlanes : {
            get : function() {
                return this._clippingPlanes;
            },
            set : function(value) {
                if (value === this._clippingPlanes) {
                    return;
                }
                // Handle destroying, checking of unknown, checking for existing ownership
                ClippingPlaneCollection.setOwnership(value, this, '_clippingPlanes');
            }
        }
    });

    function silhouetteSupported(context) {
        return context.stencilBuffer;
    }

    function isColorShadingEnabled(model) {
        return !Color.equals(model.color, Color.WHITE) || (model.colorBlendMode !== ColorBlendMode.HIGHLIGHT);
    }

    function isClippingEnabled(model) {
        var clippingPlanes = model._clippingPlanes;
        return defined(clippingPlanes) && clippingPlanes.enabled;
    }

    /**
     * Determines if silhouettes are supported.
     *
     * @param {Scene} scene The scene.
     * @returns {Boolean} <code>true</code> if silhouettes are supported; otherwise, returns <code>false</code>
     */
    Model.silhouetteSupported = function(scene) {
        return silhouetteSupported(scene.context);
    };

    function containsGltfMagic(uint8Array) {
        var magic = getMagic(uint8Array);
        return magic === 'glTF';
    }

    /**
     * <p>
     * Creates a model from a glTF asset.  When the model is ready to render, i.e., when the external binary, image,
     * and shader files are downloaded and the WebGL resources are created, the {@link Model#readyPromise} is resolved.
     * </p>
     * <p>
     * The model can be a traditional glTF asset with a .gltf extension or a Binary glTF using the
     * KHR_binary_glTF extension with a .glb extension.
     * </p>
     * <p>
     * For high-precision rendering, Cesium supports the CESIUM_RTC extension, which introduces the
     * CESIUM_RTC_MODELVIEW parameter semantic that says the node is in WGS84 coordinates translated
     * relative to a local origin.
     * </p>
     *
     * @param {Object} options Object with the following properties:
     * @param {Resource|String} options.url The url to the .gltf file.
     * @param {Resource|String} [options.basePath] The base path that paths in the glTF JSON are relative to.
     * @param {Boolean} [options.show=true] Determines if the model primitive will be shown.
     * @param {Matrix4} [options.modelMatrix=Matrix4.IDENTITY] The 4x4 transformation matrix that transforms the model from model to world coordinates.
     * @param {Number} [options.scale=1.0] A uniform scale applied to this model.
     * @param {Number} [options.minimumPixelSize=0.0] The approximate minimum pixel size of the model regardless of zoom.
     * @param {Number} [options.maximumScale] The maximum scale for the model.
     * @param {Object} [options.id] A user-defined object to return when the model is picked with {@link Scene#pick}.
     * @param {Boolean} [options.allowPicking=true] When <code>true</code>, each glTF mesh and primitive is pickable with {@link Scene#pick}.
     * @param {Boolean} [options.incrementallyLoadTextures=true] Determine if textures may continue to stream in after the model is loaded.
     * @param {Boolean} [options.asynchronous=true] Determines if model WebGL resource creation will be spread out over several frames or block until completion once all glTF files are loaded.
     * @param {Boolean} [options.clampAnimations=true] Determines if the model's animations should hold a pose over frames where no keyframes are specified.
     * @param {ShadowMode} [options.shadows=ShadowMode.ENABLED] Determines whether the model casts or receives shadows from each light source.
     * @param {Boolean} [options.debugShowBoundingVolume=false] For debugging only. Draws the bounding sphere for each {@link DrawCommand} in the model.
     * @param {Boolean} [options.debugWireframe=false] For debugging only. Draws the model in wireframe.
     * @param {HeightReference} [options.heightReference] Determines how the model is drawn relative to terrain.
     * @param {Scene} [options.scene] Must be passed in for models that use the height reference property.
     * @param {DistanceDisplayCondition} [options.distanceDisplayCondition] The condition specifying at what distance from the camera that this model will be displayed.
     * @param {Color} [options.color=Color.WHITE] A color that blends with the model's rendered color.
     * @param {ColorBlendMode} [options.colorBlendMode=ColorBlendMode.HIGHLIGHT] Defines how the color blends with the model.
     * @param {Number} [options.colorBlendAmount=0.5] Value used to determine the color strength when the <code>colorBlendMode</code> is <code>MIX</code>. A value of 0.0 results in the model's rendered color while a value of 1.0 results in a solid color, with any value in-between resulting in a mix of the two.
     * @param {Color} [options.silhouetteColor=Color.RED] The silhouette color. If more than 256 models have silhouettes enabled, there is a small chance that overlapping models will have minor artifacts.
     * @param {Number} [options.silhouetteSize=0.0] The size of the silhouette in pixels.
     * @param {ClippingPlaneCollection} [options.clippingPlanes] The {@link ClippingPlaneCollection} used to selectively disable rendering the model.
     *
     * @returns {Model} The newly created model.
     *
     * @exception {DeveloperError} bgltf is not a valid Binary glTF file.
     * @exception {DeveloperError} Only glTF Binary version 1 is supported.
     *
     * @example
     * // Example 1. Create a model from a glTF asset
     * var model = scene.primitives.add(Cesium.Model.fromGltf({
     *   url : './duck/duck.gltf'
     * }));
     *
     * @example
     * // Example 2. Create model and provide all properties and events
     * var origin = Cesium.Cartesian3.fromDegrees(-95.0, 40.0, 200000.0);
     * var modelMatrix = Cesium.Transforms.eastNorthUpToFixedFrame(origin);
     *
     * var model = scene.primitives.add(Cesium.Model.fromGltf({
     *   url : './duck/duck.gltf',
     *   show : true,                     // default
     *   modelMatrix : modelMatrix,
     *   scale : 2.0,                     // double size
     *   minimumPixelSize : 128,          // never smaller than 128 pixels
     *   maximumScale: 20000,             // never larger than 20000 * model size (overrides minimumPixelSize)
     *   allowPicking : false,            // not pickable
     *   debugShowBoundingVolume : false, // default
     *   debugWireframe : false
     * }));
     *
     * model.readyPromise.then(function(model) {
     *   // Play all animations when the model is ready to render
     *   model.activeAnimations.addAll();
     * });
     */
    Model.fromGltf = function(options) {
        //>>includeStart('debug', pragmas.debug);
        if (!defined(options) || !defined(options.url)) {
            throw new DeveloperError('options.url is required');
        }
        //>>includeEnd('debug');

        if (defined(options.headers)) {
            deprecationWarning('Model.fromGltf.headers', 'The options.headers parameter has been deprecated. Specify options.url as a Resource instance and set the headers property there.');
        }

        var url = options.url;
        options = clone(options);

        // Create resource for the model file
        var modelResource = Resource.createIfNeeded(url, {
            headers : options.headers
        });

        // Setup basePath to get dependent files
        var basePath = defaultValue(options.basePath, modelResource.clone());
        var resource = Resource.createIfNeeded(basePath, {
            headers : options.headers
        });

        // If no cache key is provided, use the absolute URL, since two URLs with
        // different relative paths could point to the same model.
        var cacheKey = defaultValue(options.cacheKey, getAbsoluteUri(modelResource.url));
        if (defined(options.basePath) && !defined(options.cacheKey)) {
            cacheKey += resource.url;
        }
        options.cacheKey = cacheKey;
        options.basePath = resource;

        var model = new Model(options);

        var cachedGltf = gltfCache[cacheKey];
        if (!defined(cachedGltf)) {
            cachedGltf = new CachedGltf({
                ready : false
            });
            cachedGltf.count = 1;
            cachedGltf.modelsToLoad.push(model);
            setCachedGltf(model, cachedGltf);
            gltfCache[cacheKey] = cachedGltf;

            // Add Accept header if we need it
            if (!defined(modelResource.headers.Accept)) {
                modelResource.headers.Accept = defaultModelAccept;
            }

            modelResource.fetchArrayBuffer().then(function(arrayBuffer) {
                var array = new Uint8Array(arrayBuffer);
                if (containsGltfMagic(array)) {
                    // Load binary glTF
                    var parsedGltf = parseBinaryGltf(array);
                    // KHR_binary_glTF is from the beginning of the binary section
                    cachedGltf.makeReady(parsedGltf, array);
                } else {
                    // Load text (JSON) glTF
                    var json = getStringFromTypedArray(array);
                    cachedGltf.makeReady(JSON.parse(json));
                }
            }).otherwise(getFailedLoadFunction(model, 'model', url));
        } else if (!cachedGltf.ready) {
            // Cache hit but the fetchArrayBuffer() or fetchText() request is still pending
            ++cachedGltf.count;
            cachedGltf.modelsToLoad.push(model);
        }
        // else if the cached glTF is defined and ready, the
        // model constructor will pick it up using the cache key.

        return model;
    };

    /**
     * For the unit tests to verify model caching.
     *
     * @private
     */
    Model._gltfCache = gltfCache;

    function getRuntime(model, runtimeName, name) {
        //>>includeStart('debug', pragmas.debug);
        if (model._state !== ModelState.LOADED) {
            throw new DeveloperError('The model is not loaded.  Use Model.readyPromise or wait for Model.ready to be true.');
        }

        if (!defined(name)) {
            throw new DeveloperError('name is required.');
        }
        //>>includeEnd('debug');

        return (model._runtime[runtimeName])[name];
    }

    /**
     * Returns the glTF node with the given <code>name</code> property.  This is used to
     * modify a node's transform for animation outside of glTF animations.
     *
     * @param {String} name The glTF name of the node.
     * @returns {ModelNode} The node or <code>undefined</code> if no node with <code>name</code> exists.
     *
     * @exception {DeveloperError} The model is not loaded.  Use Model.readyPromise or wait for Model.ready to be true.
     *
     * @example
     * // Apply non-uniform scale to node LOD3sp
     * var node = model.getNode('LOD3sp');
     * node.matrix = Cesium.Matrix4.fromScale(new Cesium.Cartesian3(5.0, 1.0, 1.0), node.matrix);
     */
    Model.prototype.getNode = function(name) {
        var node = getRuntime(this, 'nodesByName', name);
        return defined(node) ? node.publicNode : undefined;
    };

    /**
     * Returns the glTF mesh with the given <code>name</code> property.
     *
     * @param {String} name The glTF name of the mesh.
     *
     * @returns {ModelMesh} The mesh or <code>undefined</code> if no mesh with <code>name</code> exists.
     *
     * @exception {DeveloperError} The model is not loaded.  Use Model.readyPromise or wait for Model.ready to be true.
     */
    Model.prototype.getMesh = function(name) {
        return getRuntime(this, 'meshesByName', name);
    };

    /**
     * Returns the glTF material with the given <code>name</code> property.
     *
     * @param {String} name The glTF name of the material.
     * @returns {ModelMaterial} The material or <code>undefined</code> if no material with <code>name</code> exists.
     *
     * @exception {DeveloperError} The model is not loaded.  Use Model.readyPromise or wait for Model.ready to be true.
     */
    Model.prototype.getMaterial = function(name) {
        return getRuntime(this, 'materialsByName', name);
    };

    var aMinScratch = new Cartesian3();
    var aMaxScratch = new Cartesian3();

    function computeBoundingSphere(model) {
        var gltf = model.gltf;
        var gltfNodes = gltf.nodes;
        var gltfMeshes = gltf.meshes;
        var rootNodes = gltf.scenes[gltf.scene].nodes;
        var rootNodesLength = rootNodes.length;

        var nodeStack = [];

        var min = new Cartesian3(Number.MAX_VALUE, Number.MAX_VALUE, Number.MAX_VALUE);
        var max = new Cartesian3(-Number.MAX_VALUE, -Number.MAX_VALUE, -Number.MAX_VALUE);

        for (var i = 0; i < rootNodesLength; ++i) {
            var n = gltfNodes[rootNodes[i]];
            n._transformToRoot = ModelUtility.getTransform(n);
            nodeStack.push(n);

            while (nodeStack.length > 0) {
                n = nodeStack.pop();
                var transformToRoot = n._transformToRoot;

                var meshId = n.mesh;
                if (defined(meshId)) {
                    var mesh = gltfMeshes[meshId];
                    var primitives = mesh.primitives;
                    var primitivesLength = primitives.length;
                    for (var m = 0; m < primitivesLength; ++m) {
                        var positionAccessor = primitives[m].attributes.POSITION;
                        if (defined(positionAccessor)) {
                            var minMax = ModelUtility.getAccessorMinMax(gltf, positionAccessor);
                            var aMin = Cartesian3.fromArray(minMax.min, 0, aMinScratch);
                            var aMax = Cartesian3.fromArray(minMax.max, 0, aMaxScratch);
                            if (defined(min) && defined(max)) {
                                Matrix4.multiplyByPoint(transformToRoot, aMin, aMin);
                                Matrix4.multiplyByPoint(transformToRoot, aMax, aMax);
                                Cartesian3.minimumByComponent(min, aMin, min);
                                Cartesian3.maximumByComponent(max, aMax, max);
                            }
                        }
                    }
                }

                var children = n.children;
                var childrenLength = children.length;
                for (var k = 0; k < childrenLength; ++k) {
                    var child = gltfNodes[children[k]];
                    child._transformToRoot = ModelUtility.getTransform(child);
                    Matrix4.multiplyTransformation(transformToRoot, child._transformToRoot, child._transformToRoot);
                    nodeStack.push(child);
                }
                delete n._transformToRoot;
            }
        }

        var boundingSphere = BoundingSphere.fromCornerPoints(min, max);
        if (model._upAxis === Axis.Y) {
            BoundingSphere.transformWithoutScale(boundingSphere, Axis.Y_UP_TO_Z_UP, boundingSphere);
        } else if (model._upAxis === Axis.X) {
            BoundingSphere.transformWithoutScale(boundingSphere, Axis.X_UP_TO_Z_UP, boundingSphere);
        }
        return boundingSphere;
    }

    ///////////////////////////////////////////////////////////////////////////

    function getFailedLoadFunction(model, type, path) {
        return function(error) {
            model._state = ModelState.FAILED;
            var message = 'Failed to load ' + type + ': ' + path;
            if (defined(error)) {
                message += '\n' + error.message;
            }
            model._readyPromise.reject(new RuntimeError(message));
        };
    }

    function addBuffersToLoadResources(model) {
        var gltf = model.gltf;
        var loadResources = model._loadResources;
        ForEach.buffer(gltf, function(buffer, id) {
            loadResources.buffers[id] = buffer.extras._pipeline.source;
        });
    }

    function bufferLoad(model, id) {
        return function(arrayBuffer) {
            var loadResources = model._loadResources;
            var buffer = new Uint8Array(arrayBuffer);
            --loadResources.pendingBufferLoads;
            model.gltf.buffers[id].extras._pipeline.source = buffer;
        };
    }

    function parseBuffers(model) {
        var loadResources = model._loadResources;
        // Iterate this way for compatibility with objects and arrays
        var buffers = model.gltf.buffers;
        for (var id in buffers) {
            if (buffers.hasOwnProperty(id)) {
                var buffer = buffers[id];
                buffer.extras = defaultValue(buffer.extras, {});
                buffer.extras._pipeline = defaultValue(buffer.extras._pipeline, {});
                if (defined(buffer.extras._pipeline.source)) {
                    loadResources.buffers[id] = buffer.extras._pipeline.source;
                } else {
                    var bufferResource = model._resource.getDerivedResource({
                        url : buffer.uri
                    });
                    ++loadResources.pendingBufferLoads;
                    bufferResource.fetchArrayBuffer().then(bufferLoad(model, id)).otherwise(getFailedLoadFunction(model, 'buffer', bufferResource.url));
                }
            }
        }
    }

    function parseBufferViews(model) {
        var bufferViews = model.gltf.bufferViews;

        var vertexBuffersToCreate = model._loadResources.vertexBuffersToCreate;

        // Only ARRAY_BUFFER here.  ELEMENT_ARRAY_BUFFER created below.
        ForEach.bufferView(model.gltf, function(bufferView, id) {
            if (bufferView.target === WebGLConstants.ARRAY_BUFFER) {
                vertexBuffersToCreate.enqueue(id);
            }
        });

        var indexBuffersToCreate = model._loadResources.indexBuffersToCreate;
        var indexBufferIds = {};

        // The Cesium Renderer requires knowing the datatype for an index buffer
        // at creation type, which is not part of the glTF bufferview so loop
        // through glTF accessors to create the bufferview's index buffer.
        ForEach.accessor(model.gltf, function(accessor) {
            var bufferViewId = accessor.bufferView;
            if (!defined(bufferViewId)) {
                return;
            }

            var bufferView = bufferViews[bufferViewId];
            if ((bufferView.target === WebGLConstants.ELEMENT_ARRAY_BUFFER) && !defined(indexBufferIds[bufferViewId])) {
                indexBufferIds[bufferViewId] = true;
                indexBuffersToCreate.enqueue({
                    id : bufferViewId,
                    componentType : accessor.componentType
                });
            }
        });
    }

    function shaderLoad(model, type, id) {
        return function(source) {
            var loadResources = model._loadResources;
            loadResources.shaders[id] = {
                source : source,
                type : type,
                bufferView : undefined
            };
            --loadResources.pendingShaderLoads;
            model.gltf.shaders[id].extras._pipeline.source = source;
        };
    }

    function parseShaders(model) {
        var gltf = model.gltf;
        var buffers = gltf.buffers;
        var bufferViews = gltf.bufferViews;
        ForEach.shader(gltf, function(shader, id) {
            // Shader references either uri (external or base64-encoded) or bufferView
            if (defined(shader.bufferView)) {
                var bufferViewId = shader.bufferView;
                var bufferView = bufferViews[bufferViewId];
                var bufferId = bufferView.buffer;
                var buffer = buffers[bufferId];
                var source = getStringFromTypedArray(buffer.extras._pipeline.source, bufferView.byteOffset, bufferView.byteLength);
                model._loadResources.shaders[id] = {
                    source : source,
                    bufferView : undefined
                };
                shader.extras._pipeline.source = source;
            } else if (defined(shader.extras._pipeline.source)) {
                model._loadResources.shaders[id] = {
                    source : shader.extras._pipeline.source,
                    bufferView : undefined
                };
            } else {
                ++model._loadResources.pendingShaderLoads;

                var shaderResource = model._resource.getDerivedResource({
                    url : shader.uri
                });

                shaderResource.fetchText().then(shaderLoad(model, shader.type, id)).otherwise(getFailedLoadFunction(model, 'shader', shaderResource.url));
            }
        });
    }

    function parsePrograms(model) {
        ForEach.program(model.gltf, function(program, id) {
            model._loadResources.programsToCreate.enqueue(id);
        });
    }

    function imageLoad(model, textureId, imageId) {
        return function(image) {
            var gltf = model.gltf;
            var loadResources = model._loadResources;
            --loadResources.pendingTextureLoads;
            loadResources.texturesToCreate.enqueue({
                id : textureId,
                image : image,
                bufferView : image.bufferView,
                width : image.width,
                height : image.height,
                internalFormat : image.internalFormat
            });
            gltf.images[imageId].extras._pipeline.source = image;
        };
    }

    var ktxRegex = /(^data:image\/ktx)|(\.ktx$)/i;
    var crnRegex = /(^data:image\/crn)|(\.crn$)/i;

    function parseTextures(model, context) {
        var gltf = model.gltf;
        var images = gltf.images;
        var uri;
        ForEach.texture(gltf, function(texture, id) {
            var imageId = texture.source;
            var gltfImage = images[imageId];
            var extras = gltfImage.extras;

            var bufferViewId = gltfImage.bufferView;
            var mimeType = gltfImage.mimeType;
            uri = gltfImage.uri;

            // First check for a compressed texture
            if (defined(extras) && defined(extras.compressedImage3DTiles)) {
                var crunch = extras.compressedImage3DTiles.crunch;
                var s3tc = extras.compressedImage3DTiles.s3tc;
                var pvrtc = extras.compressedImage3DTiles.pvrtc1;
                var etc1 = extras.compressedImage3DTiles.etc1;

                if (context.s3tc && defined(crunch)) {
                    mimeType = crunch.mimeType;
                    if (defined(crunch.bufferView)) {
                        bufferViewId = crunch.bufferView;
                    } else {
                        uri = crunch.uri;
                    }
                } else if (context.s3tc && defined(s3tc)) {
                    mimeType = s3tc.mimeType;
                    if (defined(s3tc.bufferView)) {
                        bufferViewId = s3tc.bufferView;
                    } else {
                        uri = s3tc.uri;
                    }
                } else if (context.pvrtc && defined(pvrtc)) {
                    mimeType = pvrtc.mimeType;
                    if (defined(pvrtc.bufferView)) {
                        bufferViewId = pvrtc.bufferView;
                    } else {
                        uri = pvrtc.uri;
                    }
                } else if (context.etc1 && defined(etc1)) {
                    mimeType = etc1.mimeType;
                    if (defined(etc1.bufferView)) {
                        bufferViewId = etc1.bufferView;
                    } else {
                        uri = etc1.uri;
                    }
                }
            }

            // Image references either uri (external or base64-encoded) or bufferView
            if (defined(bufferViewId)) {
                model._loadResources.texturesToCreateFromBufferView.enqueue({
                    id : id,
                    image : undefined,
                    bufferView : bufferViewId,
                    mimeType : mimeType
                });
            } else {
                ++model._loadResources.pendingTextureLoads;

                var imageResource = model._resource.getDerivedResource({
                    url : uri
                });

                var promise;
                if (ktxRegex.test(uri)) {
                    promise = loadKTX(imageResource);
                } else if (crnRegex.test(uri)) {
                    promise = loadCRN(imageResource);
                } else {
                    promise = imageResource.fetchImage();
                }
                promise.then(imageLoad(model, id, imageId)).otherwise(getFailedLoadFunction(model, 'image', imageResource.url));
            }
        });
    }

    function parseNodes(model) {
        var runtimeNodes = {};
        var runtimeNodesByName = {};
        var skinnedNodes = [];

        var skinnedNodesIds = model._loadResources.skinnedNodesIds;

        ForEach.node(model.gltf, function(node, id) {
            var runtimeNode = {
                // Animation targets
                matrix : undefined,
                translation : undefined,
                rotation : undefined,
                scale : undefined,

                // Per-node show inherited from parent
                computedShow : true,

                // Computed transforms
                transformToRoot : new Matrix4(),
                computedMatrix : new Matrix4(),
                dirtyNumber : 0,                    // The frame this node was made dirty by an animation; for graph traversal

                // Rendering
                commands : [],                      // empty for transform, light, and camera nodes

                // Skinned node
                inverseBindMatrices : undefined,    // undefined when node is not skinned
                bindShapeMatrix : undefined,        // undefined when node is not skinned or identity
                joints : [],                        // empty when node is not skinned
                computedJointMatrices : [],         // empty when node is not skinned

                // Joint node
                jointName : node.jointName,         // undefined when node is not a joint

                weights : [],

                // Graph pointers
                children : [],                      // empty for leaf nodes
                parents : [],                       // empty for root nodes

                // Publicly-accessible ModelNode instance to modify animation targets
                publicNode : undefined
            };
            runtimeNode.publicNode = new ModelNode(model, node, runtimeNode, id, ModelUtility.getTransform(node));

            runtimeNodes[id] = runtimeNode;
            runtimeNodesByName[node.name] = runtimeNode;

            if (defined(node.skin)) {
                skinnedNodesIds.push(id);
                skinnedNodes.push(runtimeNode);
            }
        });

        model._runtime.nodes = runtimeNodes;
        model._runtime.nodesByName = runtimeNodesByName;
        model._runtime.skinnedNodes = skinnedNodes;
    }

    function parseMaterials(model) {
        var runtimeMaterialsByName = {};
        var runtimeMaterialsById = {};
        var uniformMaps = model._uniformMaps;

        ForEach.material(model.gltf, function(material, id) {
            // Allocated now so ModelMaterial can keep a reference to it.
            uniformMaps[id] = {
                uniformMap : undefined,
                values : undefined,
                jointMatrixUniformName : undefined,
                morphWeightsUniformName : undefined
            };

            var modelMaterial = new ModelMaterial(model, material, id);
            runtimeMaterialsByName[material.name] = modelMaterial;
            runtimeMaterialsById[id] = modelMaterial;
        });

        model._runtime.materialsByName = runtimeMaterialsByName;
        model._runtime.materialsById = runtimeMaterialsById;
    }

    function parseMeshes(model) {
        var runtimeMeshesByName = {};
        var runtimeMaterialsById = model._runtime.materialsById;

        ForEach.mesh(model.gltf, function(mesh, id) {
            runtimeMeshesByName[mesh.name] = new ModelMesh(mesh, runtimeMaterialsById, id);
            if (defined(model.extensionsUsed.WEB3D_quantized_attributes)) {
                // Cache primitives according to their program
                var primitives = mesh.primitives;
                var primitivesLength = primitives.length;
                for (var i = 0; i < primitivesLength; i++) {
                    var primitive = primitives[i];
                    var programId = getProgramForPrimitive(model, primitive);
                    var programPrimitives = model._programPrimitives[programId];
                    if (!defined(programPrimitives)) {
                        programPrimitives = [];
                        model._programPrimitives[programId] = programPrimitives;
                    }
                    programPrimitives.push(primitive);
                }
            }
        });

        model._runtime.meshesByName = runtimeMeshesByName;
    }

    ///////////////////////////////////////////////////////////////////////////

    var CreateVertexBufferJob = function() {
        this.id = undefined;
        this.model = undefined;
        this.context = undefined;
    };

    CreateVertexBufferJob.prototype.set = function(id, model, context) {
        this.id = id;
        this.model = model;
        this.context = context;
    };

    CreateVertexBufferJob.prototype.execute = function() {
        createVertexBuffer(this.id, this.model, this.context);
    };

    ///////////////////////////////////////////////////////////////////////////

    function createVertexBuffer(bufferViewId, model, context) {
        var loadResources = model._loadResources;
        var bufferViews = model.gltf.bufferViews;
        var bufferView = bufferViews[bufferViewId];

        var vertexBuffer = Buffer.createVertexBuffer({
            context : context,
            typedArray : loadResources.getBuffer(bufferView),
            usage : BufferUsage.STATIC_DRAW
        });
        vertexBuffer.vertexArrayDestroyable = false;
        model._rendererResources.buffers[bufferViewId] = vertexBuffer;
        model._geometryByteLength += vertexBuffer.sizeInBytes;
    }

    ///////////////////////////////////////////////////////////////////////////

    var CreateIndexBufferJob = function() {
        this.id = undefined;
        this.componentType = undefined;
        this.model = undefined;
        this.context = undefined;
    };

    CreateIndexBufferJob.prototype.set = function(id, componentType, model, context) {
        this.id = id;
        this.componentType = componentType;
        this.model = model;
        this.context = context;
    };

    CreateIndexBufferJob.prototype.execute = function() {
        createIndexBuffer(this.id, this.componentType, this.model, this.context);
    };

    ///////////////////////////////////////////////////////////////////////////

    function createIndexBuffer(bufferViewId, componentType, model, context) {
        var loadResources = model._loadResources;
        var bufferViews = model.gltf.bufferViews;
        var bufferView = bufferViews[bufferViewId];

        var indexBuffer = Buffer.createIndexBuffer({
            context : context,
            typedArray : loadResources.getBuffer(bufferView),
            usage : BufferUsage.STATIC_DRAW,
            indexDatatype : componentType
        });
        indexBuffer.vertexArrayDestroyable = false;
        model._rendererResources.buffers[bufferViewId] = indexBuffer;
        model._geometryByteLength += indexBuffer.sizeInBytes;
    }

    var scratchVertexBufferJob = new CreateVertexBufferJob();
    var scratchIndexBufferJob = new CreateIndexBufferJob();

    function createBuffers(model, frameState) {
        var loadResources = model._loadResources;

        if (loadResources.pendingBufferLoads !== 0) {
            return;
        }

        var context = frameState.context;
        var vertexBuffersToCreate = loadResources.vertexBuffersToCreate;
        var indexBuffersToCreate = loadResources.indexBuffersToCreate;
        var i;

        if (model.asynchronous) {
            while (vertexBuffersToCreate.length > 0) {
                scratchVertexBufferJob.set(vertexBuffersToCreate.peek(), model, context);
                if (!frameState.jobScheduler.execute(scratchVertexBufferJob, JobType.BUFFER)) {
                    break;
                }
                vertexBuffersToCreate.dequeue();
            }

            while (indexBuffersToCreate.length > 0) {
                i = indexBuffersToCreate.peek();
                scratchIndexBufferJob.set(i.id, i.componentType, model, context);
                if (!frameState.jobScheduler.execute(scratchIndexBufferJob, JobType.BUFFER)) {
                    break;
                }
                indexBuffersToCreate.dequeue();
            }
        } else {
            while (vertexBuffersToCreate.length > 0) {
                createVertexBuffer(vertexBuffersToCreate.dequeue(), model, context);
            }

            while (indexBuffersToCreate.length > 0) {
                i = indexBuffersToCreate.dequeue();
                createIndexBuffer(i.id, i.componentType, model, context);
            }
        }
    }

    function createAttributeLocations(model, attributes) {
        var attributeLocations = {};
        var length = attributes.length;
        var i;

        // Set the position attribute to the 0th index. In some WebGL implementations the shader
        // will not work correctly if the 0th attribute is not active. For example, some glTF models
        // list the normal attribute first but derived shaders like the cast-shadows shader do not use
        // the normal attribute.
        for (i = 1; i < length; ++i) {
            var attribute = attributes[i];
            if (/pos/i.test(attribute)) {
                attributes[i] = attributes[0];
                attributes[0] = attribute;
                break;
            }
        }

        for (i = 0; i < length; ++i) {
            attributeLocations[attributes[i]] = i;
        }

        return attributeLocations;
    }

    function getProgramForPrimitive(model, primitive) {
        var gltf = model.gltf;
        var materialId = primitive.material;
        var material = gltf.materials[materialId];
        var techniqueId = material.technique;
        var technique = gltf.techniques[techniqueId];
        return technique.program;
    }

    function modifyShaderForQuantizedAttributes(shader, programName, model) {
        var primitive;
        var primitives = model._programPrimitives[programName];
        for (var i = 0; i < primitives.length; i++) {
            primitive = primitives[i];
            if (getProgramForPrimitive(model, primitive) === programName) {
                break;
            }
        }

        var result = ModelUtility.modifyShaderForQuantizedAttributes(model.gltf, primitive, shader);
        model._quantizedUniforms[programName] = result.uniforms;

        // This is not needed after the program is processed, free the memory
        model._programPrimitives[programName] = undefined;

        return result.shader;
    }

    function hasPremultipliedAlpha(model) {
        var gltf = model.gltf;
        return defined(gltf.asset) ? defaultValue(gltf.asset.premultipliedAlpha, false) : false;
    }

    function modifyShaderForColor(shader, premultipliedAlpha) {
        shader = ShaderSource.replaceMain(shader, 'gltf_blend_main');
        shader +=
            'uniform vec4 gltf_color; \n' +
            'uniform float gltf_colorBlend; \n' +
            'void main() \n' +
            '{ \n' +
            '    gltf_blend_main(); \n';

        // Un-premultiply the alpha so that blending is correct.

        // Avoid divide-by-zero. The code below is equivalent to:
        // if (gl_FragColor.a > 0.0)
        // {
        //     gl_FragColor.rgb /= gl_FragColor.a;
        // }

        if (premultipliedAlpha) {
            shader +=
                '    float alpha = 1.0 - ceil(gl_FragColor.a) + gl_FragColor.a; \n' +
                '    gl_FragColor.rgb /= alpha; \n';
        }

        shader +=
            '    gl_FragColor.rgb = mix(gl_FragColor.rgb, gltf_color.rgb, gltf_colorBlend); \n' +
            '    float highlight = ceil(gltf_colorBlend); \n' +
            '    gl_FragColor.rgb *= mix(gltf_color.rgb, vec3(1.0), highlight); \n' +
            '    gl_FragColor.a *= gltf_color.a; \n' +
            '} \n';

        return shader;
    }

    function modifyShader(shader, programName, callback) {
        if (defined(callback)) {
            shader = callback(shader, programName);
        }
        return shader;
    }

    var CreateProgramJob = function() {
        this.id = undefined;
        this.model = undefined;
        this.context = undefined;
    };

    CreateProgramJob.prototype.set = function(id, model, context) {
        this.id = id;
        this.model = model;
        this.context = context;
    };

    CreateProgramJob.prototype.execute = function() {
        createProgram(this.id, this.model, this.context);
    };

    ///////////////////////////////////////////////////////////////////////////

    // When building programs for the first time, do not include modifiers for clipping planes and color
    // since this is the version of the program that will be cached.
    function createProgram(id, model, context) {
        var program = model._sourcePrograms[id];
        var shaders = model._sourceShaders;
        var quantizedVertexShaders = model._quantizedVertexShaders;

        var vs = shaders[program.vertexShader].extras._pipeline.source;
        var fs = shaders[program.fragmentShader].extras._pipeline.source;

        if (model.extensionsUsed.WEB3D_quantized_attributes) {
            var quantizedVS = quantizedVertexShaders[id];
            if (!defined(quantizedVS)) {
                quantizedVS = modifyShaderForQuantizedAttributes(vs, id, model);
                quantizedVertexShaders[id] = quantizedVS;
            }
            vs = quantizedVS;
        }

        var drawVS = modifyShader(vs, id, model._vertexShaderLoaded);
        var drawFS = modifyShader(fs, id, model._fragmentShaderLoaded);

        var pickFS, pickVS;
        if (model.allowPicking) {
            // PERFORMANCE_IDEA: Can optimize this shader with a glTF hint. https://github.com/KhronosGroup/glTF/issues/181
            pickVS = modifyShader(vs, id, model._pickVertexShaderLoaded);
            pickFS = modifyShader(fs, id, model._pickFragmentShaderLoaded);

            if (!model._pickFragmentShaderLoaded) {
                pickFS = ShaderSource.createPickFragmentShaderSource(fs, 'uniform');
            }
        }
        createAttributesAndProgram(id, drawFS, drawVS, pickFS, pickVS, model, context);
    }

    function recreateProgram(id, model, context) {
        var program = model._sourcePrograms[id];
        var shaders = model._sourceShaders;
        var quantizedVertexShaders = model._quantizedVertexShaders;

        var clippingPlaneCollection = model.clippingPlanes;
        var addClippingPlaneCode = isClippingEnabled(model);

        var vs = shaders[program.vertexShader].extras._pipeline.source;
        var fs = shaders[program.fragmentShader].extras._pipeline.source;

        if (model.extensionsUsed.WEB3D_quantized_attributes) {
            vs = quantizedVertexShaders[id];
        }

        var finalFS = fs;
        if (isColorShadingEnabled(model)) {
            finalFS = Model._modifyShaderForColor(finalFS, model._hasPremultipliedAlpha);
        }
        if (addClippingPlaneCode) {
            finalFS = modifyShaderForClippingPlanes(finalFS, clippingPlaneCollection);
        }

        var drawVS = modifyShader(vs, id, model._vertexShaderLoaded);
        var drawFS = modifyShader(finalFS, id, model._fragmentShaderLoaded);

<<<<<<< HEAD
        drawVS = ModelUtility.modifyVertexShaderForLogDepth(model.gltf, drawVS);
        drawFS = ModelUtility.modifyFragmentShaderForLogDepth(drawFS);
=======
        var pickFS, pickVS;
        if (model.allowPicking) {
            // PERFORMANCE_IDEA: Can optimize this shader with a glTF hint. https://github.com/KhronosGroup/glTF/issues/181
            pickVS = modifyShader(vs, id, model._pickVertexShaderLoaded);
            pickFS = modifyShader(fs, id, model._pickFragmentShaderLoaded);

            if (!model._pickFragmentShaderLoaded) {
                pickFS = ShaderSource.createPickFragmentShaderSource(fs, 'uniform');
            }

            if (addClippingPlaneCode) {
                pickFS = modifyShaderForClippingPlanes(pickFS, clippingPlaneCollection);
            }
        }
        createAttributesAndProgram(id, drawFS, drawVS, pickFS, pickVS, model, context);
    }

    function createAttributesAndProgram(id, drawFS, drawVS, pickFS, pickVS, model, context) {
        var program = model._sourcePrograms[id];
        var attributeLocations = createAttributeLocations(model, program.attributes);

        // Add pre-created attributes to attributeLocations
        var attributesLength = program.attributes.length;
        var precreatedAttributes = model._precreatedAttributes;
        if (defined(precreatedAttributes)) {
            for (var attrName in precreatedAttributes) {
                if (precreatedAttributes.hasOwnProperty(attrName)) {
                    attributeLocations[attrName] = attributesLength++;
                }
            }
        }
>>>>>>> c0cf0874

        model._rendererResources.programs[id] = ShaderProgram.fromCache({
            context : context,
            vertexShaderSource : drawVS,
            fragmentShaderSource : drawFS,
            attributeLocations : attributeLocations
        });

        if (model.allowPicking) {
<<<<<<< HEAD
            // PERFORMANCE_IDEA: Can optimize this shader with a glTF hint. https://github.com/KhronosGroup/glTF/issues/181
            var pickVS = modifyShader(vs, id, model._pickVertexShaderLoaded);
            var pickFS = modifyShader(fs, id, model._pickFragmentShaderLoaded);

            if (!model._pickFragmentShaderLoaded) {
                pickFS = ShaderSource.createPickFragmentShaderSource(fs, 'uniform');
            }

            pickVS = ModelUtility.modifyVertexShaderForLogDepth(model.gltf, pickVS);
            pickFS = ModelUtility.modifyFragmentShaderForLogDepth(pickFS);

=======
>>>>>>> c0cf0874
            model._rendererResources.pickPrograms[id] = ShaderProgram.fromCache({
                context : context,
                vertexShaderSource : pickVS,
                fragmentShaderSource : pickFS,
                attributeLocations : attributeLocations
            });
        }
    }

    var scratchCreateProgramJob = new CreateProgramJob();

    function createPrograms(model, frameState) {
        var loadResources = model._loadResources;
        var programsToCreate = loadResources.programsToCreate;

        if (loadResources.pendingShaderLoads !== 0) {
            return;
        }

        // PERFORMANCE_IDEA: this could be more fine-grained by looking
        // at the shader's bufferView's to determine the buffer dependencies.
        if (loadResources.pendingBufferLoads !== 0) {
            return;
        }

        var context = frameState.context;

        if (model.asynchronous) {
            while (programsToCreate.length > 0) {
                scratchCreateProgramJob.set(programsToCreate.peek(), model, context);
                if (!frameState.jobScheduler.execute(scratchCreateProgramJob, JobType.PROGRAM)) {
                    break;
                }
                programsToCreate.dequeue();
            }
        } else {
            // Create all loaded programs this frame
            while (programsToCreate.length > 0) {
                createProgram(programsToCreate.dequeue(), model, context);
            }
        }
    }

    function getOnImageCreatedFromTypedArray(loadResources, gltfTexture) {
        return function(image) {
            loadResources.texturesToCreate.enqueue({
                id : gltfTexture.id,
                image : image,
                bufferView : undefined
            });

            --loadResources.pendingBufferViewToImage;
        };
    }

    function loadTexturesFromBufferViews(model) {
        var loadResources = model._loadResources;

        if (loadResources.pendingBufferLoads !== 0) {
            return;
        }

        while (loadResources.texturesToCreateFromBufferView.length > 0) {
            var gltfTexture = loadResources.texturesToCreateFromBufferView.dequeue();

            var gltf = model.gltf;
            var bufferView = gltf.bufferViews[gltfTexture.bufferView];
            var imageId = gltf.textures[gltfTexture.id].source;

            var onerror = getFailedLoadFunction(model, 'image', 'id: ' + gltfTexture.id + ', bufferView: ' + gltfTexture.bufferView);

            if (gltfTexture.mimeType === 'image/ktx') {
                loadKTX(loadResources.getBuffer(bufferView)).then(imageLoad(model, gltfTexture.id, imageId)).otherwise(onerror);
                ++model._loadResources.pendingTextureLoads;
            } else if (gltfTexture.mimeType === 'image/crn') {
                loadCRN(loadResources.getBuffer(bufferView)).then(imageLoad(model, gltfTexture.id, imageId)).otherwise(onerror);
                ++model._loadResources.pendingTextureLoads;
            } else {
                var onload = getOnImageCreatedFromTypedArray(loadResources, gltfTexture);
                loadImageFromTypedArray(loadResources.getBuffer(bufferView), gltfTexture.mimeType)
                    .then(onload).otherwise(onerror);
                ++loadResources.pendingBufferViewToImage;
            }
        }
    }

    function createSamplers(model, context) {
        var loadResources = model._loadResources;

        if (loadResources.createSamplers) {
            loadResources.createSamplers = false;

            var rendererSamplers = model._rendererResources.samplers;
            var samplers = model.gltf.samplers;
            for (var id in samplers) {
                if (samplers.hasOwnProperty(id)) {
                    var sampler = samplers[id];

                    rendererSamplers[id] = new Sampler({
                        wrapS : sampler.wrapS,
                        wrapT : sampler.wrapT,
                        minificationFilter : sampler.minFilter,
                        magnificationFilter : sampler.magFilter
                    });
                }
            }
        }
    }

    ///////////////////////////////////////////////////////////////////////////

    var CreateTextureJob = function() {
        this.gltfTexture = undefined;
        this.model = undefined;
        this.context = undefined;
    };

    CreateTextureJob.prototype.set = function(gltfTexture, model, context) {
        this.gltfTexture = gltfTexture;
        this.model = model;
        this.context = context;
    };

    CreateTextureJob.prototype.execute = function() {
        createTexture(this.gltfTexture, this.model, this.context);
    };

    ///////////////////////////////////////////////////////////////////////////

    function createTexture(gltfTexture, model, context) {
        var textures = model.gltf.textures;
        var texture = textures[gltfTexture.id];

        var rendererSamplers = model._rendererResources.samplers;
        var sampler = rendererSamplers[texture.sampler];
        sampler = defaultValue(sampler, new Sampler({
            wrapS : TextureWrap.REPEAT,
            wrapT : TextureWrap.REPEAT
        }));

        var internalFormat = gltfTexture.internalFormat;

        var mipmap =
            (!(defined(internalFormat) && PixelFormat.isCompressedFormat(internalFormat))) &&
            ((sampler.minificationFilter === TextureMinificationFilter.NEAREST_MIPMAP_NEAREST) ||
             (sampler.minificationFilter === TextureMinificationFilter.NEAREST_MIPMAP_LINEAR) ||
             (sampler.minificationFilter === TextureMinificationFilter.LINEAR_MIPMAP_NEAREST) ||
             (sampler.minificationFilter === TextureMinificationFilter.LINEAR_MIPMAP_LINEAR));
        var requiresNpot = mipmap ||
           (sampler.wrapS === TextureWrap.REPEAT) ||
           (sampler.wrapS === TextureWrap.MIRRORED_REPEAT) ||
           (sampler.wrapT === TextureWrap.REPEAT) ||
           (sampler.wrapT === TextureWrap.MIRRORED_REPEAT);

        var tx;
        var source = gltfTexture.image;

        if (defined(internalFormat) && texture.target === WebGLConstants.TEXTURE_2D) {
            tx = new Texture({
                context : context,
                source : {
                    arrayBufferView : gltfTexture.bufferView
                },
                width : gltfTexture.width,
                height : gltfTexture.height,
                pixelFormat : internalFormat,
                sampler : sampler
            });
        } else if (defined(source)) {
            var npot = !CesiumMath.isPowerOfTwo(source.width) || !CesiumMath.isPowerOfTwo(source.height);

            if (requiresNpot && npot) {
                // WebGL requires power-of-two texture dimensions for mipmapping and REPEAT/MIRRORED_REPEAT wrap modes.
                var canvas = document.createElement('canvas');
                canvas.width = CesiumMath.nextPowerOfTwo(source.width);
                canvas.height = CesiumMath.nextPowerOfTwo(source.height);
                var canvasContext = canvas.getContext('2d');
                canvasContext.drawImage(source, 0, 0, source.width, source.height, 0, 0, canvas.width, canvas.height);
                source = canvas;
            }

            if (texture.target === WebGLConstants.TEXTURE_2D) {
                tx = new Texture({
                    context : context,
                    source : source,
                    pixelFormat : texture.internalFormat,
                    pixelDatatype : texture.type,
                    sampler : sampler,
                    flipY : false
                });
                // GLTF_SPEC: Support TEXTURE_CUBE_MAP.  https://github.com/KhronosGroup/glTF/issues/40
                if (mipmap) {
                    tx.generateMipmap();
                }
            }
        }
        if (defined(tx)) {
            model._rendererResources.textures[gltfTexture.id] = tx;
            model._texturesByteLength += tx.sizeInBytes;
        }
    }

    var scratchCreateTextureJob = new CreateTextureJob();

    function createTextures(model, frameState) {
        var context = frameState.context;
        var texturesToCreate = model._loadResources.texturesToCreate;

        if (model.asynchronous) {
            while (texturesToCreate.length > 0) {
                scratchCreateTextureJob.set(texturesToCreate.peek(), model, context);
                if (!frameState.jobScheduler.execute(scratchCreateTextureJob, JobType.TEXTURE)) {
                    break;
                }
                texturesToCreate.dequeue();
            }
        } else {
            // Create all loaded textures this frame
            while (texturesToCreate.length > 0) {
                createTexture(texturesToCreate.dequeue(), model, context);
            }
        }
    }

    function getAttributeLocations(model, primitive) {
        var gltf = model.gltf;
        var techniques = gltf.techniques;
        var materials = gltf.materials;

        // Retrieve the compiled shader program to assign index values to attributes
        var attributeLocations = {};

        var location;
        var index;
        var technique = techniques[materials[primitive.material].technique];
        var parameters = technique.parameters;
        var attributes = technique.attributes;
        var program = model._rendererResources.programs[technique.program];
        var programVertexAttributes = program.vertexAttributes;
        var programAttributeLocations = program._attributeLocations;

        // Note: WebGL shader compiler may have optimized and removed some attributes from programVertexAttributes
        for (location in programVertexAttributes) {
            if (programVertexAttributes.hasOwnProperty(location)) {
                var attribute = attributes[location];
                index = programVertexAttributes[location].index;
                if (defined(attribute)) {
                    var parameter = parameters[attribute];
                    attributeLocations[parameter.semantic] = index;
                }
            }
        }

        // Always add pre-created attributes.
        // Some pre-created attributes, like per-instance pickIds, may be compiled out of the draw program
        // but should be included in the list of attribute locations for the pick program.
        // This is safe to do since programVertexAttributes and programAttributeLocations are equivalent except
        // that programVertexAttributes optimizes out unused attributes.
        var precreatedAttributes = model._precreatedAttributes;
        if (defined(precreatedAttributes)) {
            for (location in precreatedAttributes) {
                if (precreatedAttributes.hasOwnProperty(location)) {
                    index = programAttributeLocations[location];
                    attributeLocations[location] = index;
                }
            }
        }

        return attributeLocations;
    }

    function mapJointNames(forest, nodes) {
        var length = forest.length;
        var jointNodes = {};
        for (var i = 0; i < length; ++i) {
            var stack = [forest[i]]; // Push root node of tree

            while (stack.length > 0) {
                var id = stack.pop();
                var n = nodes[id];

                if (defined(n)) {
                    jointNodes[id] = id;
                }

                var children = n.children;
                var childrenLength = children.length;
                for (var k = 0; k < childrenLength; ++k) {
                    stack.push(children[k]);
                }
            }
        }
        return jointNodes;
    }

    function createJoints(model, runtimeSkins) {
        var gltf = model.gltf;
        var skins = gltf.skins;
        var nodes = gltf.nodes;
        var runtimeNodes = model._runtime.nodes;

        var skinnedNodesIds = model._loadResources.skinnedNodesIds;
        var length = skinnedNodesIds.length;
        for (var j = 0; j < length; ++j) {
            var id = skinnedNodesIds[j];
            var skinnedNode = runtimeNodes[id];
            var node = nodes[id];

            var runtimeSkin = runtimeSkins[node.skin];
            skinnedNode.inverseBindMatrices = runtimeSkin.inverseBindMatrices;
            skinnedNode.bindShapeMatrix = runtimeSkin.bindShapeMatrix;

            // 1. Find nodes with the names in node.skeletons (the node's skeletons)
            // 2. These nodes form the root nodes of the forest to search for each joint in skin.jointNames.  This search uses jointName, not the node's name.
            // 3. Search for the joint name among the gltf node hierarchy instead of the runtime node hierarchy. Child links aren't set up yet for runtime nodes.
            var forest = [];
            var skin = skins[node.skin];
            if (defined(skin.skeleton)) {
                forest.push(skin.skeleton);
            }

            var mappedJointNames = mapJointNames(forest, nodes);
            var gltfJointNames = skins[node.skin].joints;
            var jointNamesLength = gltfJointNames.length;
            for (var i = 0; i < jointNamesLength; ++i) {
                var jointName = gltfJointNames[i];
                var nodeId = mappedJointNames[jointName];
                var jointNode = runtimeNodes[nodeId];
                skinnedNode.joints.push(jointNode);
            }
        }
    }

    function createSkins(model) {
        var loadResources = model._loadResources;

        if (loadResources.pendingBufferLoads !== 0) {
            return;
        }

        if (!loadResources.createSkins) {
            return;
        }
        loadResources.createSkins = false;

        var gltf = model.gltf;
        var accessors = gltf.accessors;
        var runtimeSkins = {};

        ForEach.skin(gltf, function(skin, id) {
            var accessor = accessors[skin.inverseBindMatrices];

            var bindShapeMatrix;
            if (!Matrix4.equals(skin.bindShapeMatrix, Matrix4.IDENTITY)) {
                bindShapeMatrix = Matrix4.clone(skin.bindShapeMatrix);
            }

            runtimeSkins[id] = {
                inverseBindMatrices : ModelAnimationCache.getSkinInverseBindMatrices(model, accessor),
                bindShapeMatrix : bindShapeMatrix // not used when undefined
            };
        });

        createJoints(model, runtimeSkins);
    }

    function getChannelEvaluator(model, runtimeNode, targetPath, spline) {
        return function(localAnimationTime) {
            //  Workaround for https://github.com/KhronosGroup/glTF/issues/219

            //if (targetPath === 'translation') {
            //    return;
            //}
            if (defined(spline)) {
                localAnimationTime = model.clampAnimations ? spline.clampTime(localAnimationTime) : spline.wrapTime(localAnimationTime);
                runtimeNode[targetPath] = spline.evaluate(localAnimationTime, runtimeNode[targetPath]);
                runtimeNode.dirtyNumber = model._maxDirtyNumber;
            }
        };
    }

    function createRuntimeAnimations(model) {
        var loadResources = model._loadResources;

        if (!loadResources.finishedPendingBufferLoads()) {
            return;
        }

        if (!loadResources.createRuntimeAnimations) {
            return;
        }
        loadResources.createRuntimeAnimations = false;

        model._runtime.animations = [];

        var runtimeNodes = model._runtime.nodes;
        var animations = model.gltf.animations;
        var accessors = model.gltf.accessors;

        var length = animations.length;
        for (var i = 0; i < length; ++i) {
            var animation = animations[i];
            var channels = animation.channels;
            var samplers = animation.samplers;

            // Find start and stop time for the entire animation
            var startTime = Number.MAX_VALUE;
            var stopTime = -Number.MAX_VALUE;

            var channelsLength = channels.length;
            var channelEvaluators = new Array(channelsLength);

            for (var j = 0; j < channelsLength; ++j) {
                var channel = channels[j];
                var target = channel.target;
                var path = target.path;
                var sampler = samplers[channel.sampler];
                var input = ModelAnimationCache.getAnimationParameterValues(model, accessors[sampler.input]);
                var output = ModelAnimationCache.getAnimationParameterValues(model, accessors[sampler.output]);

                startTime = Math.min(startTime, input[0]);
                stopTime = Math.max(stopTime, input[input.length - 1]);

                var spline = ModelAnimationCache.getAnimationSpline(model, i, animation, channel.sampler, sampler, input, path, output);

                // GLTF_SPEC: Support more targets like materials. https://github.com/KhronosGroup/glTF/issues/142
                channelEvaluators[j] = getChannelEvaluator(model, runtimeNodes[target.node], target.path, spline);
            }

            model._runtime.animations[i] = {
                name : animation.name,
                startTime : startTime,
                stopTime : stopTime,
                channelEvaluators : channelEvaluators
            };
        }
    }

    function createVertexArrays(model, context) {
        var loadResources = model._loadResources;

        if (!loadResources.finishedBuffersCreation() || !loadResources.finishedProgramCreation()) {
            return;
        }

        if (!loadResources.createVertexArrays) {
            return;
        }
        loadResources.createVertexArrays = false;

        var rendererBuffers = model._rendererResources.buffers;
        var rendererVertexArrays = model._rendererResources.vertexArrays;
        var gltf = model.gltf;
        var accessors = gltf.accessors;
        var meshes = gltf.meshes;

        for (var meshId in meshes) {
            if (meshes.hasOwnProperty(meshId)) {
                var primitives = meshes[meshId].primitives;
                var primitivesLength = primitives.length;

                for (var i = 0; i < primitivesLength; ++i) {
                    var primitive = primitives[i];
                    var decodedData = model._decodedData[meshId + '.primitive.' + i];

                    // GLTF_SPEC: This does not take into account attribute arrays,
                    // indicated by when an attribute points to a parameter with a
                    // count property.
                    //
                    // https://github.com/KhronosGroup/glTF/issues/258

                    var attributeLocations = getAttributeLocations(model, primitive);
                    var attributeName;
                    var attributeLocation;
                    var attribute;
                    var attributes = [];
                    var primitiveAttributes = primitive.attributes;
                    for (attributeName in primitiveAttributes) {
                        if (primitiveAttributes.hasOwnProperty(attributeName)) {
                            attributeLocation = attributeLocations[attributeName];
                            // Skip if the attribute is not used by the material, e.g., because the asset was exported
                            // with an attribute that wasn't used and the asset wasn't optimized.
                            if (defined(attributeLocation)) {
                                // Use attributes of previously decoded draco geometry
                                if (defined(decodedData)) {
                                    var decodedAttributes = decodedData.attributes;
                                    if (decodedAttributes.hasOwnProperty(attributeName)) {
                                        var decodedAttribute = decodedAttributes[attributeName];
                                        attributes.push({
                                            index : attributeLocation,
                                            vertexBuffer : rendererBuffers[decodedAttribute.bufferView],
                                            componentsPerAttribute : decodedAttribute.componentsPerAttribute,
                                            componentDatatype : decodedAttribute.componentDatatype,
                                            normalize: decodedAttribute.normalized,
                                            offsetInBytes : decodedAttribute.byteOffset,
                                            strideInBytes : decodedAttribute.byteStride
                                        });

                                        continue;
                                    }
                                }

                                var a = accessors[primitiveAttributes[attributeName]];

                                var normalize = false;
                                if (defined(a.normalized) && a.normalized) {
                                    normalize = true;
                                }

                                attributes.push({
                                    index : attributeLocation,
                                    vertexBuffer : rendererBuffers[a.bufferView],
                                    componentsPerAttribute : numberOfComponentsForType(a.type),
                                    componentDatatype : a.componentType,
                                    normalize : normalize,
                                    offsetInBytes : a.byteOffset,
                                    strideInBytes : getAccessorByteStride(gltf, a)
                                });
                            }
                        }
                    }

                    // Add pre-created attributes
                    var precreatedAttributes = model._precreatedAttributes;
                    if (defined(precreatedAttributes)) {
                        for (attributeName in precreatedAttributes) {
                            if (precreatedAttributes.hasOwnProperty(attributeName)) {
                                attributeLocation = attributeLocations[attributeName];
                                if (defined(attributeLocation)) {
                                    attribute = precreatedAttributes[attributeName];
                                    attribute.index = attributeLocation;
                                    attributes.push(attribute);
                                }
                            }
                        }
                    }

                    var indexBuffer;
                    if (defined(primitive.indices)) {
                        var accessor = accessors[primitive.indices];
                        var bufferView = accessor.bufferView;

                        // Used decoded draco buffer if available
                        if (defined(decodedData)) {
                            bufferView = decodedData.bufferView;
                        }

                        indexBuffer = rendererBuffers[bufferView];
                    }
                    rendererVertexArrays[meshId + '.primitive.' + i] = new VertexArray({
                        context : context,
                        attributes : attributes,
                        indexBuffer : indexBuffer
                    });
                }
            }
        }
    }

    function getBooleanStates(states) {
        // GLTF_SPEC: SAMPLE_ALPHA_TO_COVERAGE not used by Cesium
        var booleanStates = {};
        booleanStates[WebGLConstants.BLEND] = false;
        booleanStates[WebGLConstants.CULL_FACE] = false;
        booleanStates[WebGLConstants.DEPTH_TEST] = false;
        booleanStates[WebGLConstants.POLYGON_OFFSET_FILL] = false;

        var enable = states.enable;
        var length = enable.length;
        var i;
        for (i = 0; i < length; ++i) {
            booleanStates[enable[i]] = true;
        }

        return booleanStates;
    }

    function createRenderStates(model, context) {
        var loadResources = model._loadResources;
        var techniques = model.gltf.techniques;

        if (loadResources.createRenderStates) {
            loadResources.createRenderStates = false;
            for (var id in techniques) {
                if (techniques.hasOwnProperty(id)) {
                    createRenderStateForTechnique(model, id, context);
                }
            }
        }
    }

    function createRenderStateForTechnique(model, id, context) {
        var rendererRenderStates = model._rendererResources.renderStates;
        var techniques = model.gltf.techniques;
        var technique = techniques[id];
        var states = technique.states;

        var booleanStates = getBooleanStates(states);
        var statesFunctions = defaultValue(states.functions, defaultValue.EMPTY_OBJECT);
        var blendColor = defaultValue(statesFunctions.blendColor, [0.0, 0.0, 0.0, 0.0]);
        var blendEquationSeparate = defaultValue(statesFunctions.blendEquationSeparate, [
            WebGLConstants.FUNC_ADD,
            WebGLConstants.FUNC_ADD]);
        var blendFuncSeparate = defaultValue(statesFunctions.blendFuncSeparate, [
            WebGLConstants.ONE,
            WebGLConstants.ZERO,
            WebGLConstants.ONE,
            WebGLConstants.ZERO]);
        var colorMask = defaultValue(statesFunctions.colorMask, [true, true, true, true]);
        var depthRange = defaultValue(statesFunctions.depthRange, [0.0, 1.0]);
        var polygonOffset = defaultValue(statesFunctions.polygonOffset, [0.0, 0.0]);

        // Change the render state to use traditional alpha blending instead of premultiplied alpha blending
        if (booleanStates[WebGLConstants.BLEND] && model._hasPremultipliedAlpha) {
            if ((blendFuncSeparate[0] === WebGLConstants.ONE) && (blendFuncSeparate[1] === WebGLConstants.ONE_MINUS_SRC_ALPHA)) {
                blendFuncSeparate[0] = WebGLConstants.SRC_ALPHA;
                blendFuncSeparate[1] = WebGLConstants.ONE_MINUS_SRC_ALPHA;
                blendFuncSeparate[2] = WebGLConstants.SRC_ALPHA;
                blendFuncSeparate[3] = WebGLConstants.ONE_MINUS_SRC_ALPHA;
            }
        }

        rendererRenderStates[id] = RenderState.fromCache({
            frontFace : defined(statesFunctions.frontFace) ? statesFunctions.frontFace[0] : WebGLConstants.CCW,
            cull : {
                enabled : booleanStates[WebGLConstants.CULL_FACE],
                face : defined(statesFunctions.cullFace) ? statesFunctions.cullFace[0] : WebGLConstants.BACK
            },
            lineWidth : defined(statesFunctions.lineWidth) ? statesFunctions.lineWidth[0] : 1.0,
            polygonOffset : {
                enabled : booleanStates[WebGLConstants.POLYGON_OFFSET_FILL],
                factor : polygonOffset[0],
                units : polygonOffset[1]
            },
            depthRange : {
                near : depthRange[0],
                far : depthRange[1]
            },
            depthTest : {
                enabled : booleanStates[WebGLConstants.DEPTH_TEST],
                func : defined(statesFunctions.depthFunc) ? statesFunctions.depthFunc[0] : WebGLConstants.LESS
            },
            colorMask : {
                red : colorMask[0],
                green : colorMask[1],
                blue : colorMask[2],
                alpha : colorMask[3]
            },
            depthMask : defined(statesFunctions.depthMask) ? statesFunctions.depthMask[0] : true,
            blending : {
                enabled : booleanStates[WebGLConstants.BLEND],
                color : {
                    red : blendColor[0],
                    green : blendColor[1],
                    blue : blendColor[2],
                    alpha : blendColor[3]
                },
                equationRgb : blendEquationSeparate[0],
                equationAlpha : blendEquationSeparate[1],
                functionSourceRgb : blendFuncSeparate[0],
                functionDestinationRgb : blendFuncSeparate[1],
                functionSourceAlpha : blendFuncSeparate[2],
                functionDestinationAlpha : blendFuncSeparate[3]
            }
        });
    }

    ///////////////////////////////////////////////////////////////////////////

    var gltfUniformsFromNode = {
        MODEL : function(uniformState, model, runtimeNode) {
            return function() {
                return runtimeNode.computedMatrix;
            };
        },
        VIEW : function(uniformState, model, runtimeNode) {
            return function() {
                return uniformState.view;
            };
        },
        PROJECTION : function(uniformState, model, runtimeNode) {
            return function() {
                return uniformState.projection;
            };
        },
        MODELVIEW : function(uniformState, model, runtimeNode) {
            var mv = new Matrix4();
            return function() {
                return Matrix4.multiplyTransformation(uniformState.view, runtimeNode.computedMatrix, mv);
            };
        },
        CESIUM_RTC_MODELVIEW : function(uniformState, model, runtimeNode) {
            // CESIUM_RTC extension
            var mvRtc = new Matrix4();
            return function() {
                Matrix4.multiplyTransformation(uniformState.view, runtimeNode.computedMatrix, mvRtc);
                return Matrix4.setTranslation(mvRtc, model._rtcCenterEye, mvRtc);
            };
        },
        MODELVIEWPROJECTION : function(uniformState, model, runtimeNode) {
            var mvp = new Matrix4();
            return function() {
                Matrix4.multiplyTransformation(uniformState.view, runtimeNode.computedMatrix, mvp);
                return Matrix4.multiply(uniformState._projection, mvp, mvp);
            };
        },
        MODELINVERSE : function(uniformState, model, runtimeNode) {
            var mInverse = new Matrix4();
            return function() {
                return Matrix4.inverse(runtimeNode.computedMatrix, mInverse);
            };
        },
        VIEWINVERSE : function(uniformState, model) {
            return function() {
                return uniformState.inverseView;
            };
        },
        PROJECTIONINVERSE : function(uniformState, model, runtimeNode) {
            return function() {
                return uniformState.inverseProjection;
            };
        },
        MODELVIEWINVERSE : function(uniformState, model, runtimeNode) {
            var mv = new Matrix4();
            var mvInverse = new Matrix4();
            return function() {
                Matrix4.multiplyTransformation(uniformState.view, runtimeNode.computedMatrix, mv);
                return Matrix4.inverse(mv, mvInverse);
            };
        },
        MODELVIEWPROJECTIONINVERSE : function(uniformState, model, runtimeNode) {
            var mvp = new Matrix4();
            var mvpInverse = new Matrix4();
            return function() {
                Matrix4.multiplyTransformation(uniformState.view, runtimeNode.computedMatrix, mvp);
                Matrix4.multiply(uniformState._projection, mvp, mvp);
                return Matrix4.inverse(mvp, mvpInverse);
            };
        },
        MODELINVERSETRANSPOSE : function(uniformState, model, runtimeNode) {
            var mInverse = new Matrix4();
            var mInverseTranspose = new Matrix3();
            return function() {
                Matrix4.inverse(runtimeNode.computedMatrix, mInverse);
                Matrix4.getRotation(mInverse, mInverseTranspose);
                return Matrix3.transpose(mInverseTranspose, mInverseTranspose);
            };
        },
        MODELVIEWINVERSETRANSPOSE : function(uniformState, model, runtimeNode) {
            var mv = new Matrix4();
            var mvInverse = new Matrix4();
            var mvInverseTranspose = new Matrix3();
            return function() {
                Matrix4.multiplyTransformation(uniformState.view, runtimeNode.computedMatrix, mv);
                Matrix4.inverse(mv, mvInverse);
                Matrix4.getRotation(mvInverse, mvInverseTranspose);
                return Matrix3.transpose(mvInverseTranspose, mvInverseTranspose);
            };
        },
        VIEWPORT : function(uniformState, model, runtimeNode) {
            return function() {
                return uniformState.viewportCartesian4;
            };
        }
    };

    function getUniformFunctionFromSource(source, model, semantic, uniformState) {
        var runtimeNode = model._runtime.nodes[source];
        return gltfUniformsFromNode[semantic](uniformState, model, runtimeNode);
    }

    function createUniformMaps(model, context) {
        var loadResources = model._loadResources;

        if (!loadResources.finishedProgramCreation()) {
            return;
        }

        if (!loadResources.createUniformMaps) {
            return;
        }
        loadResources.createUniformMaps = false;

        var gltf = model.gltf;
        var materials = gltf.materials;
        var techniques = gltf.techniques;
        var uniformMaps = model._uniformMaps;

        var textures = model._rendererResources.textures;
        var defaultTexture = model._defaultTexture;

        for (var materialId in materials) {
            if (materials.hasOwnProperty(materialId)) {
                var material = materials[materialId];
                var instanceParameters;
                instanceParameters = material.values;
                var technique = techniques[material.technique];
                var parameters = technique.parameters;
                var uniforms = technique.uniforms;

                var uniformMap = {};
                var uniformValues = {};
                var jointMatrixUniformName;
                var morphWeightsUniformName;

                // Uniform parameters
                for (var name in uniforms) {
                    if (uniforms.hasOwnProperty(name) && name !== 'extras') {
                        var parameterName = uniforms[name];
                        var parameter = parameters[parameterName];

                        // GLTF_SPEC: This does not take into account uniform arrays,
                        // indicated by parameters with a count property.
                        //
                        // https://github.com/KhronosGroup/glTF/issues/258

                        // GLTF_SPEC: In this implementation, material parameters with a
                        // semantic or targeted via a source (for animation) are not
                        // targetable for material animations.  Is this too strict?
                        //
                        // https://github.com/KhronosGroup/glTF/issues/142

                        if (defined(instanceParameters[parameterName])) {
                            // Parameter overrides by the instance technique
                            var uv = ModelUtility.createUniformFunction(parameter.type, instanceParameters[parameterName], textures, defaultTexture);
                            uniformMap[name] = uv.func;
                            uniformValues[parameterName] = uv;
                        } else if (defined(parameter.node)) {
                            uniformMap[name] = getUniformFunctionFromSource(parameter.node, model, parameter.semantic, context.uniformState);
                        } else if (defined(parameter.semantic)) {
                            if (parameter.semantic === 'JOINTMATRIX') {
                                jointMatrixUniformName = name;
                            } else if (parameter.semantic === 'MORPHWEIGHTS') {
                                morphWeightsUniformName = name;
                            } else {
                                // Map glTF semantic to Cesium automatic uniform
                                uniformMap[name] = ModelUtility.getGltfSemanticUniforms()[parameter.semantic](context.uniformState, model);
                            }
                        } else if (defined(parameter.value)) {
                            // Technique value that isn't overridden by a material
                            var uv2 = ModelUtility.createUniformFunction(parameter.type, parameter.value, textures, defaultTexture);
                            uniformMap[name] = uv2.func;
                            uniformValues[parameterName] = uv2;
                        }
                    }
                }

                var u = uniformMaps[materialId];
                u.uniformMap = uniformMap;                          // uniform name -> function for the renderer
                u.values = uniformValues;                           // material parameter name -> ModelMaterial for modifying the parameter at runtime
                u.jointMatrixUniformName = jointMatrixUniformName;
                u.morphWeightsUniformName = morphWeightsUniformName;
            }
        }
    }

    function createUniformsForQuantizedAttributes(model, primitive) {
        var programId = getProgramForPrimitive(model, primitive);
        var quantizedUniforms = model._quantizedUniforms[programId];
        return ModelUtility.createUniformsForQuantizedAttributes(model.gltf, primitive, quantizedUniforms);
    }

    function createPickColorFunction(color) {
        return function() {
            return color;
        };
    }

    function createJointMatricesFunction(runtimeNode) {
        return function() {
            return runtimeNode.computedJointMatrices;
        };
    }

    function createMorphWeightsFunction(runtimeNode) {
        return function() {
            return runtimeNode.weights;
        };
    }

    function createSilhouetteColorFunction(model) {
        return function() {
            return model.silhouetteColor;
        };
    }

    function createSilhouetteSizeFunction(model) {
        return function() {
            return model.silhouetteSize;
        };
    }

    function createColorFunction(model) {
        return function() {
            return model.color;
        };
    }

    var scratchClippingPlaneMatrix = new Matrix4();
    function createClippingPlanesMatrixFunction(model) {
        return function() {
            var clippingPlanes = model.clippingPlanes;
            if (!defined(clippingPlanes)) {
                return Matrix4.IDENTITY;
            }
            return Matrix4.multiply(model._modelViewMatrix, clippingPlanes.modelMatrix, scratchClippingPlaneMatrix);
        };
    }

    function createClippingPlanesFunction(model) {
        return function() {
            var clippingPlanes = model.clippingPlanes;
            return (!defined(clippingPlanes) || !clippingPlanes.enabled) ? model._defaultTexture : clippingPlanes.texture;
        };
    }

    function createClippingPlanesEdgeStyleFunction(model) {
        return function() {
            var clippingPlanes = model.clippingPlanes;
            if (!defined(clippingPlanes)) {
                return Color.WHITE.withAlpha(0.0);
            }

            var style = Color.clone(clippingPlanes.edgeColor);
            style.alpha = clippingPlanes.edgeWidth;
            return style;
        };
    }

    function createColorBlendFunction(model) {
        return function() {
            return ColorBlendMode.getColorBlend(model.colorBlendMode, model.colorBlendAmount);
        };
    }

    function triangleCountFromPrimitiveIndices(primitive, indicesCount) {
        switch (primitive.mode) {
            case PrimitiveType.TRIANGLES:
                return (indicesCount / 3);
            case PrimitiveType.TRIANGLE_STRIP:
            case PrimitiveType.TRIANGLE_FAN:
                return Math.max(indicesCount - 2, 0);
            default:
                return 0;
        }
    }

    function createCommand(model, gltfNode, runtimeNode, context, scene3DOnly) {
        var nodeCommands = model._nodeCommands;
        var pickIds = model._pickIds;
        var allowPicking = model.allowPicking;
        var runtimeMeshesByName = model._runtime.meshesByName;

        var resources = model._rendererResources;
        var rendererVertexArrays = resources.vertexArrays;
        var rendererPrograms = resources.programs;
        var rendererPickPrograms = resources.pickPrograms;
        var rendererRenderStates = resources.renderStates;
        var uniformMaps = model._uniformMaps;

        var gltf = model.gltf;
        var accessors = gltf.accessors;
        var gltfMeshes = gltf.meshes;
        var techniques = gltf.techniques;
        var materials = gltf.materials;

        var id = gltfNode.mesh;
        var mesh = gltfMeshes[id];

        var primitives = mesh.primitives;
        var length = primitives.length;

        // The glTF node hierarchy is a DAG so a node can have more than one
        // parent, so a node may already have commands.  If so, append more
        // since they will have a different model matrix.

        for (var i = 0; i < length; ++i) {
            var primitive = primitives[i];
            var ix = accessors[primitive.indices];
            var material = materials[primitive.material];
            var technique = techniques[material.technique];
            var programId = technique.program;
            var decodedData = model._decodedData[id + '.primitive.' + i];

            var boundingSphere;
            var positionAccessor = primitive.attributes.POSITION;
            if (defined(positionAccessor)) {
                var minMax = ModelUtility.getAccessorMinMax(gltf, positionAccessor);
                boundingSphere = BoundingSphere.fromCornerPoints(Cartesian3.fromArray(minMax.min), Cartesian3.fromArray(minMax.max));
            }

            var vertexArray = rendererVertexArrays[id + '.primitive.' + i];
            var offset;
            var count;
            if (defined(ix)) {
                count = ix.count;

                // Use indices of the previously decoded Draco geometry.
                if (defined(decodedData)) {
                    count = decodedData.numberOfIndices;
                }

                offset = (ix.byteOffset / IndexDatatype.getSizeInBytes(ix.componentType));  // glTF has offset in bytes.  Cesium has offsets in indices
            }
            else {
                var positions = accessors[primitive.attributes.POSITION];
                count = positions.count;
                offset = 0;
            }

            // Update model triangle count using number of indices
            model._trianglesLength += triangleCountFromPrimitiveIndices(primitive, count);

            var um = uniformMaps[primitive.material];
            var uniformMap = um.uniformMap;
            if (defined(um.jointMatrixUniformName)) {
                var jointUniformMap = {};
                jointUniformMap[um.jointMatrixUniformName] = createJointMatricesFunction(runtimeNode);

                uniformMap = combine(uniformMap, jointUniformMap);
            }
            if (defined(um.morphWeightsUniformName)) {
                var morphWeightsUniformMap = {};
                morphWeightsUniformMap[um.morphWeightsUniformName] = createMorphWeightsFunction(runtimeNode);

                uniformMap = combine(uniformMap, morphWeightsUniformMap);
            }

            uniformMap = combine(uniformMap, {
                gltf_color : createColorFunction(model),
                gltf_colorBlend : createColorBlendFunction(model),
                gltf_clippingPlanes: createClippingPlanesFunction(model),
                gltf_clippingPlanesEdgeStyle: createClippingPlanesEdgeStyleFunction(model),
                gltf_clippingPlanesMatrix: createClippingPlanesMatrixFunction(model)
            });

            // Allow callback to modify the uniformMap
            if (defined(model._uniformMapLoaded)) {
                uniformMap = model._uniformMapLoaded(uniformMap, programId, runtimeNode);
            }

            // Add uniforms for decoding quantized attributes if used
            if (model.extensionsUsed.WEB3D_quantized_attributes) {
                var quantizedUniformMap = createUniformsForQuantizedAttributes(model, primitive);
                uniformMap = combine(uniformMap, quantizedUniformMap);
            }

            var rs = rendererRenderStates[material.technique];

            // GLTF_SPEC: Offical means to determine translucency. https://github.com/KhronosGroup/glTF/issues/105
            var isTranslucent = rs.blending.enabled;

            var owner = model._pickObject;
            if (!defined(owner)) {
                owner = {
                    primitive : model,
                    id : model.id,
                    node : runtimeNode.publicNode,
                    mesh : runtimeMeshesByName[mesh.name]
                };
            }

            var castShadows = ShadowMode.castShadows(model._shadows);
            var receiveShadows = ShadowMode.receiveShadows(model._shadows);

            var command = new DrawCommand({
                boundingVolume : new BoundingSphere(), // updated in update()
                cull : model.cull,
                modelMatrix : new Matrix4(),           // computed in update()
                primitiveType : primitive.mode,
                vertexArray : vertexArray,
                count : count,
                offset : offset,
                shaderProgram : rendererPrograms[programId],
                castShadows : castShadows,
                receiveShadows : receiveShadows,
                uniformMap : uniformMap,
                renderState : rs,
                owner : owner,
                pass : isTranslucent ? Pass.TRANSLUCENT : model.opaquePass
            });

            var pickCommand;

            if (allowPicking) {
                var pickUniformMap;

                // Callback to override default model picking
                if (defined(model._pickFragmentShaderLoaded)) {
                    if (defined(model._pickUniformMapLoaded)) {
                        pickUniformMap = model._pickUniformMapLoaded(uniformMap);
                    } else {
                        // This is unlikely, but could happen if the override shader does not
                        // need new uniforms since, for example, its pick ids are coming from
                        // a vertex attribute or are baked into the shader source.
                        pickUniformMap = combine(uniformMap);
                    }
                } else {
                    var pickId = context.createPickId(owner);
                    pickIds.push(pickId);
                    var pickUniforms = {
                        czm_pickColor : createPickColorFunction(pickId.color)
                    };
                    pickUniformMap = combine(uniformMap, pickUniforms);
                }

                pickCommand = new DrawCommand({
                    boundingVolume : new BoundingSphere(), // updated in update()
                    cull : model.cull,
                    modelMatrix : new Matrix4(),           // computed in update()
                    primitiveType : primitive.mode,
                    vertexArray : vertexArray,
                    count : count,
                    offset : offset,
                    shaderProgram : rendererPickPrograms[programId],
                    uniformMap : pickUniformMap,
                    renderState : rs,
                    owner : owner,
                    pass : isTranslucent ? Pass.TRANSLUCENT : model.opaquePass
                });
            }

            var command2D;
            var pickCommand2D;
            if (!scene3DOnly) {
                command2D = DrawCommand.shallowClone(command);
                command2D.boundingVolume = new BoundingSphere(); // updated in update()
                command2D.modelMatrix = new Matrix4();           // updated in update()

                if (allowPicking) {
                    pickCommand2D = DrawCommand.shallowClone(pickCommand);
                    pickCommand2D.boundingVolume = new BoundingSphere(); // updated in update()
                    pickCommand2D.modelMatrix = new Matrix4();           // updated in update()
                }
            }

            var nodeCommand = {
                show : true,
                boundingSphere : boundingSphere,
                command : command,
                pickCommand : pickCommand,
                command2D : command2D,
                pickCommand2D : pickCommand2D,
                // Generated on demand when silhouette size is greater than 0.0 and silhouette alpha is greater than 0.0
                silhouetteModelCommand : undefined,
                silhouetteModelCommand2D : undefined,
                silhouetteColorCommand : undefined,
                silhouetteColorCommand2D : undefined,
                // Generated on demand when color alpha is less than 1.0
                translucentCommand : undefined,
                translucentCommand2D : undefined,
                // For updating node commands on shader reconstruction
                programId : programId
            };
            runtimeNode.commands.push(nodeCommand);
            nodeCommands.push(nodeCommand);
        }
    }

    function createRuntimeNodes(model, context, scene3DOnly) {
        var loadResources = model._loadResources;

        if (!loadResources.finishedEverythingButTextureCreation()) {
            return;
        }

        if (!loadResources.createRuntimeNodes) {
            return;
        }
        loadResources.createRuntimeNodes = false;

        var rootNodes = [];
        var runtimeNodes = model._runtime.nodes;

        var gltf = model.gltf;
        var nodes = gltf.nodes;
        var skins = gltf.skins;

        var scene = gltf.scenes[gltf.scene];
        var sceneNodes = scene.nodes;
        var length = sceneNodes.length;

        var stack = [];
        var seen = {};

        for (var i = 0; i < length; ++i) {
            stack.push({
                parentRuntimeNode : undefined,
                gltfNode : nodes[sceneNodes[i]],
                id : sceneNodes[i]
            });

            var skeletonIds = [];
            while (stack.length > 0) {
                var n = stack.pop();
                seen[n.id] = true;
                var parentRuntimeNode = n.parentRuntimeNode;
                var gltfNode = n.gltfNode;

                // Node hierarchy is a DAG so a node can have more than one parent so it may already exist
                var runtimeNode = runtimeNodes[n.id];
                if (runtimeNode.parents.length === 0) {
                    if (defined(gltfNode.matrix)) {
                        runtimeNode.matrix = Matrix4.fromColumnMajorArray(gltfNode.matrix);
                    } else {
                        // TRS converted to Cesium types
                        var rotation = gltfNode.rotation;
                        runtimeNode.translation = Cartesian3.fromArray(gltfNode.translation);
                        runtimeNode.rotation = Quaternion.unpack(rotation);
                        runtimeNode.scale = Cartesian3.fromArray(gltfNode.scale);
                    }
                }

                if (defined(parentRuntimeNode)) {
                    parentRuntimeNode.children.push(runtimeNode);
                    runtimeNode.parents.push(parentRuntimeNode);
                } else {
                    rootNodes.push(runtimeNode);
                }

                if (defined(gltfNode.mesh)) {
                    createCommand(model, gltfNode, runtimeNode, context, scene3DOnly);
                }

                var children = gltfNode.children;
                var childrenLength = children.length;
                for (var j = 0; j < childrenLength; j++) {
                    var childId = children[j];
                    if (!seen[childId]) {
                        stack.push({
                            parentRuntimeNode : runtimeNode,
                            gltfNode : nodes[childId],
                            id : children[j]
                        });
                    }
                }

                var skin = gltfNode.skin;
                if (defined(skin)) {
                    skeletonIds.push(skins[skin].skeleton);
                }

                if (stack.length === 0) {
                    for (var k = 0; k < skeletonIds.length; k++) {
                        var skeleton = skeletonIds[k];
                        if (!seen[skeleton]) {
                            stack.push({
                                parentRuntimeNode : undefined,
                                gltfNode : nodes[skeleton],
                                id : skeleton
                            });
                        }
                    }
                }
            }
        }

        model._runtime.rootNodes = rootNodes;
        model._runtime.nodes = runtimeNodes;
    }

    function getGeometryByteLength(buffers) {
        var memory = 0;
        for (var id in buffers) {
            if (buffers.hasOwnProperty(id)) {
                memory += buffers[id].sizeInBytes;
            }
        }
        return memory;
    }

    function getTexturesByteLength(textures) {
        var memory = 0;
        for (var id in textures) {
            if (textures.hasOwnProperty(id)) {
                memory += textures[id].sizeInBytes;
            }
        }
        return memory;
    }

    function createResources(model, frameState) {
        var context = frameState.context;
        var scene3DOnly = frameState.scene3DOnly;

        // Retain references to updated source shaders and programs for rebuilding as needed
        model._sourcePrograms = model.gltf.programs;
        model._sourceShaders = model.gltf.shaders;
        model._hasPremultipliedAlpha = hasPremultipliedAlpha(model);

        ModelUtility.checkSupportedGlExtensions(model.gltf.glExtensionsUsed, context);
        if (model._loadRendererResourcesFromCache) {
            var resources = model._rendererResources;
            var cachedResources = model._cachedRendererResources;

            resources.buffers = cachedResources.buffers;
            resources.vertexArrays = cachedResources.vertexArrays;
            resources.programs = cachedResources.programs;
            resources.pickPrograms = cachedResources.pickPrograms;
            resources.silhouettePrograms = cachedResources.silhouettePrograms;
            resources.textures = cachedResources.textures;
            resources.samplers = cachedResources.samplers;
            resources.renderStates = cachedResources.renderStates;

            // Vertex arrays are unique to this model, create instead of using the cache.
            if (defined(model._precreatedAttributes)) {
                createVertexArrays(model, context);
            }

            model._cachedGeometryByteLength += getGeometryByteLength(cachedResources.buffers);
            model._cachedTexturesByteLength += getTexturesByteLength(cachedResources.textures);
        } else {
            createBuffers(model, frameState); // using glTF bufferViews
            createPrograms(model, frameState);
            createSamplers(model, context);
            loadTexturesFromBufferViews(model);
            createTextures(model, frameState);
        }

        createSkins(model);
        createRuntimeAnimations(model);

        if (!model._loadRendererResourcesFromCache) {
            createVertexArrays(model, context); // using glTF meshes
            createRenderStates(model, context); // using glTF materials/techniques/states
            // Long-term, we might not cache render states if they could change
            // due to an animation, e.g., a uniform going from opaque to transparent.
            // Could use copy-on-write if it is worth it.  Probably overkill.
        }

        createUniformMaps(model, context);               // using glTF materials/techniques
        createRuntimeNodes(model, context, scene3DOnly); // using glTF scene
    }

    ///////////////////////////////////////////////////////////////////////////

    function getNodeMatrix(node, result) {
        var publicNode = node.publicNode;
        var publicMatrix = publicNode.matrix;

        if (publicNode.useMatrix && defined(publicMatrix)) {
            // Public matrix overrides orginial glTF matrix and glTF animations
            Matrix4.clone(publicMatrix, result);
        } else if (defined(node.matrix)) {
            Matrix4.clone(node.matrix, result);
        } else {
            Matrix4.fromTranslationQuaternionRotationScale(node.translation, node.rotation, node.scale, result);
            // Keep matrix returned by the node in-sync if the node is targeted by an animation.  Only TRS nodes can be targeted.
            publicNode.setMatrix(result);
        }
    }

    var scratchNodeStack = [];
    var scratchComputedTranslation = new Cartesian4();
    var scratchComputedMatrixIn2D = new Matrix4();

    function updateNodeHierarchyModelMatrix(model, modelTransformChanged, justLoaded, projection) {
        var maxDirtyNumber = model._maxDirtyNumber;
        var allowPicking = model.allowPicking;

        var rootNodes = model._runtime.rootNodes;
        var length = rootNodes.length;

        var nodeStack = scratchNodeStack;
        var computedModelMatrix = model._computedModelMatrix;

        if ((model._mode !== SceneMode.SCENE3D) && !model._ignoreCommands) {
            var translation = Matrix4.getColumn(computedModelMatrix, 3, scratchComputedTranslation);
            if (!Cartesian4.equals(translation, Cartesian4.UNIT_W)) {
                computedModelMatrix = Transforms.basisTo2D(projection, computedModelMatrix, scratchComputedMatrixIn2D);
                model._rtcCenter = model._rtcCenter3D;
            } else {
                var center = model.boundingSphere.center;
                var to2D = Transforms.wgs84To2DModelMatrix(projection, center, scratchComputedMatrixIn2D);
                computedModelMatrix = Matrix4.multiply(to2D, computedModelMatrix, scratchComputedMatrixIn2D);

                if (defined(model._rtcCenter)) {
                    Matrix4.setTranslation(computedModelMatrix, Cartesian4.UNIT_W, computedModelMatrix);
                    model._rtcCenter = model._rtcCenter2D;
                }
            }
        }

        for (var i = 0; i < length; ++i) {
            var n = rootNodes[i];

            getNodeMatrix(n, n.transformToRoot);
            nodeStack.push(n);

            while (nodeStack.length > 0) {
                n = nodeStack.pop();
                var transformToRoot = n.transformToRoot;
                var commands = n.commands;

                if ((n.dirtyNumber === maxDirtyNumber) || modelTransformChanged || justLoaded) {
                    var nodeMatrix = Matrix4.multiplyTransformation(computedModelMatrix, transformToRoot, n.computedMatrix);
                    var commandsLength = commands.length;
                    if (commandsLength > 0) {
                        // Node has meshes, which has primitives.  Update their commands.
                        for (var j = 0; j < commandsLength; ++j) {
                            var primitiveCommand = commands[j];
                            var command = primitiveCommand.command;
                            Matrix4.clone(nodeMatrix, command.modelMatrix);

                            // PERFORMANCE_IDEA: Can use transformWithoutScale if no node up to the root has scale (including animation)
                            BoundingSphere.transform(primitiveCommand.boundingSphere, command.modelMatrix, command.boundingVolume);

                            if (defined(model._rtcCenter)) {
                                Cartesian3.add(model._rtcCenter, command.boundingVolume.center, command.boundingVolume.center);
                            }

                            if (allowPicking) {
                                var pickCommand = primitiveCommand.pickCommand;
                                Matrix4.clone(command.modelMatrix, pickCommand.modelMatrix);
                                BoundingSphere.clone(command.boundingVolume, pickCommand.boundingVolume);
                            }

                            // If the model crosses the IDL in 2D, it will be drawn in one viewport, but part of it
                            // will be clipped by the viewport. We create a second command that translates the model
                            // model matrix to the opposite side of the map so the part that was clipped in one viewport
                            // is drawn in the other.
                            command = primitiveCommand.command2D;
                            if (defined(command) && model._mode === SceneMode.SCENE2D) {
                                Matrix4.clone(nodeMatrix, command.modelMatrix);
                                command.modelMatrix[13] -= CesiumMath.sign(command.modelMatrix[13]) * 2.0 * CesiumMath.PI * projection.ellipsoid.maximumRadius;
                                BoundingSphere.transform(primitiveCommand.boundingSphere, command.modelMatrix, command.boundingVolume);

                                if (allowPicking) {
                                    var pickCommand2D = primitiveCommand.pickCommand2D;
                                    Matrix4.clone(command.modelMatrix, pickCommand2D.modelMatrix);
                                    BoundingSphere.clone(command.boundingVolume, pickCommand2D.boundingVolume);
                                }
                            }
                        }
                    }
                }

                var children = n.children;
                var childrenLength = children.length;
                for (var k = 0; k < childrenLength; ++k) {
                    var child = children[k];

                    // A node's transform needs to be updated if
                    // - It was targeted for animation this frame, or
                    // - Any of its ancestors were targeted for animation this frame

                    // PERFORMANCE_IDEA: if a child has multiple parents and only one of the parents
                    // is dirty, all the subtrees for each child instance will be dirty; we probably
                    // won't see this in the wild often.
                    child.dirtyNumber = Math.max(child.dirtyNumber, n.dirtyNumber);

                    if ((child.dirtyNumber === maxDirtyNumber) || justLoaded) {
                        // Don't check for modelTransformChanged since if only the model's model matrix changed,
                        // we do not need to rebuild the local transform-to-root, only the final
                        // [model's-model-matrix][transform-to-root] above.
                        getNodeMatrix(child, child.transformToRoot);
                        Matrix4.multiplyTransformation(transformToRoot, child.transformToRoot, child.transformToRoot);
                    }

                    nodeStack.push(child);
                }
            }
        }

        ++model._maxDirtyNumber;
    }

    var scratchObjectSpace = new Matrix4();

    function applySkins(model) {
        var skinnedNodes = model._runtime.skinnedNodes;
        var length = skinnedNodes.length;

        for (var i = 0; i < length; ++i) {
            var node = skinnedNodes[i];

            scratchObjectSpace = Matrix4.inverseTransformation(node.transformToRoot, scratchObjectSpace);

            var computedJointMatrices = node.computedJointMatrices;
            var joints = node.joints;
            var bindShapeMatrix = node.bindShapeMatrix;
            var inverseBindMatrices = node.inverseBindMatrices;
            var inverseBindMatricesLength = inverseBindMatrices.length;

            for (var m = 0; m < inverseBindMatricesLength; ++m) {
                // [joint-matrix] = [node-to-root^-1][joint-to-root][inverse-bind][bind-shape]
                if (!defined(computedJointMatrices[m])) {
                    computedJointMatrices[m] = new Matrix4();
                }
                computedJointMatrices[m] = Matrix4.multiplyTransformation(scratchObjectSpace, joints[m].transformToRoot, computedJointMatrices[m]);
                computedJointMatrices[m] = Matrix4.multiplyTransformation(computedJointMatrices[m], inverseBindMatrices[m], computedJointMatrices[m]);
                if (defined(bindShapeMatrix)) {
                    // Optimization for when bind shape matrix is the identity.
                    computedJointMatrices[m] = Matrix4.multiplyTransformation(computedJointMatrices[m], bindShapeMatrix, computedJointMatrices[m]);
                }
            }
        }
    }

    function updatePerNodeShow(model) {
        // Totally not worth it, but we could optimize this:
        // http://blogs.agi.com/insight3d/index.php/2008/02/13/deletion-in-bounding-volume-hierarchies/

        var rootNodes = model._runtime.rootNodes;
        var length = rootNodes.length;

        var nodeStack = scratchNodeStack;

        for (var i = 0; i < length; ++i) {
            var n = rootNodes[i];
            n.computedShow = n.publicNode.show;
            nodeStack.push(n);

            while (nodeStack.length > 0) {
                n = nodeStack.pop();
                var show = n.computedShow;

                var nodeCommands = n.commands;
                var nodeCommandsLength = nodeCommands.length;
                for (var j = 0; j < nodeCommandsLength; ++j) {
                    nodeCommands[j].show = show;
                }
                // if commandsLength is zero, the node has a light or camera

                var children = n.children;
                var childrenLength = children.length;
                for (var k = 0; k < childrenLength; ++k) {
                    var child = children[k];
                    // Parent needs to be shown for child to be shown.
                    child.computedShow = show && child.publicNode.show;
                    nodeStack.push(child);
                }
            }
        }
    }

    function updatePickIds(model, context) {
        var id = model.id;
        if (model._id !== id) {
            model._id = id;

            var pickIds = model._pickIds;
            var length = pickIds.length;
            for (var i = 0; i < length; ++i) {
                pickIds[i].object.id = id;
            }
        }
    }

    function updateWireframe(model) {
        if (model._debugWireframe !== model.debugWireframe) {
            model._debugWireframe = model.debugWireframe;

            // This assumes the original primitive was TRIANGLES and that the triangles
            // are connected for the wireframe to look perfect.
            var primitiveType = model.debugWireframe ? PrimitiveType.LINES : PrimitiveType.TRIANGLES;
            var nodeCommands = model._nodeCommands;
            var length = nodeCommands.length;

            for (var i = 0; i < length; ++i) {
                nodeCommands[i].command.primitiveType = primitiveType;
            }
        }
    }

    function updateShowBoundingVolume(model) {
        if (model.debugShowBoundingVolume !== model._debugShowBoundingVolume) {
            model._debugShowBoundingVolume = model.debugShowBoundingVolume;

            var debugShowBoundingVolume = model.debugShowBoundingVolume;
            var nodeCommands = model._nodeCommands;
            var length = nodeCommands.length;

            for (var i = 0; i < length; ++i) {
                nodeCommands[i].command.debugShowBoundingVolume = debugShowBoundingVolume;
            }
        }
    }

    function updateShadows(model) {
        if (model.shadows !== model._shadows) {
            model._shadows = model.shadows;

            var castShadows = ShadowMode.castShadows(model.shadows);
            var receiveShadows = ShadowMode.receiveShadows(model.shadows);
            var nodeCommands = model._nodeCommands;
            var length = nodeCommands.length;

            for (var i = 0; i < length; i++) {
                var nodeCommand = nodeCommands[i];
                nodeCommand.command.castShadows = castShadows;
                nodeCommand.command.receiveShadows = receiveShadows;
            }
        }
    }

    function getTranslucentRenderState(renderState) {
        var rs = clone(renderState, true);
        rs.cull.enabled = false;
        rs.depthTest.enabled = true;
        rs.depthMask = false;
        rs.blending = BlendingState.ALPHA_BLEND;

        return RenderState.fromCache(rs);
    }

    function deriveTranslucentCommand(command) {
        var translucentCommand = DrawCommand.shallowClone(command);
        translucentCommand.pass = Pass.TRANSLUCENT;
        translucentCommand.renderState = getTranslucentRenderState(command.renderState);
        return translucentCommand;
    }

    function updateColor(model, frameState, forceDerive) {
        // Generate translucent commands when the blend color has an alpha in the range (0.0, 1.0) exclusive
        var scene3DOnly = frameState.scene3DOnly;
        var alpha = model.color.alpha;
        if ((alpha > 0.0) && (alpha < 1.0)) {
            var nodeCommands = model._nodeCommands;
            var length = nodeCommands.length;
            if (!defined(nodeCommands[0].translucentCommand) || forceDerive) {
                for (var i = 0; i < length; ++i) {
                    var nodeCommand = nodeCommands[i];
                    var command = nodeCommand.command;
                    nodeCommand.translucentCommand = deriveTranslucentCommand(command);
                    if (!scene3DOnly) {
                        var command2D = nodeCommand.command2D;
                        nodeCommand.translucentCommand2D = deriveTranslucentCommand(command2D);
                    }
                }
            }
        }
    }

    function getProgramId(model, program) {
        var programs = model._rendererResources.programs;
        for (var id in programs) {
            if (programs.hasOwnProperty(id)) {
                if (programs[id] === program) {
                    return id;
                }
            }
        }
    }

    function createSilhouetteProgram(model, program, frameState) {
        var vs = program.vertexShaderSource.sources[0];
        var attributeLocations = program._attributeLocations;
        var normalAttributeName = model._normalAttributeName;

        // Modified from http://forum.unity3d.com/threads/toon-outline-but-with-diffuse-surface.24668/
        vs = ShaderSource.replaceMain(vs, 'gltf_silhouette_main');
        vs +=
            'uniform float gltf_silhouetteSize; \n' +
            'void main() \n' +
            '{ \n' +
            '    gltf_silhouette_main(); \n' +
            '    vec3 n = normalize(czm_normal3D * ' + normalAttributeName + '); \n' +
            '    n.x *= czm_projection[0][0]; \n' +
            '    n.y *= czm_projection[1][1]; \n' +
            '    vec4 clip = gl_Position; \n' +
            '    clip.xy += n.xy * clip.w * gltf_silhouetteSize / czm_viewport.z; \n' +
            '    gl_Position = clip; \n' +
            '}';

        var fs =
            'uniform vec4 gltf_silhouetteColor; \n' +
            'void main() \n' +
            '{ \n' +
            '    gl_FragColor = gltf_silhouetteColor; \n' +
            '}';

        return ShaderProgram.fromCache({
            context : frameState.context,
            vertexShaderSource : vs,
            fragmentShaderSource : fs,
            attributeLocations : attributeLocations
        });
    }

    function hasSilhouette(model, frameState) {
        return silhouetteSupported(frameState.context) && (model.silhouetteSize > 0.0) && (model.silhouetteColor.alpha > 0.0) && defined(model._normalAttributeName);
    }

    function hasTranslucentCommands(model) {
        var nodeCommands = model._nodeCommands;
        var length = nodeCommands.length;
        for (var i = 0; i < length; ++i) {
            var nodeCommand = nodeCommands[i];
            var command = nodeCommand.command;
            if (command.pass === Pass.TRANSLUCENT) {
                return true;
            }
        }
        return false;
    }

    function isTranslucent(model) {
        return (model.color.alpha > 0.0) && (model.color.alpha < 1.0);
    }

    function isInvisible(model) {
        return (model.color.alpha === 0.0);
    }

    function alphaDirty(currAlpha, prevAlpha) {
        // Returns whether the alpha state has changed between invisible, translucent, or opaque
        return (Math.floor(currAlpha) !== Math.floor(prevAlpha)) || (Math.ceil(currAlpha) !== Math.ceil(prevAlpha));
    }

    var silhouettesLength = 0;

    function createSilhouetteCommands(model, frameState) {
        // Wrap around after exceeding the 8-bit stencil limit.
        // The reference is unique to each model until this point.
        var stencilReference = (++silhouettesLength) % 255;

        // If the model is translucent the silhouette needs to be in the translucent pass.
        // Otherwise the silhouette would be rendered before the model.
        var silhouetteTranslucent = hasTranslucentCommands(model) || isTranslucent(model) || (model.silhouetteColor.alpha < 1.0);
        var silhouettePrograms = model._rendererResources.silhouettePrograms;
        var scene3DOnly = frameState.scene3DOnly;
        var nodeCommands = model._nodeCommands;
        var length = nodeCommands.length;
        for (var i = 0; i < length; ++i) {
            var nodeCommand = nodeCommands[i];
            var command = nodeCommand.command;

            // Create model command
            var modelCommand = isTranslucent(model) ? nodeCommand.translucentCommand : command;
            var silhouetteModelCommand = DrawCommand.shallowClone(modelCommand);
            var renderState = clone(modelCommand.renderState);

            // Write the reference value into the stencil buffer.
            renderState.stencilTest = {
                enabled : true,
                frontFunction : WebGLConstants.ALWAYS,
                backFunction : WebGLConstants.ALWAYS,
                reference : stencilReference,
                mask : ~0,
                frontOperation : {
                    fail : WebGLConstants.KEEP,
                    zFail : WebGLConstants.KEEP,
                    zPass : WebGLConstants.REPLACE
                },
                backOperation : {
                    fail : WebGLConstants.KEEP,
                    zFail : WebGLConstants.KEEP,
                    zPass : WebGLConstants.REPLACE
                }
            };

            if (isInvisible(model)) {
                // When the model is invisible disable color and depth writes but still write into the stencil buffer
                renderState.colorMask = {
                    red : false,
                    green : false,
                    blue : false,
                    alpha : false
                };
                renderState.depthMask = false;
            }
            renderState = RenderState.fromCache(renderState);
            silhouetteModelCommand.renderState = renderState;
            nodeCommand.silhouetteModelCommand = silhouetteModelCommand;

            // Create color command
            var silhouetteColorCommand = DrawCommand.shallowClone(command);
            renderState = clone(command.renderState, true);
            renderState.depthTest.enabled = true;
            renderState.cull.enabled = false;
            if (silhouetteTranslucent) {
                silhouetteColorCommand.pass = Pass.TRANSLUCENT;
                renderState.depthMask = false;
                renderState.blending = BlendingState.ALPHA_BLEND;
            }

            // Only render silhouette if the value in the stencil buffer equals the reference
            renderState.stencilTest = {
                enabled : true,
                frontFunction : WebGLConstants.NOTEQUAL,
                backFunction : WebGLConstants.NOTEQUAL,
                reference : stencilReference,
                mask : ~0,
                frontOperation : {
                    fail : WebGLConstants.KEEP,
                    zFail : WebGLConstants.KEEP,
                    zPass : WebGLConstants.KEEP
                },
                backOperation : {
                    fail : WebGLConstants.KEEP,
                    zFail : WebGLConstants.KEEP,
                    zPass : WebGLConstants.KEEP
                }
            };
            renderState = RenderState.fromCache(renderState);

            // If the silhouette program has already been cached use it
            var program = command.shaderProgram;
            var id = getProgramId(model, program);
            var silhouetteProgram = silhouettePrograms[id];
            if (!defined(silhouetteProgram)) {
                silhouetteProgram = createSilhouetteProgram(model, program, frameState);
                silhouettePrograms[id] = silhouetteProgram;
            }

            var silhouetteUniformMap = combine(command.uniformMap, {
                gltf_silhouetteColor : createSilhouetteColorFunction(model),
                gltf_silhouetteSize : createSilhouetteSizeFunction(model)
            });

            silhouetteColorCommand.renderState = renderState;
            silhouetteColorCommand.shaderProgram = silhouetteProgram;
            silhouetteColorCommand.uniformMap = silhouetteUniformMap;
            silhouetteColorCommand.castShadows = false;
            silhouetteColorCommand.receiveShadows = false;
            nodeCommand.silhouetteColorCommand = silhouetteColorCommand;

            if (!scene3DOnly) {
                var command2D = nodeCommand.command2D;
                var silhouetteModelCommand2D = DrawCommand.shallowClone(silhouetteModelCommand);
                silhouetteModelCommand2D.boundingVolume = command2D.boundingVolume;
                silhouetteModelCommand2D.modelMatrix = command2D.modelMatrix;
                nodeCommand.silhouetteModelCommand2D = silhouetteModelCommand2D;

                var silhouetteColorCommand2D = DrawCommand.shallowClone(silhouetteColorCommand);
                silhouetteModelCommand2D.boundingVolume = command2D.boundingVolume;
                silhouetteModelCommand2D.modelMatrix = command2D.modelMatrix;
                nodeCommand.silhouetteColorCommand2D = silhouetteColorCommand2D;
            }
        }
    }

    function modifyShaderForClippingPlanes(shader, clippingPlaneCollection) {
        shader = ShaderSource.replaceMain(shader, 'gltf_clip_main');
        shader += Model._getClippingFunction(clippingPlaneCollection) + '\n';
        shader +=
            'uniform sampler2D gltf_clippingPlanes; \n' +
            'uniform vec4 gltf_clippingPlanesEdgeStyle; \n' +
            'uniform mat4 gltf_clippingPlanesMatrix; \n' +
            'void main() \n' +
            '{ \n' +
            '    gltf_clip_main(); \n' +
            '    float clipDistance = clip(gl_FragCoord, gltf_clippingPlanes, gltf_clippingPlanesMatrix);' +
            '    vec4 clippingPlanesEdgeColor = vec4(1.0); \n' +
            '    clippingPlanesEdgeColor.rgb = gltf_clippingPlanesEdgeStyle.rgb; \n' +
            '    float clippingPlanesEdgeWidth = gltf_clippingPlanesEdgeStyle.a; \n' +
            '    if (clipDistance > 0.0 && clipDistance < clippingPlanesEdgeWidth) \n' +
            '    { \n' +
            '        gl_FragColor = clippingPlanesEdgeColor;\n' +
            '    } \n' +
            '} \n';
        return shader;
    }

    function updateSilhouette(model, frameState, force) {
        // Generate silhouette commands when the silhouette size is greater than 0.0 and the alpha is greater than 0.0
        // There are two silhouette commands:
        //     1. silhouetteModelCommand : render model normally while enabling stencil mask
        //     2. silhouetteColorCommand : render enlarged model with a solid color while enabling stencil tests
        if (!hasSilhouette(model, frameState)) {
            return;
        }

        var nodeCommands = model._nodeCommands;
        var dirty = alphaDirty(model.color.alpha, model._colorPreviousAlpha) ||
                    alphaDirty(model.silhouetteColor.alpha, model._silhouetteColorPreviousAlpha) ||
                    !defined(nodeCommands[0].silhouetteModelCommand);

        model._colorPreviousAlpha = model.color.alpha;
        model._silhouetteColorPreviousAlpha = model.silhouetteColor.alpha;

        if (dirty || force) {
            createSilhouetteCommands(model, frameState);
        }
    }

    function updateClippingPlanes(model, frameState) {
        var clippingPlanes = model._clippingPlanes;
        if (defined(clippingPlanes) && clippingPlanes.owner === model) {
            if (clippingPlanes.enabled) {
                clippingPlanes.update(frameState);
            }
        }
    }

    var scratchBoundingSphere = new BoundingSphere();

    function scaleInPixels(positionWC, radius, frameState) {
        scratchBoundingSphere.center = positionWC;
        scratchBoundingSphere.radius = radius;
        return frameState.camera.getPixelSize(scratchBoundingSphere, frameState.context.drawingBufferWidth, frameState.context.drawingBufferHeight);
    }

    var scratchPosition = new Cartesian3();
    var scratchCartographic = new Cartographic();

    function getScale(model, frameState) {
        var scale = model.scale;

        if (model.minimumPixelSize !== 0.0) {
            // Compute size of bounding sphere in pixels
            var context = frameState.context;
            var maxPixelSize = Math.max(context.drawingBufferWidth, context.drawingBufferHeight);
            var m = defined(model._clampedModelMatrix) ? model._clampedModelMatrix : model.modelMatrix;
            scratchPosition.x = m[12];
            scratchPosition.y = m[13];
            scratchPosition.z = m[14];

            if (defined(model._rtcCenter)) {
                Cartesian3.add(model._rtcCenter, scratchPosition, scratchPosition);
            }

            if (model._mode !== SceneMode.SCENE3D) {
                var projection = frameState.mapProjection;
                var cartographic = projection.ellipsoid.cartesianToCartographic(scratchPosition, scratchCartographic);
                projection.project(cartographic, scratchPosition);
                Cartesian3.fromElements(scratchPosition.z, scratchPosition.x, scratchPosition.y, scratchPosition);
            }

            var radius = model.boundingSphere.radius;
            var metersPerPixel = scaleInPixels(scratchPosition, radius, frameState);

            // metersPerPixel is always > 0.0
            var pixelsPerMeter = 1.0 / metersPerPixel;
            var diameterInPixels = Math.min(pixelsPerMeter * (2.0 * radius), maxPixelSize);

            // Maintain model's minimum pixel size
            if (diameterInPixels < model.minimumPixelSize) {
                scale = (model.minimumPixelSize * metersPerPixel) / (2.0 * model._initialRadius);
            }
        }

        return defined(model.maximumScale) ? Math.min(model.maximumScale, scale) : scale;
    }

    function releaseCachedGltf(model) {
        if (defined(model._cacheKey) && defined(model._cachedGltf) && (--model._cachedGltf.count === 0)) {
            delete gltfCache[model._cacheKey];
        }
        model._cachedGltf = undefined;
    }

    ///////////////////////////////////////////////////////////////////////////

    function CachedRendererResources(context, cacheKey) {
        this.buffers = undefined;
        this.vertexArrays = undefined;
        this.programs = undefined;
        this.pickPrograms = undefined;
        this.silhouettePrograms = undefined;
        this.textures = undefined;
        this.samplers = undefined;
        this.renderStates = undefined;
        this.ready = false;

        this.context = context;
        this.cacheKey = cacheKey;
        this.count = 0;
    }

    function destroy(property) {
        for (var name in property) {
            if (property.hasOwnProperty(name)) {
                property[name].destroy();
            }
        }
    }

    function destroyCachedRendererResources(resources) {
        destroy(resources.buffers);
        destroy(resources.vertexArrays);
        destroy(resources.programs);
        destroy(resources.pickPrograms);
        destroy(resources.silhouettePrograms);
        destroy(resources.textures);
    }

    CachedRendererResources.prototype.release = function() {
        if (--this.count === 0) {
            if (defined(this.cacheKey)) {
                // Remove if this was cached
                delete this.context.cache.modelRendererResourceCache[this.cacheKey];
            }
            destroyCachedRendererResources(this);
            return destroyObject(this);
        }

        return undefined;
    };

    ///////////////////////////////////////////////////////////////////////////

    function getUpdateHeightCallback(model, ellipsoid, cartoPosition) {
        return function(clampedPosition) {
            if (model.heightReference === HeightReference.RELATIVE_TO_GROUND) {
                var clampedCart = ellipsoid.cartesianToCartographic(clampedPosition, scratchCartographic);
                clampedCart.height += cartoPosition.height;
                ellipsoid.cartographicToCartesian(clampedCart, clampedPosition);
            }

            var clampedModelMatrix = model._clampedModelMatrix;

            // Modify clamped model matrix to use new height
            Matrix4.clone(model.modelMatrix, clampedModelMatrix);
            clampedModelMatrix[12] = clampedPosition.x;
            clampedModelMatrix[13] = clampedPosition.y;
            clampedModelMatrix[14] = clampedPosition.z;

            model._heightChanged = true;
        };
    }

    function updateClamping(model) {
        if (defined(model._removeUpdateHeightCallback)) {
            model._removeUpdateHeightCallback();
            model._removeUpdateHeightCallback = undefined;
        }

        var scene = model._scene;
        if (!defined(scene) || !defined(scene.globe) || (model.heightReference === HeightReference.NONE)) {
            //>>includeStart('debug', pragmas.debug);
            if (model.heightReference !== HeightReference.NONE) {
                throw new DeveloperError('Height reference is not supported without a scene and globe.');
            }
            //>>includeEnd('debug');
            model._clampedModelMatrix = undefined;
            return;
        }

        var globe = scene.globe;
        var ellipsoid = globe.ellipsoid;

        // Compute cartographic position so we don't recompute every update
        var modelMatrix = model.modelMatrix;
        scratchPosition.x = modelMatrix[12];
        scratchPosition.y = modelMatrix[13];
        scratchPosition.z = modelMatrix[14];
        var cartoPosition = ellipsoid.cartesianToCartographic(scratchPosition);

        if (!defined(model._clampedModelMatrix)) {
            model._clampedModelMatrix = Matrix4.clone(modelMatrix, new Matrix4());
        }

        // Install callback to handle updating of terrain tiles
        var surface = globe._surface;
        model._removeUpdateHeightCallback = surface.updateHeight(cartoPosition, getUpdateHeightCallback(model, ellipsoid, cartoPosition));

        // Set the correct height now
        var height = globe.getHeight(cartoPosition);
        if (defined(height)) {
            // Get callback with cartoPosition being the non-clamped position
            var cb = getUpdateHeightCallback(model, ellipsoid, cartoPosition);

            // Compute the clamped cartesian and call updateHeight callback
            Cartographic.clone(cartoPosition, scratchCartographic);
            scratchCartographic.height = height;
            ellipsoid.cartographicToCartesian(scratchCartographic, scratchPosition);
            cb(scratchPosition);
        }
    }

    var scratchDisplayConditionCartesian = new Cartesian3();
    var scratchDistanceDisplayConditionCartographic = new Cartographic();

    function distanceDisplayConditionVisible(model, frameState) {
        var distance2;
        var ddc = model.distanceDisplayCondition;
        var nearSquared = ddc.near * ddc.near;
        var farSquared = ddc.far * ddc.far;

        if (frameState.mode === SceneMode.SCENE2D) {
            var frustum2DWidth = frameState.camera.frustum.right - frameState.camera.frustum.left;
            distance2 = frustum2DWidth * 0.5;
            distance2 = distance2 * distance2;
        } else {
            // Distance to center of primitive's reference frame
            var position = Matrix4.getTranslation(model.modelMatrix, scratchDisplayConditionCartesian);
            if (frameState.mode === SceneMode.COLUMBUS_VIEW) {
                var projection = frameState.mapProjection;
                var ellipsoid = projection.ellipsoid;
                var cartographic = ellipsoid.cartesianToCartographic(position, scratchDistanceDisplayConditionCartographic);
                position = projection.project(cartographic, position);
                Cartesian3.fromElements(position.z, position.x, position.y, position);
            }
            distance2 = Cartesian3.distanceSquared(position, frameState.camera.positionWC);
        }

        return (distance2 >= nearSquared) && (distance2 <= farSquared);
    }

    /**
     * Called when {@link Viewer} or {@link CesiumWidget} render the scene to
     * get the draw commands needed to render this primitive.
     * <p>
     * Do not call this function directly.  This is documented just to
     * list the exceptions that may be propagated when the scene is rendered:
     * </p>
     *
     * @exception {RuntimeError} Failed to load external reference.
     */
    Model.prototype.update = function(frameState) {
        if (frameState.mode === SceneMode.MORPHING) {
            return;
        }

        var context = frameState.context;
        this._defaultTexture = context.defaultTexture;

        if ((this._state === ModelState.NEEDS_LOAD) && defined(this.gltf)) {
            // Use renderer resources from cache instead of loading/creating them?
            var cachedRendererResources;
            var cacheKey = this.cacheKey;
            if (defined(cacheKey)) { // cache key given? this model will pull from or contribute to context level cache
                context.cache.modelRendererResourceCache = defaultValue(context.cache.modelRendererResourceCache, {});
                var modelCaches = context.cache.modelRendererResourceCache;

                cachedRendererResources = modelCaches[this.cacheKey];
                if (defined(cachedRendererResources)) {
                    if (!cachedRendererResources.ready) {
                        // Cached resources for the model are not loaded yet.  We'll
                        // try again every frame until they are.
                        return;
                    }

                    ++cachedRendererResources.count;
                    this._loadRendererResourcesFromCache = true;
                } else {
                    cachedRendererResources = new CachedRendererResources(context, cacheKey);
                    cachedRendererResources.count = 1;
                    modelCaches[this.cacheKey] = cachedRendererResources;
                }
                this._cachedRendererResources = cachedRendererResources;
            } else { // cache key not given? this model doesn't care about context level cache at all. Cache is here to simplify freeing on destroy.
                cachedRendererResources = new CachedRendererResources(context);
                cachedRendererResources.count = 1;
                this._cachedRendererResources = cachedRendererResources;
            }

            this._state = ModelState.LOADING;
            if (this._state !== ModelState.FAILED) {
                var extensions = this.gltf.extensions;
                if (defined(extensions) && defined(extensions.CESIUM_RTC)) {
                    var center = Cartesian3.fromArray(extensions.CESIUM_RTC.center);
                    if (!Cartesian3.equals(center, Cartesian3.ZERO)) {
                        this._rtcCenter3D = center;

                        var projection = frameState.mapProjection;
                        var ellipsoid = projection.ellipsoid;
                        var cartographic = ellipsoid.cartesianToCartographic(this._rtcCenter3D);
                        var projectedCart = projection.project(cartographic);
                        Cartesian3.fromElements(projectedCart.z, projectedCart.x, projectedCart.y, projectedCart);
                        this._rtcCenter2D = projectedCart;

                        this._rtcCenterEye = new Cartesian3();
                        this._rtcCenter = this._rtcCenter3D;
                    }
                }

                this._loadResources = new ModelLoadResources();
                if (!this._loadRendererResourcesFromCache) {
                    // Buffers are required to updateVersion
                    parseBuffers(this);
                }
            }
        }

        var loadResources = this._loadResources;
        var incrementallyLoadTextures = this._incrementallyLoadTextures;
        var justLoaded = false;

        if (this._state === ModelState.LOADING) {
            // Transition from LOADING -> LOADED once resources are downloaded and created.
            // Textures may continue to stream in while in the LOADED state.
            if (loadResources.pendingBufferLoads === 0) {
                if (!loadResources.initialized) {
                    // glTF pipeline updates
                    var options = {
                        optimizeForCesium: true,
                        addBatchIdToGeneratedShaders : this._addBatchIdToGeneratedShaders
                    };
                    frameState.brdfLutGenerator.update(frameState);
                    updateVersion(this.gltf);
                    ModelUtility.checkSupportedExtensions(this.extensionsRequired);
                    addPipelineExtras(this.gltf);
                    addDefaults(this.gltf);
                    processModelMaterialsCommon(this.gltf, options);
                    processPbrMetallicRoughness(this.gltf, options);

                    // Start draco decoding
                    DracoLoader.parse(this);

                    loadResources.initialized = true;
                }

                if (!loadResources.finishedDecoding()) {
                    DracoLoader.decode(this, context)
                        .otherwise(getFailedLoadFunction(this, 'model', this.basePath));
                }

                if (loadResources.finishedDecoding() && !loadResources.resourcesParsed) {
                    // We do this after to make sure that the ids don't change
                    addBuffersToLoadResources(this);

                    if (!this._loadRendererResourcesFromCache) {
                        parseBufferViews(this);
                        parseShaders(this);
                        parsePrograms(this);
                        parseTextures(this, context);
                    }
                    parseMaterials(this);
                    parseMeshes(this);
                    parseNodes(this);

                    this._boundingSphere = computeBoundingSphere(this);
                    this._initialRadius = this._boundingSphere.radius;

                    loadResources.resourcesParsed = true;
                }

                if (loadResources.resourcesParsed &&
                    loadResources.pendingShaderLoads === 0) {
                    createResources(this, frameState);
                }
            }

            if (loadResources.finished() ||
                (incrementallyLoadTextures && loadResources.finishedEverythingButTextureCreation())) {
                this._state = ModelState.LOADED;
                justLoaded = true;
            }
        }

        // Incrementally stream textures.
        if (defined(loadResources) && (this._state === ModelState.LOADED)) {
            if (incrementallyLoadTextures && !justLoaded) {
                createResources(this, frameState);
            }

            if (loadResources.finished()) {
                this._loadResources = undefined;  // Clear CPU memory since WebGL resources were created.

                var resources = this._rendererResources;
                var cachedResources = this._cachedRendererResources;

                cachedResources.buffers = resources.buffers;
                cachedResources.vertexArrays = resources.vertexArrays;
                cachedResources.programs = resources.programs;
                cachedResources.pickPrograms = resources.pickPrograms;
                cachedResources.silhouettePrograms = resources.silhouettePrograms;
                cachedResources.textures = resources.textures;
                cachedResources.samplers = resources.samplers;
                cachedResources.renderStates = resources.renderStates;
                cachedResources.ready = true;

                // The normal attribute name is required for silhouettes, so get it before the gltf JSON is released
                this._normalAttributeName = ModelUtility.getAttributeOrUniformBySemantic(this.gltf, 'NORMAL');

                // Vertex arrays are unique to this model, do not store in cache.
                if (defined(this._precreatedAttributes)) {
                    cachedResources.vertexArrays = {};
                }

                if (this.releaseGltfJson) {
                    releaseCachedGltf(this);
                }
            }
        }

        var silhouette = hasSilhouette(this, frameState);
        var translucent = isTranslucent(this);
        var invisible = isInvisible(this);
        var displayConditionPassed = defined(this.distanceDisplayCondition) ? distanceDisplayConditionVisible(this, frameState) : true;
        var show = this.show && displayConditionPassed && (this.scale !== 0.0) && (!invisible || silhouette);

        if ((show && this._state === ModelState.LOADED) || justLoaded) {
            var animated = this.activeAnimations.update(frameState) || this._cesiumAnimationsDirty;
            this._cesiumAnimationsDirty = false;
            this._dirty = false;
            var modelMatrix = this.modelMatrix;

            var modeChanged = frameState.mode !== this._mode;
            this._mode = frameState.mode;

            // Model's model matrix needs to be updated
            var modelTransformChanged = !Matrix4.equals(this._modelMatrix, modelMatrix) ||
                (this._scale !== this.scale) ||
                (this._minimumPixelSize !== this.minimumPixelSize) || (this.minimumPixelSize !== 0.0) || // Minimum pixel size changed or is enabled
                (this._maximumScale !== this.maximumScale) ||
                (this._heightReference !== this.heightReference) || this._heightChanged ||
                modeChanged;

            if (modelTransformChanged || justLoaded) {
                Matrix4.clone(modelMatrix, this._modelMatrix);

                updateClamping(this);

                if (defined(this._clampedModelMatrix)) {
                    modelMatrix = this._clampedModelMatrix;
                }

                this._scale = this.scale;
                this._minimumPixelSize = this.minimumPixelSize;
                this._maximumScale = this.maximumScale;
                this._heightReference = this.heightReference;
                this._heightChanged = false;

                var scale = getScale(this, frameState);
                var computedModelMatrix = this._computedModelMatrix;
                Matrix4.multiplyByUniformScale(modelMatrix, scale, computedModelMatrix);
                if (this._upAxis === Axis.Y) {
                    Matrix4.multiplyTransformation(computedModelMatrix, Axis.Y_UP_TO_Z_UP, computedModelMatrix);
                } else if (this._upAxis === Axis.X) {
                    Matrix4.multiplyTransformation(computedModelMatrix, Axis.X_UP_TO_Z_UP, computedModelMatrix);
                }
            }

            // Update modelMatrix throughout the graph as needed
            if (animated || modelTransformChanged || justLoaded) {
                updateNodeHierarchyModelMatrix(this, modelTransformChanged, justLoaded, frameState.mapProjection);
                this._dirty = true;

                if (animated || justLoaded) {
                    // Apply skins if animation changed any node transforms
                    applySkins(this);
                }
            }

            if (this._perNodeShowDirty) {
                this._perNodeShowDirty = false;
                updatePerNodeShow(this);
            }
            updatePickIds(this, context);
            updateWireframe(this);
            updateShowBoundingVolume(this);
            updateShadows(this);
            updateClippingPlanes(this, frameState);

            // Regnerate shaders if ClippingPlaneCollection state changed or it was removed
            var clippingPlanes = this._clippingPlanes;
            var currentClippingPlanesState = 0;
            if (defined(clippingPlanes) && clippingPlanes.enabled) {
                Matrix4.multiply(context.uniformState.view3D, modelMatrix, this._modelViewMatrix);
                currentClippingPlanesState = clippingPlanes.clippingPlanesState();
            }

            var shouldRegenerateShaders = this._clippingPlanesState !== currentClippingPlanesState;
            this._clippingPlanesState = currentClippingPlanesState;

            // Regenerate shaders if color shading changed from last update
            var currentlyColorShadingEnabled = isColorShadingEnabled(this);
            if (currentlyColorShadingEnabled !== this._colorShadingEnabled) {
                this._colorShadingEnabled = currentlyColorShadingEnabled;
                shouldRegenerateShaders = true;
            }

            if (shouldRegenerateShaders) {
                regenerateShaders(this, frameState);
            } else {
                updateColor(this, frameState, false);
                updateSilhouette(this, frameState, false);
            }
        }

        if (justLoaded) {
            // Called after modelMatrix update.
            var model = this;
            frameState.afterRender.push(function() {
                model._ready = true;
                model._readyPromise.resolve(model);
            });
            return;
        }

        // We don't check show at the top of the function since we
        // want to be able to progressively load models when they are not shown,
        // and then have them visible immediately when show is set to true.
        if (show && !this._ignoreCommands) {
            // PERFORMANCE_IDEA: This is terrible
            var commandList = frameState.commandList;
            var passes = frameState.passes;
            var nodeCommands = this._nodeCommands;
            var length = nodeCommands.length;
            var i;
            var nc;

            var idl2D = frameState.mapProjection.ellipsoid.maximumRadius * CesiumMath.PI;
            var boundingVolume;

            if (passes.render) {
                for (i = 0; i < length; ++i) {
                    nc = nodeCommands[i];
                    if (nc.show) {
                        var command = translucent ? nc.translucentCommand : nc.command;
                        command = silhouette ? nc.silhouetteModelCommand : command;
                        commandList.push(command);
                        boundingVolume = nc.command.boundingVolume;
                        if (frameState.mode === SceneMode.SCENE2D &&
                            (boundingVolume.center.y + boundingVolume.radius > idl2D || boundingVolume.center.y - boundingVolume.radius < idl2D)) {
                            var command2D = translucent ? nc.translucentCommand2D : nc.command2D;
                            command2D = silhouette ? nc.silhouetteModelCommand2D : command2D;
                            commandList.push(command2D);
                        }
                    }
                }

                if (silhouette) {
                    // Render second silhouette pass
                    for (i = 0; i < length; ++i) {
                        nc = nodeCommands[i];
                        if (nc.show) {
                            commandList.push(nc.silhouetteColorCommand);
                            boundingVolume = nc.command.boundingVolume;
                            if (frameState.mode === SceneMode.SCENE2D &&
                                (boundingVolume.center.y + boundingVolume.radius > idl2D || boundingVolume.center.y - boundingVolume.radius < idl2D)) {
                                commandList.push(nc.silhouetteColorCommand2D);
                            }
                        }
                    }
                }
            }

            if (passes.pick && this.allowPicking) {
                for (i = 0; i < length; ++i) {
                    nc = nodeCommands[i];
                    if (nc.show) {
                        var pickCommand = nc.pickCommand;
                        commandList.push(pickCommand);

                        boundingVolume = pickCommand.boundingVolume;
                        if (frameState.mode === SceneMode.SCENE2D &&
                            (boundingVolume.center.y + boundingVolume.radius > idl2D || boundingVolume.center.y - boundingVolume.radius < idl2D)) {
                            commandList.push(nc.pickCommand2D);
                        }
                    }
                }
            }
        }
    };

    function destroyIfNotCached(rendererResources, cachedRendererResources) {
        if (rendererResources.programs !== cachedRendererResources.programs) {
            destroy(rendererResources.programs);
        }
        if (rendererResources.pickPrograms !== cachedRendererResources.pickPrograms) {
            destroy(rendererResources.pickPrograms);
        }
        if (rendererResources.silhouettePrograms !== cachedRendererResources.silhouettePrograms) {
            destroy(rendererResources.silhouettePrograms);
        }
    }

    // Run from update iff:
    // - everything is loaded
    // - clipping planes state change OR color state set
    // Run this from destructor after removing color state and clipping plane state
    function regenerateShaders(model, frameState) {
        // In regards to _cachedRendererResources:
        // Fair to assume that this is data that should just never get modified due to clipping planes or model color.
        // So if clipping planes or model color active:
        // - delink _rendererResources.*programs and create new dictionaries.
        // - do NOT destroy any programs - might be used by copies of the model or by might be needed in the future if clipping planes/model color is deactivated

        // If clipping planes and model color inactive:
        // - destroy _rendererResources.*programs
        // - relink _rendererResources.*programs to _cachedRendererResources

        // In both cases, need to mark commands as dirty, re-run derived commands (elsewhere)

        var rendererResources = model._rendererResources;
        var cachedRendererResources = model._cachedRendererResources;
        destroyIfNotCached(rendererResources, cachedRendererResources);

        if (isClippingEnabled(model) || isColorShadingEnabled(model)) {
            rendererResources.programs = {};
            rendererResources.pickPrograms = {};
            rendererResources.silhouettePrograms = {};

            var sourcePrograms = model._sourcePrograms;

            ForEach.object(sourcePrograms, function(program, id) {
                recreateProgram(id, model, frameState.context);
            });
        } else {
            rendererResources.programs = cachedRendererResources.programs;
            rendererResources.pickPrograms = cachedRendererResources.pickPrograms;
            rendererResources.silhouettePrograms = cachedRendererResources.silhouettePrograms;
        }

        // Fix all the commands, marking them as dirty so everything that derives will re-derive
        var rendererPrograms = rendererResources.programs;
        var rendererPickPrograms = rendererResources.pickPrograms;

        var nodeCommands = model._nodeCommands;
        var commandCount = nodeCommands.length;
        for (var i = 0; i < commandCount; ++i) {
            var nodeCommand = nodeCommands[i];
            var programId = nodeCommand.programId;

            var renderProgram = rendererPrograms[programId];
            var pickProgram = rendererPickPrograms[programId];

            nodeCommand.command.shaderProgram = renderProgram;
            nodeCommand.pickCommand.shaderProgram = pickProgram;
            if (defined(nodeCommand.command2D)) {
                nodeCommand.command2D.shaderProgram = renderProgram;
            }
            if (defined(nodeCommand.pickCommand2D)) {
                nodeCommand.pickCommand2D.shaderProgram = pickProgram;
            }
        }

        // Force update silhouette commands/shaders
        updateColor(model, frameState, true);
        updateSilhouette(model, frameState, true);
    }

    /**
     * Returns true if this object was destroyed; otherwise, false.
     * <br /><br />
     * If this object was destroyed, it should not be used; calling any function other than
     * <code>isDestroyed</code> will result in a {@link DeveloperError} exception.
     *
     * @returns {Boolean} <code>true</code> if this object was destroyed; otherwise, <code>false</code>.
     *
     * @see Model#destroy
     */
    Model.prototype.isDestroyed = function() {
        return false;
    };

    /**
     * Destroys the WebGL resources held by this object.  Destroying an object allows for deterministic
     * release of WebGL resources, instead of relying on the garbage collector to destroy this object.
     * <br /><br />
     * Once an object is destroyed, it should not be used; calling any function other than
     * <code>isDestroyed</code> will result in a {@link DeveloperError} exception.  Therefore,
     * assign the return value (<code>undefined</code>) to the object as done in the example.
     *
     * @returns {undefined}
     *
     * @exception {DeveloperError} This object was destroyed, i.e., destroy() was called.
     *
     *
     * @example
     * model = model && model.destroy();
     *
     * @see Model#isDestroyed
     */
    Model.prototype.destroy = function() {
        // Vertex arrays are unique to this model, destroy here.
        if (defined(this._precreatedAttributes)) {
            destroy(this._rendererResources.vertexArrays);
        }

        if (defined(this._removeUpdateHeightCallback)) {
            this._removeUpdateHeightCallback();
            this._removeUpdateHeightCallback = undefined;
        }

        if (defined(this._terrainProviderChangedCallback)) {
            this._terrainProviderChangedCallback();
            this._terrainProviderChangedCallback = undefined;
        }

        // Shaders modified for clipping and for color don't get cached, so destroy these manually
        if (defined(this._cachedRendererResources)) {
            destroyIfNotCached(this._rendererResources, this._cachedRendererResources);
        }

        this._rendererResources = undefined;
        this._cachedRendererResources = this._cachedRendererResources && this._cachedRendererResources.release();

        var pickIds = this._pickIds;
        var length = pickIds.length;
        for (var i = 0; i < length; ++i) {
            pickIds[i].destroy();
        }

        releaseCachedGltf(this);
        this._sourcePrograms = undefined;
        this._sourceShaders = undefined;
        this._quantizedVertexShaders = undefined;

        // Only destroy the ClippingPlaneCollection if this is the owner - if this model is part of a Cesium3DTileset,
        // _clippingPlanes references a ClippingPlaneCollection that this model does not own.
        var clippingPlaneCollection = this._clippingPlanes;
        if (defined(clippingPlaneCollection) && !clippingPlaneCollection.isDestroyed() && clippingPlaneCollection.owner === this) {
            clippingPlaneCollection.destroy();
        }
        this._clippingPlanes = undefined;

        return destroyObject(this);
    };

    // exposed for testing
    Model._getClippingFunction = getClippingFunction;
    Model._modifyShaderForColor = modifyShaderForColor;

    return Model;
});<|MERGE_RESOLUTION|>--- conflicted
+++ resolved
@@ -1982,10 +1982,6 @@
         var drawVS = modifyShader(vs, id, model._vertexShaderLoaded);
         var drawFS = modifyShader(finalFS, id, model._fragmentShaderLoaded);
 
-<<<<<<< HEAD
-        drawVS = ModelUtility.modifyVertexShaderForLogDepth(model.gltf, drawVS);
-        drawFS = ModelUtility.modifyFragmentShaderForLogDepth(drawFS);
-=======
         var pickFS, pickVS;
         if (model.allowPicking) {
             // PERFORMANCE_IDEA: Can optimize this shader with a glTF hint. https://github.com/KhronosGroup/glTF/issues/181
@@ -2017,7 +2013,9 @@
                 }
             }
         }
->>>>>>> c0cf0874
+
+        drawVS = ModelUtility.modifyVertexShaderForLogDepth(model.gltf, drawVS);
+        drawFS = ModelUtility.modifyFragmentShaderForLogDepth(drawFS);
 
         model._rendererResources.programs[id] = ShaderProgram.fromCache({
             context : context,
@@ -2027,20 +2025,9 @@
         });
 
         if (model.allowPicking) {
-<<<<<<< HEAD
-            // PERFORMANCE_IDEA: Can optimize this shader with a glTF hint. https://github.com/KhronosGroup/glTF/issues/181
-            var pickVS = modifyShader(vs, id, model._pickVertexShaderLoaded);
-            var pickFS = modifyShader(fs, id, model._pickFragmentShaderLoaded);
-
-            if (!model._pickFragmentShaderLoaded) {
-                pickFS = ShaderSource.createPickFragmentShaderSource(fs, 'uniform');
-            }
-
             pickVS = ModelUtility.modifyVertexShaderForLogDepth(model.gltf, pickVS);
             pickFS = ModelUtility.modifyFragmentShaderForLogDepth(pickFS);
 
-=======
->>>>>>> c0cf0874
             model._rendererResources.pickPrograms[id] = ShaderProgram.fromCache({
                 context : context,
                 vertexShaderSource : pickVS,
