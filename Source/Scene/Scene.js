--- conflicted
+++ resolved
@@ -414,11 +414,7 @@
         frameState.camera = camera;
         frameState.cullingVolume = camera.frustum.computeCullingVolume(camera.positionWC, camera.directionWC, camera.upWC);
         frameState.occluder = getOccluder(scene);
-<<<<<<< HEAD
-        frameState.events.length = [];
-=======
         frameState.events.length = 0;
->>>>>>> a0c07622
 
         clearPasses(frameState.passes);
     }
@@ -785,8 +781,6 @@
         }
     }
 
-<<<<<<< HEAD
-=======
     function updatePrimitives(scene) {
         var context = scene._context;
         var frameState = scene._frameState;
@@ -799,7 +793,6 @@
         }
     }
 
->>>>>>> a0c07622
     function executeEvents(frameState) {
         // Events are queued up during primitive update and executed here in case
         // the callback modifies scene state that should remain constant over the frame.
