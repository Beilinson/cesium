--- conflicted
+++ resolved
@@ -173,54 +173,10 @@
     frustum.near !== frustum._near ||
     frustum.far !== frustum._far ||
     frustum.xOffset !== frustum._xOffset ||
-<<<<<<< HEAD
     frustum.yOffset !== frustum._yOffset;
 
   if (!changed) {
     return;
-=======
-    frustum.yOffset !== frustum._yOffset
-  ) {
-    //>>includeStart('debug', pragmas.debug);
-    if (frustum.fov < 0 || frustum.fov >= Math.PI) {
-      throw new DeveloperError("fov must be in the range [0, PI).");
-    }
-
-    if (frustum.aspectRatio < 0) {
-      throw new DeveloperError("aspectRatio must be positive.");
-    }
-
-    if (frustum.near < 0 || frustum.near > frustum.far) {
-      throw new DeveloperError(
-        "near must be greater than zero and less than far.",
-      );
-    }
-    //>>includeEnd('debug');
-
-    frustum._aspectRatio = frustum.aspectRatio;
-    frustum._fov = frustum.fov;
-    frustum._fovy =
-      frustum.aspectRatio <= 1
-        ? frustum.fov
-        : Math.atan(Math.tan(frustum.fov * 0.5) / frustum.aspectRatio) * 2.0;
-    frustum._near = frustum.near;
-    frustum._far = frustum.far;
-    frustum._sseDenominator = 2.0 * Math.tan(0.5 * frustum._fovy);
-    frustum._xOffset = frustum.xOffset;
-    frustum._yOffset = frustum.yOffset;
-
-    f.top = frustum.near * Math.tan(0.5 * frustum._fovy);
-    f.bottom = -f.top;
-    f.right = frustum.aspectRatio * f.top;
-    f.left = -f.right;
-    f.near = frustum.near;
-    f.far = frustum.far;
-
-    f.right += frustum.xOffset;
-    f.left += frustum.xOffset;
-    f.top += frustum.yOffset;
-    f.bottom += frustum.yOffset;
->>>>>>> 09a719b8
   }
 
   //>>includeStart('debug', pragmas.debug);
@@ -230,7 +186,7 @@
   Check.typeOf.number.greaterThanOrEquals(
     "aspectRatio",
     frustum.aspectRatio,
-    0.0
+    0.0,
   );
 
   Check.typeOf.number.greaterThanOrEquals("near", frustum.near, 0.0);
