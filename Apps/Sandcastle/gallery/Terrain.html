--- conflicted
+++ resolved
@@ -31,138 +31,6 @@
 function startup(Cesium) {
     "use strict";
 //Sandcastle_Begin
-<<<<<<< HEAD
-=======
-function createTerrainMenu(terrainProviders) {
-    var terrainProviderOptions = terrainProviders.map(function(terrainProvider) {
-        return {
-            text : terrainProvider.name
-        };
-    });
-
-    Sandcastle.addToolbarMenu(terrainProviderOptions, function() {
-        scene.terrainProvider = terrainProviders[this.selectedIndex].provider;
-    }, 'terrainMenu');
-
-    Sandcastle.addToolbarButton('Mount Everest', function() {
-        var eye, target, up;
-
-        if (scene.mode === Cesium.SceneMode.SCENE3D) {
-            eye = new Cesium.Cartesian3(294572.0645397696, 5637826.573008351, 2978624.6868285);
-            target = Cesium.Cartesian3.add(eye, new Cesium.Cartesian3(0.9028130862217908, -0.42449297750082904, -0.06880583840911567), new Cesium.Cartesian3());
-            up = new Cesium.Cartesian3(0.40668971896562117, 0.790807045510862, 0.45741413322152297);
-            scene.camera.lookAt(eye, target, up);
-        } else if (scene.mode === Cesium.SceneMode.COLUMBUS_VIEW) {
-            eye = new Cesium.Cartesian3(9684590.891310014, 3114799.076252769, 9849.375792522824);
-            target = Cesium.Cartesian3.add(eye, new Cesium.Cartesian3(-0.8929328433855669, -0.00005779973945286486, -0.45018988645076763), new Cesium.Cartesian3());
-            up = new Cesium.Cartesian3(-0.4501898855076042, -0.0000291369789812141, 0.8929328452557279);
-            scene.camera.lookAt(eye, target, up);
-        } else {
-            scene.camera.viewRectangle(new Cesium.Rectangle(1.516102969, 0.48744464, 1.518102969, 0.48944464));
-        }
-    }, 'zoomButtons');
-
-    Sandcastle.addToolbarButton('Half Dome', function() {
-        var eye, target, up;
-
-        if (scene.mode === Cesium.SceneMode.SCENE3D) {
-            eye = new Cesium.Cartesian3(-2496304.1498512086, -4391818.97382059, 3884176.4503971986);
-            target = Cesium.Cartesian3.add(eye, new Cesium.Cartesian3(0.9279518715011381, -0.29488412129953234, -0.22792252890604328), new Cesium.Cartesian3());
-            up = new Cesium.Cartesian3(-0.11836693744723503, -0.8130611584421428, 0.5700182635106171);
-            scene.camera.lookAt(eye, target, up);
-        } else if (scene.mode === Cesium.SceneMode.COLUMBUS_VIEW) {
-            eye = new Cesium.Cartesian3(-13314946.646404704, 4200941.442507448, 2468.225945515426);
-            target = Cesium.Cartesian3.add(eye, new Cesium.Cartesian3(0.9624895834866811, 0.04124314776883213, -0.26816562874787864), new Cesium.Cartesian3());
-            up = new Cesium.Cartesian3(0.2679197697914868, 0.011480478929947842, 0.9633728227203466);
-            scene.camera.lookAt(eye, target, up);
-        } else {
-            scene.camera.viewRectangle(new Cesium.Rectangle(-2.08724538, 0.6577939, -2.08524538, 0.6597939));
-        }
-    }, 'zoomButtons');
-
-    Sandcastle.addToolbarButton('San Francisco Bay', function() {
-        var eye, target, up;
-
-        if (scene.mode === Cesium.SceneMode.SCENE3D) {
-            eye = new Cesium.Cartesian3(-2674718.9291375633, -4332137.224608461, 3888180.6614196445);
-            target = Cesium.Cartesian3.add(eye, new Cesium.Cartesian3(-0.40034097132786534, 0.9155843741828319, 0.03784653786617176), new Cesium.Cartesian3());
-            up = new Cesium.Cartesian3(-0.6502679490649945, -0.3129458646313862, 0.6922546353438556);
-            scene.camera.lookAt(eye, target, up);
-        } else if (scene.mode === Cesium.SceneMode.COLUMBUS_VIEW) {
-            eye = new Cesium.Cartesian3(-13562569.113918452, 4176598.9965795614, 37656.37201701476);
-            target = Cesium.Cartesian3.add(eye, new Cesium.Cartesian3(-0.8108519561707095, 0.4023795334200999, -0.42498213639958615), new Cesium.Cartesian3());
-            up = new Cesium.Cartesian3(-0.3806859699462094, 0.18891270085627615, 0.905201736488051);
-            scene.camera.lookAt(eye, target, up);
-        } else {
-            scene.camera.viewRectangle(new Cesium.Rectangle(-2.147621889, 0.64829691, -2.125621889, 0.67029691));
-        }
-    }, 'zoomButtons');
-
-    var terrainSamplePositions;
-    var billboards;
-    var labels;
-
-    function sampleTerrainSuccess() {
-        var ellipsoid = Cesium.Ellipsoid.WGS84;
-
-        if (typeof billboards === 'undefined') {
-            billboards = new Cesium.BillboardCollection();
-        } else {
-            billboards.removeAll();
-        }
-
-        if (typeof labels === 'undefined') {
-            labels = new Cesium.LabelCollection();
-        } else {
-            labels.removeAll();
-        }
-
-        for( var i = 0; i < terrainSamplePositions.length; ++i ){
-            var position = terrainSamplePositions[i];
-            billboards.add({
-                position : ellipsoid.cartographicToCartesian(position),
-                verticalOrigin : Cesium.VerticalOrigin.BOTTOM,
-                scale : 0.7,
-                image : '../images/facility.gif'
-            });
-
-            labels.add({
-                position : ellipsoid.cartographicToCartesian(position),
-                text : position.height.toFixed(1),
-                horizontalOrigin : Cesium.HorizontalOrigin.CENTER,
-                scale : 0.3,
-                pixelOffset : new Cesium.Cartesian2(0,-14),
-                fillColor : new Cesium.Color(1,0,0),
-                outlineColor : Cesium.Color.WHITE
-            });
-
-        }
-        scene.primitives.add(billboards);
-        scene.primitives.add(labels);
-    }
-
-    Sandcastle.addToolbarButton('Sample Everest Terrain', function() {
-        var gridWidth = 41;
-        var gridHeight = 41;
-        var everestLatitude = Cesium.Math.toRadians(27.988257);
-        var everestLongitude = Cesium.Math.toRadians(86.925145);
-        var rectangleHalfSize = 0.005;
-        var e = new Cesium.Rectangle(everestLongitude - rectangleHalfSize,everestLatitude - rectangleHalfSize,everestLongitude + rectangleHalfSize,everestLatitude + rectangleHalfSize);
-        terrainSamplePositions = [];
-        for (var y = 0; y < gridHeight; ++y) {
-            for (var x = 0; x < gridWidth; ++x) {
-                var longitude = Cesium.Math.lerp(e.west, e.east, x / (gridWidth - 1));
-                var latitude = Cesium.Math.lerp(e.south, e.north, y / (gridHeight - 1));
-                var position = new Cesium.Cartographic(longitude, latitude);
-                terrainSamplePositions.push(position);
-            }
-        }
-
-        Cesium.when(Cesium.sampleTerrain(scene.terrainProvider, 9, terrainSamplePositions), sampleTerrainSuccess);
-    }, 'sampleButtons');
-}
-
->>>>>>> 2cd9ef34
 var viewer = new Cesium.Viewer('cesiumContainer');
 
 var scene = viewer.scene;
@@ -272,14 +140,6 @@
 
     if (typeof billboards === 'undefined') {
         billboards = new Cesium.BillboardCollection();
-
-        Cesium.when(Cesium.loadImage('../images/facility.gif'), function(image) {
-            var textureAtlas = new Cesium.TextureAtlas({
-                scene : scene,
-                images : [image]
-            });
-            billboards.textureAtlas = textureAtlas;
-        });
     } else {
         billboards.removeAll();
     }
@@ -290,13 +150,13 @@
         labels.removeAll();
     }
 
-    for (var i = 0; i < terrainSamplePositions.length; ++i) {
+    for( var i = 0; i < terrainSamplePositions.length; ++i ){
         var position = terrainSamplePositions[i];
         billboards.add({
             position : ellipsoid.cartographicToCartesian(position),
             verticalOrigin : Cesium.VerticalOrigin.BOTTOM,
             scale : 0.7,
-            imageIndex : 0
+            image : '../images/facility.gif'
         });
 
         labels.add({
@@ -304,8 +164,8 @@
             text : position.height.toFixed(1),
             horizontalOrigin : Cesium.HorizontalOrigin.CENTER,
             scale : 0.3,
-            pixelOffset : new Cesium.Cartesian2(0, -14),
-            fillColor : new Cesium.Color(1, 0, 0),
+            pixelOffset : new Cesium.Cartesian2(0,-14),
+            fillColor : new Cesium.Color(1,0,0),
             outlineColor : Cesium.Color.WHITE
         });
 
