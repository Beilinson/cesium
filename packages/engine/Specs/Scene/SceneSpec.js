import {
  BoundingSphere,
  Cartesian2,
  Cartesian3,
  CesiumTerrainProvider,
  Color,
  defined,
  Ellipsoid,
  GeographicProjection,
  GeometryInstance,
  HeadingPitchRoll,
  JulianDate,
  PerspectiveFrustum,
  PixelFormat,
  Rectangle,
  RectangleGeometry,
  RequestScheduler,
  RuntimeError,
  TaskProcessor,
  WebGLConstants,
  WebMercatorProjection,
  DrawCommand,
  Framebuffer,
  Pass,
  PixelDatatype,
  RenderState,
  ShaderProgram,
  ShaderSource,
  Texture,
  Camera,
  DirectionalLight,
  EllipsoidSurfaceAppearance,
  FrameState,
  Globe,
  Material,
  Primitive,
  PrimitiveCollection,
  Scene,
  SceneTransforms,
  ScreenSpaceCameraController,
  SunLight,
  TweenCollection,
  Sun,
  Terrain,
  GroundPrimitive,
  PerInstanceColorAppearance,
  ColorGeometryInstanceAttribute,
  Resource,
} from "../../index.js";

import { Math as CesiumMath } from "../../index.js";

import createCanvas from "../../../../Specs/createCanvas.js";
import createScene from "../../../../Specs/createScene.js";
import pollToPromise from "../../../../Specs/pollToPromise.js";
import render from "../../../../Specs/render.js";

describe(
  "Scene/Scene",
  function () {
    let scene;
    let simpleShaderProgram;
    let simpleRenderState;

    beforeAll(function () {
      scene = createScene();
      simpleShaderProgram = ShaderProgram.fromCache({
        context: scene.context,
        vertexShaderSource: new ShaderSource({
          sources: ["void main() { gl_Position = vec4(1.0); }"],
        }),
        fragmentShaderSource: new ShaderSource({
          sources: ["void main() { gl_FragColor = vec4(1.0); }"],
        }),
      });
      simpleRenderState = new RenderState();

      return GroundPrimitive.initializeTerrainHeights();
    });

    afterEach(function () {
      scene.backgroundColor = new Color(0.0, 0.0, 0.0, 0.0);
      scene.debugCommandFilter = undefined;
      scene.postProcessStages.fxaa.enabled = false;
      scene.primitives.removeAll();
      scene.morphTo3D(0.0);

      const camera = scene.camera;
      camera.frustum = new PerspectiveFrustum();
      camera.frustum.aspectRatio =
        scene.drawingBufferWidth / scene.drawingBufferHeight;
      camera.frustum.fov = CesiumMath.toRadians(60.0);
    });

    afterAll(function () {
      scene.destroyForSpecs();
    });

    function returnTileJson(path) {
      Resource._Implementations.loadWithXhr = function (
        url,
        responseType,
        method,
        data,
        headers,
        deferred,
        overrideMimeType
      ) {
        Resource._DefaultImplementations.loadWithXhr(
          path,
          responseType,
          method,
          data,
          headers,
          deferred
        );
      };
    }

    function returnQuantizedMeshTileJson() {
      return returnTileJson(
        "Data/CesiumTerrainTileJson/QuantizedMesh.tile.json"
      );
    }

    function createRectangle(rectangle, height) {
      return new Primitive({
        geometryInstances: new GeometryInstance({
          geometry: new RectangleGeometry({
            rectangle: rectangle,
            vertexFormat: EllipsoidSurfaceAppearance.VERTEX_FORMAT,
            height: height,
          }),
        }),
        appearance: new EllipsoidSurfaceAppearance({
          aboveGround: false,
        }),
        asynchronous: false,
      });
    }

    it("constructor has expected defaults", function () {
      expect(scene.canvas).toBeInstanceOf(HTMLCanvasElement);
      expect(scene.primitives).toBeInstanceOf(PrimitiveCollection);
      expect(scene.camera).toBeInstanceOf(Camera);
      expect(scene.screenSpaceCameraController).toBeInstanceOf(
        ScreenSpaceCameraController
      );
      expect(scene.mapProjection).toBeInstanceOf(GeographicProjection);
      expect(scene.frameState).toBeInstanceOf(FrameState);
      expect(scene.tweens).toBeInstanceOf(TweenCollection);

      const contextAttributes = scene.context._gl.getContextAttributes();
      // Do not check depth and antialias since they are requests not requirements
      expect(contextAttributes.alpha).toEqual(false);
      expect(contextAttributes.stencil).toEqual(true);
      expect(contextAttributes.premultipliedAlpha).toEqual(true);
      expect(contextAttributes.preserveDrawingBuffer).toEqual(false);
      expect(scene._depthPlane._ellipsoidOffset).toEqual(0);
    });

    it("constructor sets options", function () {
      const webglOptions = {
        alpha: true,
        depth: true, //TODO Change to false when https://bugzilla.mozilla.org/show_bug.cgi?id=745912 is fixed.
        stencil: true,
        antialias: false,
        premultipliedAlpha: true, // Workaround IE 11.0.8, which does not honor false.
        preserveDrawingBuffer: true,
      };
      const mapProjection = new WebMercatorProjection();

      const s = createScene({
        contextOptions: {
          webgl: webglOptions,
        },
        mapProjection: mapProjection,
        depthPlaneEllipsoidOffset: Number.POSITIVE_INFINITY,
      });

      const contextAttributes = s.context._gl.getContextAttributes();
      expect(contextAttributes.alpha).toEqual(webglOptions.alpha);
      expect(contextAttributes.depth).toEqual(webglOptions.depth);
      expect(contextAttributes.stencil).toEqual(webglOptions.stencil);
      expect(contextAttributes.antialias).toEqual(webglOptions.antialias);
      expect(contextAttributes.premultipliedAlpha).toEqual(
        webglOptions.premultipliedAlpha
      );
      expect(contextAttributes.preserveDrawingBuffer).toEqual(
        webglOptions.preserveDrawingBuffer
      );
      expect(s.mapProjection).toEqual(mapProjection);
      expect(s._depthPlane._ellipsoidOffset).toEqual(Number.POSITIVE_INFINITY);

      s.destroyForSpecs();
    });

    it("constructor throws without options", function () {
      expect(function () {
        return new Scene();
      }).toThrowDeveloperError();
    });

    it("constructor throws without options.canvas", function () {
      expect(function () {
        return new Scene({});
      }).toThrowDeveloperError();
    });

    it("draws background color", function () {
      expect(scene).toRender([0, 0, 0, 255]);

      scene.backgroundColor = Color.BLUE;
      expect(scene).toRender([0, 0, 255, 255]);
    });

    it("calls afterRender functions", function () {
      const spyListener = jasmine.createSpy("listener");

      const primitive = {
        update: function (frameState) {
          frameState.afterRender.push(spyListener);
        },
        destroy: function () {},
      };
      scene.primitives.add(primitive);

      scene.renderForSpecs();
      expect(spyListener).toHaveBeenCalled();
    });

    function CommandMockPrimitive(command) {
      this.update = function (frameState) {
        frameState.commandList.push(command);
      };
      this.destroy = function () {};
    }

    it("debugCommandFilter filters commands", function () {
      const c = new DrawCommand({
        shaderProgram: simpleShaderProgram,
        renderState: simpleRenderState,
        pass: Pass.OPAQUE,
      });
      c.execute = function () {};
      spyOn(c, "execute");

      scene.primitives.add(new CommandMockPrimitive(c));

      scene.debugCommandFilter = function (command) {
        return command !== c; // Do not execute command
      };

      scene.renderForSpecs();
      expect(c.execute).not.toHaveBeenCalled();
    });

    it("debugCommandFilter does not filter commands", function () {
      const originalLogDepth = scene.logarithmicDepthBuffer;
      scene.logarithmicDepthBuffer = false;

      const c = new DrawCommand({
        shaderProgram: simpleShaderProgram,
        renderState: simpleRenderState,
        pass: Pass.OPAQUE,
      });
      c.execute = function () {};
      spyOn(c, "execute");

      scene.primitives.add(new CommandMockPrimitive(c));

      expect(scene.debugCommandFilter).toBeUndefined();
      scene.renderForSpecs();
      expect(c.execute).toHaveBeenCalled();

      scene.logarithmicDepthBuffer = originalLogDepth;
    });

    it("debugShowBoundingVolume draws a bounding sphere", function () {
      const originalLogDepth = scene.logarithmicDepthBuffer;
      scene.logarithmicDepthBuffer = false;

      const radius = 10.0;
      const center = Cartesian3.add(
        scene.camera.position,
        scene.camera.direction,
        new Cartesian3()
      );

      const c = new DrawCommand({
        shaderProgram: simpleShaderProgram,
        renderState: simpleRenderState,
        pass: Pass.OPAQUE,
        debugShowBoundingVolume: true,
        boundingVolume: new BoundingSphere(center, radius),
      });
      c.execute = function () {};

      scene.primitives.add(new CommandMockPrimitive(c));
      scene.depthTestAgainstTerrain = true;

      expect(scene).toRenderAndCall(function (rgba) {
        expect(rgba[0]).not.toEqual(0); // Red bounding sphere
      });

      scene.logarithmicDepthBuffer = originalLogDepth;
    });

    it("debugShowCommands tints commands", function () {
      const originalLogDepth = scene.logarithmicDepthBuffer;
      scene.logarithmicDepthBuffer = false;

      const c = new DrawCommand({
        shaderProgram: simpleShaderProgram,
        renderState: simpleRenderState,
        pass: Pass.OPAQUE,
      });
      c.execute = function () {};

      const originalShallowClone = DrawCommand.shallowClone;
      spyOn(DrawCommand, "shallowClone").and.callFake(function (
        command,
        result
      ) {
        result = originalShallowClone(command, result);
        result.execute = function () {
          result.uniformMap.debugShowCommandsColor();
        };
        return result;
      });

      scene.primitives.add(new CommandMockPrimitive(c));

      scene.debugShowCommands = true;
      scene.renderForSpecs();
      expect(c._debugColor).toBeDefined();
      scene.debugShowCommands = false;

      scene.logarithmicDepthBuffer = originalLogDepth;
    });

    it("debugShowFramesPerSecond", function () {
      scene.debugShowFramesPerSecond = true;
      scene.renderForSpecs();
      expect(scene._performanceDisplay).toBeDefined();
      scene.debugShowFramesPerSecond = false;
    });

    it("opaque/translucent render order (1)", function () {
      const rectangle = Rectangle.fromDegrees(-100.0, 30.0, -90.0, 40.0);

      const rectanglePrimitive1 = createRectangle(rectangle);
      rectanglePrimitive1.appearance.material.uniforms.color = new Color(
        1.0,
        0.0,
        0.0,
        1.0
      );

      const rectanglePrimitive2 = createRectangle(rectangle, 1000.0);
      rectanglePrimitive2.appearance.material.uniforms.color = new Color(
        0.0,
        1.0,
        0.0,
        0.5
      );

      const primitives = scene.primitives;
      primitives.add(rectanglePrimitive1);
      primitives.add(rectanglePrimitive2);

      scene.camera.setView({ destination: rectangle });
      expect(scene).toRenderAndCall(function (rgba) {
        expect(rgba[0]).not.toEqual(0);
        expect(rgba[1]).not.toEqual(0);
        expect(rgba[2]).toEqual(0);
      });

      primitives.raiseToTop(rectanglePrimitive1);
      expect(scene).toRenderAndCall(function (rgba) {
        expect(rgba[0]).not.toEqual(0);
        expect(rgba[1]).not.toEqual(0);
        expect(rgba[2]).toEqual(0);
      });
    });

    it("opaque/translucent render order (2)", function () {
      const rectangle = Rectangle.fromDegrees(-100.0, 30.0, -90.0, 40.0);

      const rectanglePrimitive1 = createRectangle(rectangle, 1000.0);
      rectanglePrimitive1.appearance.material.uniforms.color = new Color(
        1.0,
        0.0,
        0.0,
        1.0
      );

      const rectanglePrimitive2 = createRectangle(rectangle);
      rectanglePrimitive2.appearance.material.uniforms.color = new Color(
        0.0,
        1.0,
        0.0,
        0.5
      );

      const primitives = scene.primitives;
      primitives.add(rectanglePrimitive1);
      primitives.add(rectanglePrimitive2);

      scene.camera.setView({ destination: rectangle });
      expect(scene).toRenderAndCall(function (rgba) {
        expect(rgba[0]).not.toEqual(0);
        expect(rgba[1]).toEqual(0);
        expect(rgba[2]).toEqual(0);
      });

      primitives.raiseToTop(rectanglePrimitive1);
      expect(scene).toRenderAndCall(function (rgba) {
        expect(rgba[0]).not.toEqual(0);
        expect(rgba[1]).toEqual(0);
        expect(rgba[2]).toEqual(0);
      });
    });

    it("renders with OIT and without FXAA", function () {
      const rectangle = Rectangle.fromDegrees(-100.0, 30.0, -90.0, 40.0);

      const rectanglePrimitive = createRectangle(rectangle, 1000.0);
      rectanglePrimitive.appearance.material.uniforms.color = new Color(
        1.0,
        0.0,
        0.0,
        0.5
      );

      const primitives = scene.primitives;
      primitives.add(rectanglePrimitive);

      scene.camera.setView({ destination: rectangle });
      scene.postProcessStages.fxaa.enabled = false;
      expect(scene).toRenderAndCall(function (rgba) {
        expect(rgba[0]).not.toEqual(0);
        expect(rgba[1]).toEqual(0);
        expect(rgba[2]).toEqual(0);
      });
    });

    it("renders with forced FXAA", function () {
      const context = scene.context;

      // Workaround for Firefox on Mac, which does not support RGBA + depth texture
      // attachments, which is allowed by the spec.
      if (context.depthTexture) {
        const framebuffer = new Framebuffer({
          context: context,
          colorTextures: [
            new Texture({
              context: context,
              width: 1,
              height: 1,
              pixelFormat: PixelFormat.RGBA,
              pixelDatatype: PixelDatatype.UNSIGNED_BYTE,
            }),
          ],
          depthTexture: new Texture({
            context: context,
            width: 1,
            height: 1,
            pixelFormat: PixelFormat.DEPTH_COMPONENT,
            pixelDatatype: PixelDatatype.UNSIGNED_SHORT,
          }),
        });

        const status = framebuffer.status;
        framebuffer.destroy();

        if (status !== WebGLConstants.FRAMEBUFFER_COMPLETE) {
          return;
        }
      }

      const s = createScene();

      if (defined(s._oit)) {
        s._oit._translucentMRTSupport = false;
        s._oit._translucentMultipassSupport = false;
      }

      s.postProcessStages.fxaa.enabled = false;

      const rectangle = Rectangle.fromDegrees(-100.0, 30.0, -90.0, 40.0);

      const rectanglePrimitive = createRectangle(rectangle, 1000.0);
      rectanglePrimitive.appearance.material.uniforms.color = new Color(
        1.0,
        0.0,
        0.0,
        1.0
      );

      const primitives = s.primitives;
      primitives.add(rectanglePrimitive);

      s.camera.setView({ destination: rectangle });

      expect(s).toRenderAndCall(function (rgba) {
        expect(rgba[0]).not.toEqual(0);
        expect(rgba[1]).toEqual(0);
        expect(rgba[2]).toEqual(0);
      });

      s.destroyForSpecs();
    });

    it("setting a globe", function () {
      const scene = createScene();
      const ellipsoid = Ellipsoid.UNIT_SPHERE;
      const globe = new Globe(ellipsoid);
      scene.globe = globe;

      expect(scene.globe).toBe(globe);

      scene.destroyForSpecs();
    });

    it("destroys primitive on set globe", function () {
      const scene = createScene();
      const globe = new Globe(Ellipsoid.UNIT_SPHERE);

      scene.globe = globe;
      expect(globe.isDestroyed()).toEqual(false);

      scene.globe = undefined;
      expect(globe.isDestroyed()).toEqual(true);

      scene.destroyForSpecs();
    });

    describe("render tests", function () {
      let s;

      beforeEach(function () {
        s = createScene();
      });

      afterEach(function () {
        s.destroyForSpecs();
      });

      it("renders a globe", function () {
        s.globe = new Globe(Ellipsoid.UNIT_SPHERE);
        s.camera.position = new Cartesian3(1.02, 0.0, 0.0);
        s.camera.up = Cartesian3.clone(Cartesian3.UNIT_Z);
        s.camera.direction = Cartesian3.negate(
          Cartesian3.normalize(s.camera.position, new Cartesian3()),
          new Cartesian3()
        );

        return expect(s).toRenderAndCall(function () {
          render(s.frameState, s.globe);
          const pixel = s._context.readPixels();
          const blankPixel = [0, 0, 0, 0];
          expect(pixel).not.toEqual(blankPixel);
        });
      });

      it("renders a globe with an ElevationContour", function () {
        s.globe = new Globe(Ellipsoid.UNIT_SPHERE);
        s.globe.material = Material.fromType("ElevationContour");
        s.camera.position = new Cartesian3(1.02, 0.0, 0.0);
        s.camera.up = Cartesian3.clone(Cartesian3.UNIT_Z);
        s.camera.direction = Cartesian3.negate(
          Cartesian3.normalize(s.camera.position, new Cartesian3()),
          new Cartesian3()
        );

        return expect(s).toRenderAndCall(function () {
          render(s.frameState, s.globe);
          const pixel = s._context.readPixels();
          const blankPixel = [0, 0, 0, 0];
          expect(pixel).not.toEqual(blankPixel);
        });
      });

      it("renders a globe with a SlopeRamp", function () {
        s.globe = new Globe(Ellipsoid.UNIT_SPHERE);
        s.globe.material = Material.fromType("SlopeRamp");
        s.camera.position = new Cartesian3(1.02, 0.0, 0.0);
        s.camera.up = Cartesian3.clone(Cartesian3.UNIT_Z);
        s.camera.direction = Cartesian3.negate(
          Cartesian3.normalize(s.camera.position, new Cartesian3()),
          new Cartesian3()
        );

        return expect(s).toRenderAndCall(function () {
          render(s.frameState, s.globe);
          const pixel = s._context.readPixels();
          const blankPixel = [0, 0, 0, 0];
          expect(pixel).not.toEqual(blankPixel);
        });
      });

      it("renders a globe with AspectRamp", function () {
        s.globe = new Globe(Ellipsoid.UNIT_SPHERE);
        s.globe.material = Material.fromType("AspectRamp");
        s.camera.position = new Cartesian3(1.02, 0.0, 0.0);
        s.camera.up = Cartesian3.clone(Cartesian3.UNIT_Z);
        s.camera.direction = Cartesian3.negate(
          Cartesian3.normalize(s.camera.position, new Cartesian3()),
          new Cartesian3()
        );
        return expect(s).toRenderAndCall(function () {
          render(s.frameState, s.globe);
          const pixel = s._context.readPixels();
          const blankPixel = [0, 0, 0, 0];
          expect(pixel).not.toEqual(blankPixel);
        });
      });

      it("renders a globe with a ElevationRamp", function () {
        s.globe = new Globe(Ellipsoid.UNIT_SPHERE);
        s.globe.material = Material.fromType("ElevationRamp");
        s.camera.position = new Cartesian3(1.02, 0.0, 0.0);
        s.camera.up = Cartesian3.clone(Cartesian3.UNIT_Z);
        s.camera.direction = Cartesian3.negate(
          Cartesian3.normalize(s.camera.position, new Cartesian3()),
          new Cartesian3()
        );

        return expect(s).toRenderAndCall(function () {
          render(s.frameState, s.globe);
          const pixel = s._context.readPixels();
          const blankPixel = [0, 0, 0, 0];
          expect(pixel).not.toEqual(blankPixel);
        });
      });

      it("renders a globe with an ElevationBand", function () {
        s.globe = new Globe(Ellipsoid.UNIT_SPHERE);
        s.globe.material = Material.fromType("ElevationBand");
        s.camera.position = new Cartesian3(1.02, 0.0, 0.0);
        s.camera.up = Cartesian3.clone(Cartesian3.UNIT_Z);
        s.camera.direction = Cartesian3.negate(
          Cartesian3.normalize(s.camera.position, new Cartesian3()),
          new Cartesian3()
        );

        return expect(s).toRenderAndCall(function () {
          render(s.frameState, s.globe);
          const pixel = s._context.readPixels();
          const blankPixel = [0, 0, 0, 0];
          expect(pixel).not.toEqual(blankPixel);
        });
      });
    });

    it("renders with multipass OIT if MRT is available", function () {
      if (scene.context.drawBuffers) {
        const s = createScene();
        if (defined(s._oit)) {
          s._oit._translucentMRTSupport = false;
          s._oit._translucentMultipassSupport = true;

          const rectangle = Rectangle.fromDegrees(-100.0, 30.0, -90.0, 40.0);

          const rectanglePrimitive = createRectangle(rectangle, 1000.0);
          rectanglePrimitive.appearance.material.uniforms.color = new Color(
            1.0,
            0.0,
            0.0,
            0.5
          );

          const primitives = s.primitives;
          primitives.add(rectanglePrimitive);

          s.camera.setView({ destination: rectangle });

          expect(s).toRenderAndCall(function (rgba) {
            expect(rgba[0]).not.toEqual(0);
            expect(rgba[1]).toEqual(0);
            expect(rgba[2]).toEqual(0);
          });
        }

        s.destroyForSpecs();
      }
    });

    it("renders with alpha blending if floating point textures are available", function () {
      if (!scene.context.floatingPointTexture) {
        return;
      }
      const s = createScene();
      if (defined(s._oit)) {
        s._oit._translucentMRTSupport = false;
        s._oit._translucentMultipassSupport = false;

        const rectangle = Rectangle.fromDegrees(-100.0, 30.0, -90.0, 40.0);

        const rectanglePrimitive = createRectangle(rectangle, 1000.0);
        rectanglePrimitive.appearance.material.uniforms.color = new Color(
          1.0,
          0.0,
          0.0,
          0.5
        );

        const primitives = s.primitives;
        primitives.add(rectanglePrimitive);

        s.camera.setView({ destination: rectangle });

        expect(s).toRenderAndCall(function (rgba) {
          expect(rgba[0]).not.toEqual(0);
          expect(rgba[1]).toEqual(0);
          expect(rgba[2]).toEqual(0);
        });
      }
      s.destroyForSpecs();
    });

    it("renders map twice when in 2D", function () {
      scene.morphTo2D(0.0);

      const rectangle = Rectangle.fromDegrees(-180.0, -90.0, 180.0, 90.0);

      const rectanglePrimitive1 = createRectangle(rectangle, 0.0);
      rectanglePrimitive1.appearance.material.uniforms.color = new Color(
        1.0,
        0.0,
        0.0,
        1.0
      );

      const primitives = scene.primitives;
      primitives.add(rectanglePrimitive1);

      scene.camera.setView({
        destination: new Cartesian3(
          Ellipsoid.WGS84.maximumRadius * Math.PI + 10000.0,
          0.0,
          10.0
        ),
        convert: false,
      });

      expect(scene).toRenderAndCall(function (rgba) {
        expect(rgba[0]).not.toEqual(0);
        expect(rgba[1]).toEqual(0);
        expect(rgba[2]).toEqual(0);
      });
    });

    it("renders map when the camera is on the IDL in 2D", function () {
      const s = createScene({
        canvas: createCanvas(5, 5),
      });
      s.morphTo2D(0.0);

      const rectangle = Rectangle.fromDegrees(-180.0, -90.0, 180.0, 90.0);

      const rectanglePrimitive1 = createRectangle(rectangle, 0.0);
      rectanglePrimitive1.appearance.material.uniforms.color = new Color(
        1.0,
        0.0,
        0.0,
        1.0
      );

      const primitives = s.primitives;
      primitives.add(rectanglePrimitive1);

      s.camera.setView({
        destination: new Cartesian3(
          Ellipsoid.WGS84.maximumRadius * Math.PI,
          0.0,
          10.0
        ),
        convert: false,
      });

      expect(s).toRenderAndCall(function (rgba) {
        expect(rgba[0]).not.toEqual(0);
        expect(rgba[1]).toEqual(0);
        expect(rgba[2]).toEqual(0);
      });

      s.destroyForSpecs();
    });

    it("renders with HDR when available", function () {
      if (!scene.highDynamicRangeSupported) {
        return;
      }

      const s = createScene();
      s.highDynamicRange = true;

      const rectangle = Rectangle.fromDegrees(-100.0, 30.0, -90.0, 40.0);

      const rectanglePrimitive = createRectangle(rectangle, 1000.0);
      rectanglePrimitive.appearance.material.uniforms.color = new Color(
        10.0,
        0.0,
        0.0,
        1.0
      );

      const primitives = s.primitives;
      primitives.add(rectanglePrimitive);

      s.camera.setView({ destination: rectangle });

      expect(s).toRenderAndCall(function (rgba) {
        expect(rgba[0]).toBeGreaterThan(0);
        expect(rgba[0]).toBeLessThanOrEqual(255);
        expect(rgba[1]).toEqual(0);
        expect(rgba[2]).toEqual(0);
      });

      s.destroyForSpecs();
    });

    it("copies the globe depth", function () {
      const scene = createScene();
      if (scene.context.depthTexture) {
        const rectangle = Rectangle.fromDegrees(-100.0, 30.0, -90.0, 40.0);

        const rectanglePrimitive = createRectangle(rectangle, 1000.0);
        rectanglePrimitive.appearance.material.uniforms.color = new Color(
          1.0,
          0.0,
          0.0,
          0.5
        );

        const primitives = scene.primitives;
        primitives.add(rectanglePrimitive);

        scene.camera.setView({ destination: rectangle });

        const uniformState = scene.context.uniformState;

        expect(scene).toRenderAndCall(function (rgba) {
          expect(uniformState.globeDepthTexture).toBeDefined();
        });
      }

      scene.destroyForSpecs();
    });

    it("pickPosition", function () {
      if (!scene.pickPositionSupported) {
        return;
      }

      const rectangle = Rectangle.fromDegrees(-0.0001, -0.0001, 0.0001, 0.0001);
      scene.camera.setView({ destination: rectangle });

      const canvas = scene.canvas;
      const windowPosition = new Cartesian2(
        canvas.clientWidth / 2,
        canvas.clientHeight / 2
      );

      expect(scene).toRenderAndCall(function () {
        const position = scene.pickPosition(windowPosition);
        expect(position).not.toBeDefined();

        const rectanglePrimitive = createRectangle(rectangle);
        rectanglePrimitive.appearance.material.uniforms.color = new Color(
          1.0,
          0.0,
          0.0,
          1.0
        );

        const primitives = scene.primitives;
        primitives.add(rectanglePrimitive);
      });

      expect(scene).toRenderAndCall(function () {
        const position = scene.pickPosition(windowPosition);
        expect(position.x).toBeGreaterThan(Ellipsoid.WGS84.minimumRadius);
        expect(position.y).toEqualEpsilon(0.0, CesiumMath.EPSILON5);
        expect(position.z).toEqualEpsilon(0.0, CesiumMath.EPSILON5);
      });
    });

    it("pickPosition in CV", function () {
      if (!scene.pickPositionSupported) {
        return;
      }

      scene.morphToColumbusView(0.0);

      const rectangle = Rectangle.fromDegrees(-0.0001, -0.0001, 0.0001, 0.0001);
      scene.camera.setView({ destination: rectangle });

      const canvas = scene.canvas;
      const windowPosition = new Cartesian2(
        canvas.clientWidth / 2,
        canvas.clientHeight / 2
      );

      expect(scene).toRenderAndCall(function () {
        const position = scene.pickPosition(windowPosition);
        expect(position).not.toBeDefined();

        const rectanglePrimitive = createRectangle(rectangle);
        rectanglePrimitive.appearance.material.uniforms.color = new Color(
          1.0,
          0.0,
          0.0,
          1.0
        );

        const primitives = scene.primitives;
        primitives.add(rectanglePrimitive);
      });

      expect(scene).toRenderAndCall(function () {
        const position = scene.pickPosition(windowPosition);
        expect(position.x).toBeGreaterThan(Ellipsoid.WGS84.minimumRadius);
        expect(position.y).toEqualEpsilon(0.0, CesiumMath.EPSILON5);
        expect(position.z).toEqualEpsilon(0.0, CesiumMath.EPSILON5);
      });
    });

    it("pickPosition in 2D", function () {
      if (!scene.pickPositionSupported) {
        return;
      }

      scene.morphTo2D(0.0);

      const rectangle = Rectangle.fromDegrees(-0.0001, -0.0001, 0.0001, 0.0001);
      scene.camera.setView({ destination: rectangle });

      const canvas = scene.canvas;
      const windowPosition = new Cartesian2(
        canvas.clientWidth / 2,
        canvas.clientHeight / 2
      );

      expect(scene).toRenderAndCall(function () {
        const position = scene.pickPosition(windowPosition);
        expect(position).not.toBeDefined();

        const rectanglePrimitive = createRectangle(rectangle);
        rectanglePrimitive.appearance.material.uniforms.color = new Color(
          1.0,
          0.0,
          0.0,
          1.0
        );

        const primitives = scene.primitives;
        primitives.add(rectanglePrimitive);
      });

      expect(scene).toRenderAndCall(function () {
        const position = scene.pickPosition(windowPosition);
        expect(position.x).toBeGreaterThan(Ellipsoid.WGS84.minimumRadius);
        expect(position.y).toEqualEpsilon(0.0, CesiumMath.EPSILON5);
        expect(position.z).toEqualEpsilon(0.0, CesiumMath.EPSILON5);
      });
    });

    it("pickPosition returns undefined when useDepthPicking is false", function () {
      if (!scene.pickPositionSupported) {
        return;
      }

      const rectangle = Rectangle.fromDegrees(-100.0, 30.0, -90.0, 40.0);
      scene.camera.setView({
        destination: rectangle,
      });

      const canvas = scene.canvas;
      const windowPosition = new Cartesian2(
        canvas.clientWidth / 2,
        canvas.clientHeight / 2
      );

      const rectanglePrimitive = createRectangle(rectangle);
      rectanglePrimitive.appearance.material.uniforms.color = new Color(
        1.0,
        0.0,
        0.0,
        1.0
      );

      const primitives = scene.primitives;
      primitives.add(rectanglePrimitive);

      scene.useDepthPicking = false;
      expect(scene).toRenderAndCall(function () {
        const position = scene.pickPosition(windowPosition);
        expect(position).not.toBeDefined();
      });

      scene.useDepthPicking = true;
      expect(scene).toRenderAndCall(function () {
        const position = scene.pickPosition(windowPosition);
        expect(position).toBeDefined();
      });
    });

    it("pickPosition picks translucent geometry when pickTranslucentDepth is true", function () {
      if (!scene.pickPositionSupported) {
        return;
      }

      const rectangle = Rectangle.fromDegrees(-100.0, 30.0, -90.0, 40.0);
      scene.camera.setView({
        destination: rectangle,
      });

      const canvas = scene.canvas;
      const windowPosition = new Cartesian2(
        canvas.clientWidth / 2,
        canvas.clientHeight / 2
      );

      const rectanglePrimitive = scene.primitives.add(
        createRectangle(rectangle)
      );
      rectanglePrimitive.appearance.material.uniforms.color = new Color(
        1.0,
        0.0,
        0.0,
        0.5
      );

      scene.useDepthPicking = true;
      scene.pickTranslucentDepth = false;
      expect(scene).toRenderAndCall(function () {
        const position = scene.pickPosition(windowPosition);
        expect(position).not.toBeDefined();
      });

      scene.pickTranslucentDepth = true;
      expect(scene).toRenderAndCall(function () {
        const position = scene.pickPosition(windowPosition);
        expect(position).toBeDefined();
      });
    });

    it("pickPosition caches results per frame", function () {
      if (!scene.pickPositionSupported) {
        return;
      }

      const rectangle = Rectangle.fromDegrees(-100.0, 30.0, -90.0, 40.0);
      scene.camera.setView({ destination: rectangle });

      const canvas = scene.canvas;
      const windowPosition = new Cartesian2(
        canvas.clientWidth / 2,
        canvas.clientHeight / 2
      );
      spyOn(
        SceneTransforms,
        "transformWindowToDrawingBuffer"
      ).and.callThrough();

      expect(scene).toRenderAndCall(function () {
        scene.pickPosition(windowPosition);
        expect(
          SceneTransforms.transformWindowToDrawingBuffer
        ).toHaveBeenCalled();

        scene.pickPosition(windowPosition);
        expect(
          SceneTransforms.transformWindowToDrawingBuffer.calls.count()
        ).toEqual(1);

        const rectanglePrimitive = createRectangle(rectangle);
        rectanglePrimitive.appearance.material.uniforms.color = new Color(
          1.0,
          0.0,
          0.0,
          1.0
        );

        const primitives = scene.primitives;
        primitives.add(rectanglePrimitive);
      });

      expect(scene).toRenderAndCall(function () {
        scene.pickPosition(windowPosition);
        expect(
          SceneTransforms.transformWindowToDrawingBuffer.calls.count()
        ).toEqual(2);

        scene.pickPosition(windowPosition);
        expect(
          SceneTransforms.transformWindowToDrawingBuffer.calls.count()
        ).toEqual(2);
      });
    });

    it("pickPosition throws without windowPosition", function () {
      expect(function () {
        scene.pickPosition();
      }).toThrowDeveloperError();
    });

    it("isDestroyed", function () {
      const s = createScene();
      expect(s.isDestroyed()).toEqual(false);
      s.destroyForSpecs();
      expect(s.isDestroyed()).toEqual(true);
    });

    it("raises renderError when render throws", function () {
      const s = createScene({
        rethrowRenderErrors: false,
      });

      const spyListener = jasmine.createSpy("listener");
      s.renderError.addEventListener(spyListener);

      const error = "foo";
      s.primitives.update = function () {
        throw error;
      };

      s.render();

      expect(spyListener).toHaveBeenCalledWith(s, error);

      s.destroyForSpecs();
    });

    it("a render error is rethrown if rethrowRenderErrors is true", function () {
      const s = createScene();
      s.rethrowRenderErrors = true;

      const spyListener = jasmine.createSpy("listener");
      s.renderError.addEventListener(spyListener);

      const error = new RuntimeError("error");
      s.primitives.update = function () {
        throw error;
      };

      expect(function () {
        s.render();
      }).toThrowError(RuntimeError);

      expect(spyListener).toHaveBeenCalledWith(s, error);

      s.destroyForSpecs();
    });

    it("alwayas raises preUpdate event prior to updating", function () {
      const s = createScene();

      const spyListener = jasmine.createSpy("listener");
      s.preUpdate.addEventListener(spyListener);

      s.render();

      expect(spyListener.calls.count()).toBe(1);

      s.requestRenderMode = true;
      s.maximumRenderTimeChange = undefined;

      s.render();

      expect(spyListener.calls.count()).toBe(2);

      s.destroyForSpecs();
    });

    it("always raises preUpdate event after updating", function () {
      const s = createScene();

      const spyListener = jasmine.createSpy("listener");
      s.preUpdate.addEventListener(spyListener);

      s.render();

      expect(spyListener.calls.count()).toBe(1);

      s.requestRenderMode = true;
      s.maximumRenderTimeChange = undefined;

      s.render();

      expect(spyListener.calls.count()).toBe(2);

      s.destroyForSpecs();
    });

    it("raises the preRender event prior to rendering only if the scene renders", function () {
      const s = createScene();

      const spyListener = jasmine.createSpy("listener");
      s.preRender.addEventListener(spyListener);

      s.render();

      expect(spyListener.calls.count()).toBe(1);

      s.requestRenderMode = true;
      s.maximumRenderTimeChange = undefined;

      s.render();

      expect(spyListener.calls.count()).toBe(1);

      s.destroyForSpecs();
    });

    it("raises the postRender event after rendering if the scene rendered", function () {
      const s = createScene();

      const spyListener = jasmine.createSpy("listener");
      s.postRender.addEventListener(spyListener);

      s.render();

      expect(spyListener.calls.count()).toBe(1);

      s.requestRenderMode = true;
      s.maximumRenderTimeChange = undefined;

      s.render();

      expect(spyListener.calls.count()).toBe(1);

      s.destroyForSpecs();
    });

    it("raises the cameraMoveStart event after moving the camera", function () {
      const s = createScene();
      s.render();

      const spyListener = jasmine.createSpy("listener");
      s.camera.moveStart.addEventListener(spyListener);
      s._cameraStartFired = false; // reset this value after camera changes for initial render trigger the event

      s.camera.moveLeft();
      s.render();

      expect(spyListener.calls.count()).toBe(1);

      s.destroyForSpecs();
    });

    it("raises the cameraMoveEvent event when the camera stops moving", function () {
      const s = createScene();
      s.render();

      const spyListener = jasmine.createSpy("listener");
      s.camera.moveEnd.addEventListener(spyListener);

      // We use negative time here to ensure the event runs on the next frame.
      s.cameraEventWaitTime = -1.0;
      s.camera.moveLeft();
      // The first render will trigger the moveStart event.
      s.render();
      // The second will trigger the moveEnd.
      s.render();

      expect(spyListener.calls.count()).toBe(1);

      s.destroyForSpecs();
    });

    it("raises the camera changed event on direction changed", function () {
      const s = createScene();

      const spyListener = jasmine.createSpy("listener");
      s.camera.changed.addEventListener(spyListener);

      s.initializeFrame();
      s.render();

      s.camera.lookLeft(
        s.camera.frustum.fov * (s.camera.percentageChanged + 0.1)
      );

      s.initializeFrame();
      s.render();

      expect(spyListener.calls.count()).toBe(1);

      const args = spyListener.calls.allArgs();
      expect(args.length).toEqual(1);
      expect(args[0].length).toEqual(1);
      expect(args[0][0]).toBeGreaterThan(s.camera.percentageChanged);

      s.destroyForSpecs();
    });

    it("raises the camera changed event on heading changed", function () {
      const s = createScene();

      const spyListener = jasmine.createSpy("listener");
      s.camera.changed.addEventListener(spyListener);

      s.initializeFrame();
      s.render();

      s.camera.twistLeft(CesiumMath.PI * (s.camera.percentageChanged + 0.1));

      s.initializeFrame();
      s.render();

      expect(spyListener.calls.count()).toBe(1);

      const args = spyListener.calls.allArgs();
      expect(args.length).toEqual(1);
      expect(args[0].length).toEqual(1);
      expect(args[0][0]).toBeGreaterThan(s.camera.percentageChanged);

      s.destroyForSpecs();
    });

    it("raises the camera changed event on position changed", function () {
      const s = createScene();

      const spyListener = jasmine.createSpy("listener");
      s.camera.changed.addEventListener(spyListener);

      s.initializeFrame();
      s.render();

      s.camera.moveUp(
        s.camera.positionCartographic.height *
          (s.camera.percentageChanged + 0.1)
      );

      s.initializeFrame();
      s.render();

      expect(spyListener.calls.count()).toBe(1);

      const args = spyListener.calls.allArgs();
      expect(args.length).toEqual(1);
      expect(args[0].length).toEqual(1);
      expect(args[0][0]).toBeGreaterThan(s.camera.percentageChanged);

      s.destroyForSpecs();
    });

    it("raises the camera changed event in 2D", function () {
      const s = createScene();
      s.morphTo2D(0);

      const spyListener = jasmine.createSpy("listener");
      s.camera.changed.addEventListener(spyListener);

      s.initializeFrame();
      s.render();

      s.camera.moveLeft(
        s.camera.positionCartographic.height *
          (s.camera.percentageChanged + 0.1)
      );

      s.initializeFrame();
      s.render();

      expect(spyListener.calls.count()).toBe(1);

      const args = spyListener.calls.allArgs();
      expect(args.length).toEqual(1);
      expect(args[0].length).toEqual(1);
      expect(args[0][0]).toBeGreaterThan(s.camera.percentageChanged);

      s.destroyForSpecs();
    });

    it("get maximumAliasedLineWidth", function () {
      const s = createScene();
      expect(s.maximumAliasedLineWidth).toBeGreaterThanOrEqual(1);
      s.destroyForSpecs();
    });

    it("get maximumCubeMapSize", function () {
      const s = createScene();
      expect(s.maximumCubeMapSize).toBeGreaterThanOrEqual(16);
      s.destroyForSpecs();
    });

    it("does not throw with debugShowCommands", function () {
      const s = createScene();
      if (s.context.drawBuffers) {
        s.debugShowCommands = true;

        const rectangle = Rectangle.fromDegrees(-100.0, 30.0, -90.0, 40.0);

        const rectanglePrimitive = createRectangle(rectangle, 1000.0);
        rectanglePrimitive.appearance.material.uniforms.color = new Color(
          1.0,
          0.0,
          0.0,
          0.5
        );

        const primitives = s.primitives;
        primitives.add(rectanglePrimitive);

        s.camera.setView({ destination: rectangle });

        expect(function () {
          s.renderForSpecs();
        }).not.toThrowError(RuntimeError);
      }
      s.destroyForSpecs();
    });

    it("does not throw with debugShowFrustums", function () {
      const s = createScene();
      if (s.context.drawBuffers) {
        s.debugShowFrustums = true;

        const rectangle = Rectangle.fromDegrees(-100.0, 30.0, -90.0, 40.0);

        const rectanglePrimitive = createRectangle(rectangle, 1000.0);
        rectanglePrimitive.appearance.material.uniforms.color = new Color(
          1.0,
          0.0,
          0.0,
          0.5
        );

        const primitives = s.primitives;
        primitives.add(rectanglePrimitive);

        s.camera.setView({ destination: rectangle });

        expect(function () {
          s.renderForSpecs();
        }).not.toThrowError(RuntimeError);
      }
      s.destroyForSpecs();
    });

    it("throws when minimumDisableDepthTestDistance is set less than 0.0", function () {
      expect(function () {
        scene.minimumDisableDepthTestDistance = -1.0;
      }).toThrowDeveloperError();
    });

    it("converts to canvas coordinates", function () {
      const mockPosition = new Cartesian3();
      spyOn(SceneTransforms, "wgs84ToWindowCoordinates");
      scene.cartesianToCanvasCoordinates(mockPosition);

      expect(SceneTransforms.wgs84ToWindowCoordinates).toHaveBeenCalledWith(
        scene,
        mockPosition,
        undefined
      );
    });

    it("converts to canvas coordinates and return it in a variable", function () {
      const result = new Cartesian2();
      const mockPosition = new Cartesian3();
      spyOn(SceneTransforms, "wgs84ToWindowCoordinates");
      scene.cartesianToCanvasCoordinates(mockPosition, result);

      expect(SceneTransforms.wgs84ToWindowCoordinates).toHaveBeenCalledWith(
        scene,
        mockPosition,
        result
      );
    });

    it("Gets imageryLayers", function () {
      const scene = createScene();
      const globe = (scene.globe = new Globe(Ellipsoid.UNIT_SPHERE));
      expect(scene.imageryLayers).toBe(globe.imageryLayers);

      scene.globe = undefined;
      expect(scene.imageryLayers).toBeUndefined();

      scene.destroyForSpecs();
    });

    it("Gets terrainProvider", function () {
      const scene = createScene();
      const globe = (scene.globe = new Globe(Ellipsoid.UNIT_SPHERE));
      expect(scene.terrainProvider).toBe(globe.terrainProvider);

      scene.globe = undefined;
      expect(scene.terrainProvider).toBeUndefined();

      scene.destroyForSpecs();
    });

    it("Sets terrainProvider", async function () {
      returnQuantizedMeshTileJson();

      const scene = createScene();
      const globe = (scene.globe = new Globe(Ellipsoid.UNIT_SPHERE));
      scene.terrainProvider = await CesiumTerrainProvider.fromUrl(
        "//terrain/tiles"
      );
<<<<<<< HEAD

      expect(scene.terrainProvider).toBe(globe.terrainProvider);
      scene.globe = undefined;
      const newProvider = await CesiumTerrainProvider.fromUrl(
        "//newTerrain/tiles"
      );
      expect(function () {
        scene.terrainProvider = newProvider;
      }).not.toThrow();
      scene.destroyForSpecs();
      Resource._Implementations.loadWithXhr =
        Resource._DefaultImplementations.loadWithXhr;
=======

      expect(scene.terrainProvider).toBe(globe.terrainProvider);
      scene.globe = undefined;

      const newProvider = await CesiumTerrainProvider.fromUrl(
        "//newTerrain/tiles"
      );
      expect(function () {
        scene.terrainProvider = newProvider;
      }).not.toThrow();

      scene.destroyForSpecs();
      Resource._Implementations.loadWithXhr =
        Resource._DefaultImplementations.loadWithXhr;
    });

    it("setTerrain updates terrain provider", async function () {
      returnQuantizedMeshTileJson();

      const scene = createScene();
      const globe = (scene.globe = new Globe(Ellipsoid.UNIT_SPHERE));
      const promise = CesiumTerrainProvider.fromUrl("//terrain/tiles");
      scene.setTerrain(new Terrain(promise));

      const originalProvider = scene.terrainProvider;
      let terrainWasChanged = false;
      scene.terrainProviderChanged.addEventListener((terrainProvider) => {
        expect(terrainProvider).not.toBe(originalProvider);
        expect(scene.terrainProvider).toBe(terrainProvider);
        expect(scene.terrainProvider).toBe(globe.terrainProvider);
        terrainWasChanged = true;
      });

      await promise;

      expect(terrainWasChanged).toBeTrue();

      scene.destroyForSpecs();
      Resource._Implementations.loadWithXhr =
        Resource._DefaultImplementations.loadWithXhr;
    });

    it("setTerrain handles destroy", async function () {
      returnQuantizedMeshTileJson();

      const scene = createScene();
      scene.globe = new Globe(Ellipsoid.UNIT_SPHERE);

      const promise = CesiumTerrainProvider.fromUrl("//newTerrain/tiles");
      scene.setTerrain(new Terrain(promise));
      scene.destroyForSpecs();

      await expectAsync(promise).toBeResolved();
      expect(scene.isDestroyed()).toBeTrue();

      Resource._Implementations.loadWithXhr =
        Resource._DefaultImplementations.loadWithXhr;
>>>>>>> 5bde3b39
    });

    it("Gets terrainProviderChanged", function () {
      const scene = createScene();
      const globe = (scene.globe = new Globe(Ellipsoid.UNIT_SPHERE));
      expect(scene.terrainProviderChanged).toBe(globe.terrainProviderChanged);

      scene.globe = undefined;
      expect(scene.terrainProviderChanged).toBeUndefined();

      scene.destroyForSpecs();
    });

    it("Sets material", function () {
      const scene = createScene();
      const globe = (scene.globe = new Globe(Ellipsoid.UNIT_SPHERE));
      const material = Material.fromType("ElevationContour");
      globe.material = material;
      expect(globe.material).toBe(material);

      globe.material = undefined;
      expect(globe.material).toBeUndefined();

      scene.destroyForSpecs();
    });

    const scratchTime = new JulianDate();

    it("doesn't render scene if requestRenderMode is enabled", function () {
      const scene = createScene();

      scene.renderForSpecs();

      const lastFrameNumber = scene.frameState.frameNumber;

      scene.requestRenderMode = true;
      scene.maximumRenderTimeChange = undefined;
      scene.renderForSpecs();
      expect(scene.frameState.frameNumber).toEqual(lastFrameNumber);

      scene.destroyForSpecs();
    });

    it("requestRender causes a new frame to be rendered in requestRenderMode", function () {
      const scene = createScene();

      scene.renderForSpecs();

      const lastFrameNumber = scene.frameState.frameNumber;
      expect(scene._renderRequested).toBe(false);

      scene.requestRenderMode = true;
      scene.maximumRenderTimeChange = undefined;

      scene.requestRender();
      expect(scene._renderRequested).toBe(true);

      scene.renderForSpecs();
      expect(scene.frameState.frameNumber).not.toEqual(lastFrameNumber);

      scene.destroyForSpecs();
    });

    it("moving the camera causes a new frame to be rendered in requestRenderMode", function () {
      const scene = createScene();

      scene.renderForSpecs();

      const lastFrameNumber = scene.frameState.frameNumber;
      expect(scene._renderRequested).toBe(false);

      scene.requestRenderMode = true;
      scene.maximumRenderTimeChange = undefined;

      scene.camera.moveLeft();

      scene.renderForSpecs();
      expect(scene.frameState.frameNumber).not.toEqual(lastFrameNumber);

      scene.destroyForSpecs();
    });

    it("changing the camera frustum does not cause continuous rendering in requestRenderMode", function () {
      const scene = createScene();

      scene.renderForSpecs();

      let lastFrameNumber = scene.frameState.frameNumber;
      expect(scene._renderRequested).toBe(false);

      scene.requestRenderMode = true;
      scene.maximumRenderTimeChange = undefined;

      scene.camera.frustum.near *= 1.1;

      // Render once properly
      scene.renderForSpecs();
      expect(scene.frameState.frameNumber).not.toEqual(lastFrameNumber);

      // Render again - but this time nothing should happen.
      lastFrameNumber = scene.frameState.frameNumber;
      scene.renderForSpecs();
      expect(scene.frameState.frameNumber).toEqual(lastFrameNumber);

      scene.destroyForSpecs();
    });

    it("successful completed requests causes a new frame to be rendered in requestRenderMode", function () {
      const scene = createScene();

      scene.renderForSpecs();

      const lastFrameNumber = scene.frameState.frameNumber;
      expect(scene._renderRequested).toBe(false);

      scene.requestRenderMode = true;
      scene.maximumRenderTimeChange = undefined;

      RequestScheduler.requestCompletedEvent.raiseEvent();

      scene.renderForSpecs();

      expect(scene._renderRequested).toBe(true);

      scene.renderForSpecs();
      expect(scene.frameState.frameNumber).not.toEqual(lastFrameNumber);

      scene.destroyForSpecs();
    });

    it("data returning from a web worker causes a new frame to be rendered in requestRenderMode", function () {
      const scene = createScene();

      scene.renderForSpecs();

      const lastFrameNumber = scene.frameState.frameNumber;
      expect(scene._renderRequested).toBe(false);

      scene.requestRenderMode = true;
      scene.maximumRenderTimeChange = undefined;

      TaskProcessor.taskCompletedEvent.raiseEvent();

      scene.renderForSpecs();

      expect(scene._renderRequested).toBe(true);

      scene.renderForSpecs();
      expect(scene.frameState.frameNumber).not.toEqual(lastFrameNumber);

      scene.destroyForSpecs();
    });

    it("Executing an after render function causes a new frame to be rendered in requestRenderMode", function () {
      const scene = createScene();

      scene.renderForSpecs();

      const lastFrameNumber = scene.frameState.frameNumber;
      expect(scene._renderRequested).toBe(false);

      scene.requestRenderMode = true;
      scene.maximumRenderTimeChange = undefined;

      let functionCalled = false;
      scene._frameState.afterRender.push(function () {
        functionCalled = true;
        return true;
      });

      scene.renderForSpecs();

      expect(functionCalled).toBe(true);
      expect(scene._renderRequested).toBe(true);

      scene.renderForSpecs();
      expect(scene.frameState.frameNumber).not.toEqual(lastFrameNumber);

      scene.destroyForSpecs();
    });

    it("Globe tile loading triggers a new frame to be rendered in requestRenderMode", function () {
      const scene = createScene();

      scene.renderForSpecs();

      let lastFrameNumber = scene.frameState.frameNumber;
      expect(scene._renderRequested).toBe(false);

      scene.requestRenderMode = true;
      scene.maximumRenderTimeChange = undefined;

      const ellipsoid = Ellipsoid.UNIT_SPHERE;
      const globe = new Globe(ellipsoid);
      scene.globe = globe;

      scene.requestRender();
      Object.defineProperty(globe, "tilesLoaded", { value: false });
      scene.renderForSpecs();
      lastFrameNumber = scene.frameState.frameNumber;

      expect(scene._renderRequested).toBe(true);
      scene.renderForSpecs();
      expect(scene.frameState.frameNumber).not.toEqual(lastFrameNumber);

      scene.destroyForSpecs();
    });

    it("Globe imagery updates triggers a new frame to be rendered in requestRenderMode", function () {
      const scene = createScene();

      scene.renderForSpecs();

      const lastFrameNumber = scene.frameState.frameNumber;
      expect(scene._renderRequested).toBe(false);

      scene.requestRenderMode = true;
      scene.maximumRenderTimeChange = undefined;

      const ellipsoid = Ellipsoid.UNIT_SPHERE;
      const globe = new Globe(ellipsoid);
      scene.globe = globe;
      globe.imageryLayersUpdatedEvent.raiseEvent();

      scene.renderForSpecs();

      expect(scene._renderRequested).toBe(true);

      scene.renderForSpecs();
      expect(scene.frameState.frameNumber).not.toEqual(lastFrameNumber);

      scene.destroyForSpecs();
    });

    it("Globe changing terrain providers triggers a new frame to be rendered in requestRenderMode", function () {
      const scene = createScene();

      scene.renderForSpecs();

      const lastFrameNumber = scene.frameState.frameNumber;
      expect(scene._renderRequested).toBe(false);

      scene.requestRenderMode = true;
      scene.maximumRenderTimeChange = undefined;

      const ellipsoid = Ellipsoid.UNIT_SPHERE;
      const globe = new Globe(ellipsoid);
      scene.globe = globe;
      globe.terrainProviderChanged.raiseEvent();

      scene.renderForSpecs();

      expect(scene._renderRequested).toBe(true);

      scene.renderForSpecs();
      expect(scene.frameState.frameNumber).not.toEqual(lastFrameNumber);

      scene.destroyForSpecs();
    });

    it("scene morphing causes a new frame to be rendered in requestRenderMode", function () {
      const scene = createScene();
      scene.renderForSpecs();

      let lastFrameNumber = scene.frameState.frameNumber;
      let lastRenderTime = JulianDate.clone(scene.lastRenderTime, scratchTime);
      expect(lastRenderTime).toBeDefined();
      expect(scene._renderRequested).toBe(false);

      scene.requestRenderMode = true;
      scene.maximumRenderTimeChange = undefined;

      scene.morphTo2D(1.0);
      scene.renderForSpecs(
        JulianDate.addSeconds(lastRenderTime, 0.5, new JulianDate())
      );
      expect(scene.frameState.frameNumber).not.toEqual(lastFrameNumber);

      scene.completeMorph();
      scene.renderForSpecs();
      lastFrameNumber = scene.frameState.frameNumber;

      scene.renderForSpecs();
      expect(scene.frameState.frameNumber).toEqual(lastFrameNumber);
      lastFrameNumber = scene.frameState.frameNumber;
      lastRenderTime = JulianDate.clone(scene.lastRenderTime, scratchTime);

      scene.morphToColumbusView(1.0);
      scene.renderForSpecs(
        JulianDate.addSeconds(lastRenderTime, 0.5, new JulianDate())
      );
      expect(scene.frameState.frameNumber).not.toEqual(lastFrameNumber);

      scene.completeMorph();
      scene.renderForSpecs();
      lastFrameNumber = scene.frameState.frameNumber;

      scene.renderForSpecs();
      expect(scene.frameState.frameNumber).toEqual(lastFrameNumber);
      lastFrameNumber = scene.frameState.frameNumber;
      lastRenderTime = JulianDate.clone(scene.lastRenderTime, scratchTime);

      scene.morphTo3D(1.0);
      scene.renderForSpecs(
        JulianDate.addSeconds(lastRenderTime, 0.5, new JulianDate())
      );
      expect(scene.frameState.frameNumber).not.toEqual(lastFrameNumber);

      scene.completeMorph();
      scene.renderForSpecs();
      lastFrameNumber = scene.frameState.frameNumber;

      scene.renderForSpecs();
      expect(scene.frameState.frameNumber).toEqual(lastFrameNumber);

      scene.destroyForSpecs();
    });

    it("time change exceeding maximumRenderTimeChange causes a new frame to be rendered in requestRenderMode", function () {
      const scene = createScene();

      scene.renderForSpecs();

      const lastFrameNumber = scene.frameState.frameNumber;
      const lastRenderTime = JulianDate.clone(
        scene.lastRenderTime,
        scratchTime
      );
      expect(lastRenderTime).toBeDefined();
      expect(scene._renderRequested).toBe(false);

      scene.requestRenderMode = true;

      scene.renderForSpecs(lastRenderTime);
      expect(scene.frameState.frameNumber).toEqual(lastFrameNumber);

      scene.maximumRenderTimeChange = 100.0;

      scene.renderForSpecs(
        JulianDate.addSeconds(lastRenderTime, 50.0, new JulianDate())
      );
      expect(scene.frameState.frameNumber).toEqual(lastFrameNumber);

      scene.renderForSpecs(
        JulianDate.addSeconds(lastRenderTime, 150.0, new JulianDate())
      );
      expect(scene.frameState.frameNumber).not.toEqual(lastFrameNumber);

      scene.destroyForSpecs();
    });

    it("undefined maximumRenderTimeChange will not cause a new frame to be rendered in requestRenderMode", function () {
      const scene = createScene();

      scene.renderForSpecs();

      const lastFrameNumber = scene.frameState.frameNumber;
      const lastRenderTime = JulianDate.clone(
        scene.lastRenderTime,
        scratchTime
      );
      expect(lastRenderTime).toBeDefined();
      expect(scene._renderRequested).toBe(false);

      scene.requestRenderMode = true;
      scene.maximumRenderTimeChange = undefined;

      const farFuture = JulianDate.addDays(
        lastRenderTime,
        10000,
        new JulianDate()
      );

      scene.renderForSpecs();
      scene.renderForSpecs(farFuture);

      expect(scene.frameState.frameNumber).toEqual(lastFrameNumber);

      scene.destroyForSpecs();
    });

    it("forceRender renders a scene regardless of whether a render was requested", function () {
      const scene = createScene();

      scene.renderForSpecs();

      const lastFrameNumber = scene.frameState.frameNumber;
      expect(scene._renderRequested).toBe(false);

      scene.requestRenderMode = true;
      scene.maximumRenderTimeChange = undefined;

      scene.forceRender();
      expect(scene.frameState.frameNumber).not.toEqual(lastFrameNumber);

      scene.destroyForSpecs();
    });

    function getFrustumCommandsLength(scene, pass) {
      let commandsLength = 0;
      const frustumCommandsList = scene.frustumCommandsList;
      const frustumsLength = frustumCommandsList.length;
      for (let i = 0; i < frustumsLength; ++i) {
        const frustumCommands = frustumCommandsList[i];
        for (let j = 0; j < Pass.NUMBER_OF_PASSES; ++j) {
          if (!defined(pass) || j === pass) {
            commandsLength += frustumCommands.indices[j];
          }
        }
      }
      return commandsLength;
    }

    it("occludes primitive", function () {
      const scene = createScene();
      scene.globe = new Globe(Ellipsoid.WGS84);

      const rectangle = Rectangle.fromDegrees(-100.0, 30.0, -90.0, 40.0);
      const rectanglePrimitive = createRectangle(rectangle, 10);
      scene.primitives.add(rectanglePrimitive);

      scene.camera.setView({
        destination: new Cartesian3(
          -588536.1057451078,
          -10512475.371849751,
          6737159.100747835
        ),
        orientation: new HeadingPitchRoll(
          6.283185307179586,
          -1.5688261558859757,
          0.0
        ),
      });
      scene.renderForSpecs();
      expect(getFrustumCommandsLength(scene)).toBe(1);

      scene.camera.setView({
        destination: new Cartesian3(
          -5754647.167415793,
          14907694.100240812,
          -483807.2406259497
        ),
        orientation: new HeadingPitchRoll(
          6.283185307179586,
          -1.5698869547885104,
          0.0
        ),
      });
      scene.renderForSpecs();
      expect(getFrustumCommandsLength(scene)).toBe(0);

      // Still on opposite side of globe but now show is false, the command should not be occluded anymore
      scene.globe.show = false;
      scene.renderForSpecs();
      expect(getFrustumCommandsLength(scene)).toBe(1);

      scene.destroyForSpecs();
    });

    it("does not occlude if DrawCommand.occlude is false", function () {
      const scene = createScene();
      scene.globe = new Globe(Ellipsoid.WGS84);

      const rectangle = Rectangle.fromDegrees(-100.0, 30.0, -90.0, 40.0);
      const rectanglePrimitive = createRectangle(rectangle, 10);
      scene.primitives.add(rectanglePrimitive);

      scene.renderForSpecs();
      rectanglePrimitive._colorCommands[0].occlude = false;

      scene.camera.setView({
        destination: new Cartesian3(
          -5754647.167415793,
          14907694.100240812,
          -483807.2406259497
        ),
        orientation: new HeadingPitchRoll(
          6.283185307179586,
          -1.5698869547885104,
          0.0
        ),
      });
      scene.renderForSpecs();
      expect(getFrustumCommandsLength(scene)).toBe(1);

      scene.destroyForSpecs();
    });

    it("sets light", function () {
      const scene = createScene();
      const uniformState = scene.context.uniformState;
      const lightDirectionWC = uniformState._lightDirectionWC;
      const sunDirectionWC = uniformState._sunDirectionWC;
      const lightColor = uniformState._lightColor;
      const lightColorHdr = uniformState._lightColorHdr;

      // Default light is a sun light
      scene.renderForSpecs();
      expect(lightDirectionWC).toEqual(sunDirectionWC);
      expect(lightColor).toEqual(new Cartesian3(1.0, 1.0, 1.0));
      expect(lightColorHdr).toEqual(new Cartesian3(2.0, 2.0, 2.0));

      // Test directional light
      scene.light = new DirectionalLight({
        direction: new Cartesian3(1.0, 0.0, 0.0),
        color: Color.RED,
        intensity: 2.0,
      });
      scene.renderForSpecs();
      expect(lightDirectionWC).toEqual(new Cartesian3(-1.0, 0.0, 0.0)); // Negated because the uniform is the direction to the light, not from the light
      expect(lightColor).toEqual(new Cartesian3(1.0, 0.0, 0.0));
      expect(lightColorHdr).toEqual(new Cartesian3(2.0, 0.0, 0.0));

      // Test sun light
      scene.light = new SunLight({
        color: Color.BLUE,
        intensity: 0.5,
      });
      scene.renderForSpecs();
      expect(lightDirectionWC).toEqual(sunDirectionWC);
      expect(lightColor).toEqual(new Cartesian3(0.0, 0.0, 0.5));
      expect(lightColorHdr).toEqual(new Cartesian3(0.0, 0.0, 0.5));

      // Test light set to undefined
      scene.light = undefined;
      scene.renderForSpecs();
      expect(lightDirectionWC).toEqual(sunDirectionWC);
      expect(lightColor).toEqual(new Cartesian3(1.0, 1.0, 1.0));
      expect(lightColorHdr).toEqual(new Cartesian3(2.0, 2.0, 2.0));

      scene.destroyForSpecs();
    });

    function updateGlobeUntilDone(scene) {
      return pollToPromise(function () {
        scene.renderForSpecs();
        return scene.globe.tilesLoaded;
      });
    }

    it("detects when camera is underground", function () {
      const scene = createScene();
      const globe = new Globe();
      scene.globe = globe;

      scene.camera.setView({
        destination: new Rectangle(0.0001, 0.0001, 0.003, 0.003),
      });

      return updateGlobeUntilDone(scene)
        .then(function () {
          expect(scene.cameraUnderground).toBe(false);

          // Look underground
          scene.camera.setView({
            destination: new Cartesian3(
              -746658.0557573901,
              -5644191.0002196245,
              2863585.099969967
            ),
            orientation: new HeadingPitchRoll(
              0.3019699121236403,
              0.07316306869231592,
              0.0007089903642230055
            ),
          });
          return updateGlobeUntilDone(scene);
        })
        .then(function () {
          expect(scene.cameraUnderground).toBe(true);
          scene.destroyForSpecs();
        });
    });

    it("detects that camera is above ground if globe is undefined", function () {
      const scene = createScene();
      scene.renderForSpecs();
      expect(scene.cameraUnderground).toBe(false);
      scene.destroyForSpecs();
    });

    it("detects that camera is above ground if scene mode is 2D", function () {
      const scene = createScene();
      const globe = new Globe();
      scene.globe = globe;
      scene.morphTo2D(0.0);
      expect(scene.cameraUnderground).toBe(false);
      scene.destroyForSpecs();
    });

    it("detects that camera is above ground if scene mode is morphing", function () {
      const scene = createScene();
      const globe = new Globe();
      scene.globe = globe;
      scene.morphTo2D(1.0);
      expect(scene.cameraUnderground).toBe(false);
      scene.destroyForSpecs();
    });

    it("detects that camera is underground in Columbus View", function () {
      const scene = createScene();
      const globe = new Globe();
      scene.globe = globe;

      // Look underground
      scene.camera.setView({
        destination: new Cartesian3(
          -4643042.379120885,
          4314056.579506199,
          -451828.8968118975
        ),
        orientation: new HeadingPitchRoll(
          6.283185307179586,
          -0.7855491933100796,
          6.283185307179586
        ),
      });
      scene.morphToColumbusView(0.0);

      return updateGlobeUntilDone(scene).then(function () {
        expect(scene.cameraUnderground).toBe(true);
        scene.destroyForSpecs();
      });
    });

    it("does not occlude primitives when camera is underground", function () {
      const scene = createScene();
      const globe = new Globe();
      scene.globe = globe;

      // A primitive at height -25000.0 is less than the minor axis for WGS84 and will get culled unless the camera is underground
      const center = Cartesian3.fromRadians(
        2.3929070618374535,
        -0.07149851443375346,
        -25000.0,
        globe.ellipsoid
      );
      const radius = 10.0;

      const command = new DrawCommand({
        shaderProgram: simpleShaderProgram,
        renderState: simpleRenderState,
        pass: Pass.OPAQUE,
        boundingVolume: new BoundingSphere(center, radius),
      });

      scene.primitives.add(new CommandMockPrimitive(command));

      spyOn(DrawCommand.prototype, "execute"); // Don't execute any commands, just watch what gets added to the frustum commands list

      return updateGlobeUntilDone(scene)
        .then(function () {
          expect(getFrustumCommandsLength(scene, Pass.OPAQUE)).toBe(0);

          // Look underground at the primitive
          scene.camera.setView({
            destination: new Cartesian3(
              -4643042.379120885,
              4314056.579506199,
              -451828.8968118975
            ),
            orientation: new HeadingPitchRoll(
              6.283185307179586,
              -0.7855491933100796,
              6.283185307179586
            ),
          });
          return updateGlobeUntilDone(scene);
        })
        .then(function () {
          expect(getFrustumCommandsLength(scene, Pass.OPAQUE)).toBe(1);
          scene.destroyForSpecs();
        });
    });

    it("does not occlude primitives when the globe is translucent", function () {
      const scene = createScene();
      const globe = new Globe();
      scene.globe = globe;

      // A primitive at height -25000.0 is less than the minor axis for WGS84 and will get culled unless the globe is translucent
      const center = Cartesian3.fromRadians(
        2.3929070618374535,
        -0.07149851443375346,
        -25000.0,
        globe.ellipsoid
      );
      const radius = 10.0;

      const command = new DrawCommand({
        shaderProgram: simpleShaderProgram,
        renderState: simpleRenderState,
        pass: Pass.OPAQUE,
        boundingVolume: new BoundingSphere(center, radius),
      });

      scene.primitives.add(new CommandMockPrimitive(command));

      spyOn(DrawCommand.prototype, "execute"); // Don't execute any commands, just watch what gets added to the frustum commands list

      scene.renderForSpecs();
      expect(getFrustumCommandsLength(scene, Pass.OPAQUE)).toBe(0);

      scene.globe.translucency.enabled = true;
      scene.globe.translucency.frontFaceAlpha = 0.5;

      scene.renderForSpecs();
      expect(getFrustumCommandsLength(scene, Pass.OPAQUE)).toBe(1);

      scene.destroyForSpecs();
    });

    it("does not render environment when camera is underground and translucency is disabled", function () {
      const scene = createScene();
      const globe = new Globe();
      scene.globe = globe;
      scene.sun = new Sun();

      // Look underground at the sun
      scene.camera.setView({
        destination: new Cartesian3(
          2838477.9315700866,
          -4939120.816857662,
          1978094.4576285738
        ),
        orientation: new HeadingPitchRoll(
          5.955798516387474,
          -1.0556025616093283,
          0.39098563693868016
        ),
      });

      return updateGlobeUntilDone(scene).then(function () {
        const time = JulianDate.fromIso8601(
          "2020-04-25T03:07:26.04924034334544558Z"
        );
        globe.translucency.enabled = true;
        globe.translucency.frontFaceAlpha = 0.5;
        scene.renderForSpecs(time);

        expect(scene.environmentState.isSunVisible).toBe(true);
        globe.translucency.enabled = false;
        scene.renderForSpecs(time);
        expect(scene.environmentState.isSunVisible).toBe(false);
        scene.destroyForSpecs(time);
      });
    });

    it("renders globe with translucency", function () {
      const scene = createScene();
      const globe = new Globe();
      scene.globe = globe;

      scene.camera.setView({
        destination: new Cartesian3(
          2764681.3022502237,
          -20999839.371941473,
          14894754.464869803
        ),
        orientation: new HeadingPitchRoll(
          6.283185307179586,
          -1.5687983447998315,
          0
        ),
      });

      return updateGlobeUntilDone(scene).then(function () {
        let opaqueColor;
        expect(scene).toRenderAndCall(function (rgba) {
          opaqueColor = rgba;
        });

        globe.translucency.enabled = true;
        globe.translucency.frontFaceAlpha = 0.5;

        expect(scene).toRenderAndCall(function (rgba) {
          expect(rgba).not.toEqual(opaqueColor);
          scene.destroyForSpecs();
        });
      });
    });

    it("renders ground primitive on translucent globe", function () {
      const scene = createScene();
      const globe = new Globe();
      scene.globe = globe;
      globe.baseColor = Color.BLACK;
      globe.translucency.enabled = true;
      globe.translucency.frontFaceAlpha = 0.5;

      scene.camera.setView({
        destination: new Cartesian3(
          -557278.4840232887,
          -6744284.200717078,
          2794079.461722868
        ),
        orientation: new HeadingPitchRoll(
          6.283185307179586,
          -1.5687983448015541,
          0
        ),
      });

      const redRectangleInstance = new GeometryInstance({
        geometry: new RectangleGeometry({
          rectangle: Rectangle.fromDegrees(-110.0, 20.0, -80.0, 25.0),
          vertexFormat: PerInstanceColorAppearance.VERTEX_FORMAT,
        }),
        attributes: {
          color: ColorGeometryInstanceAttribute.fromColor(
            new Color(1.0, 0.0, 0.0, 0.5)
          ),
        },
      });

      scene.primitives.add(
        new GroundPrimitive({
          geometryInstances: [redRectangleInstance],
          appearance: new PerInstanceColorAppearance({
            closed: true,
          }),
          asynchronous: false,
        })
      );

      return updateGlobeUntilDone(scene).then(function () {
        expect(scene).toRenderAndCall(function (rgba) {
          expect(rgba[0]).toBeGreaterThan(0);
          scene.destroyForSpecs();
        });
      });
    });

    it("picks ground primitive on translucent globe", function () {
      const scene = createScene();
      const globe = new Globe();
      scene.globe = globe;
      globe.baseColor = Color.BLACK;
      globe.translucency.enabled = true;
      globe.translucency.frontFaceAlpha = 0.5;

      scene.camera.setView({
        destination: new Cartesian3(
          -557278.4840232887,
          -6744284.200717078,
          2794079.461722868
        ),
        orientation: new HeadingPitchRoll(
          6.283185307179586,
          -1.5687983448015541,
          0
        ),
      });

      const redRectangleInstance = new GeometryInstance({
        geometry: new RectangleGeometry({
          rectangle: Rectangle.fromDegrees(-110.0, 20.0, -80.0, 25.0),
          vertexFormat: PerInstanceColorAppearance.VERTEX_FORMAT,
        }),
        attributes: {
          color: ColorGeometryInstanceAttribute.fromColor(
            new Color(1.0, 0.0, 0.0, 0.5)
          ),
        },
      });

      const primitive = scene.primitives.add(
        new GroundPrimitive({
          geometryInstances: [redRectangleInstance],
          appearance: new PerInstanceColorAppearance({
            closed: true,
          }),
          asynchronous: false,
        })
      );

      return updateGlobeUntilDone(scene).then(function () {
        expect(scene).toPickPrimitive(primitive);
        scene.destroyForSpecs();
      });
    });
  },

  "WebGL"
);<|MERGE_RESOLUTION|>--- conflicted
+++ resolved
@@ -1504,7 +1504,6 @@
       scene.terrainProvider = await CesiumTerrainProvider.fromUrl(
         "//terrain/tiles"
       );
-<<<<<<< HEAD
 
       expect(scene.terrainProvider).toBe(globe.terrainProvider);
       scene.globe = undefined;
@@ -1514,21 +1513,6 @@
       expect(function () {
         scene.terrainProvider = newProvider;
       }).not.toThrow();
-      scene.destroyForSpecs();
-      Resource._Implementations.loadWithXhr =
-        Resource._DefaultImplementations.loadWithXhr;
-=======
-
-      expect(scene.terrainProvider).toBe(globe.terrainProvider);
-      scene.globe = undefined;
-
-      const newProvider = await CesiumTerrainProvider.fromUrl(
-        "//newTerrain/tiles"
-      );
-      expect(function () {
-        scene.terrainProvider = newProvider;
-      }).not.toThrow();
-
       scene.destroyForSpecs();
       Resource._Implementations.loadWithXhr =
         Resource._DefaultImplementations.loadWithXhr;
@@ -1575,7 +1559,6 @@
 
       Resource._Implementations.loadWithXhr =
         Resource._DefaultImplementations.loadWithXhr;
->>>>>>> 5bde3b39
     });
 
     it("Gets terrainProviderChanged", function () {
