# Change Log

### 1.115 - 2024-03-01

#### @cesium/engine

<<<<<<< HEAD
##### Additions :tada:

- Surface normals are now computed for clipping and shape bounds in VoxelEllipsoidShape and VoxelCylinderShape. [#11847](https://github.com/CesiumGS/cesium/pull/11847)
=======
##### Breaking Changes :mega:

- By default, instances of `Cesium3DTileset ` will no longer default to enable collisions for camera collision or for clamping entities.
  - This behavior can be enabled by setting `Cesium3DTileset.enableCollision` to true.
>>>>>>> 8ed89dbb

##### Fixes :wrench:

- Fixed a bug affecting voxel shader compilation in WebGL1 contexts. [#11798](https://github.com/CesiumGS/cesium/pull/11798)
- Fixed a bug where legacy B3DM files that contained glTF 1.0 data that used a `CONSTANT` technique in the `KHR_material_common` extension and only defined ambient- or emissive textures (but no diffuse textures) showed up without any texture [#11825](https://github.com/CesiumGS/cesium/pull/11825)
- Fixed an error when the `screenSpaceEventHandler` was destroyed before `Viewer` [#10576](https://github.com/CesiumGS/cesium/issues/10576)

##### Additions :tada:

- Added `Scene.pickVoxel` to pick individual cells from a `VoxelPrimitive`, and `VoxelCell` to report information about the picked cell. [#11828](https://github.com/CesiumGS/cesium/pull/11828)

##### Deprecated :hourglass_flowing_sand:

- `Cesium3DTileset.disableCollision` has been deprecated and will be removed in 1.116. Use `Cesium3DTileset.enableCollision` instead.

### 1.114 - 2024-02-01

#### @cesium/engine

##### Breaking Changes :mega:

- By default, the screen space camera controller will no longer go inside or under instances of `Cesium3DTileset`. [#11581](https://github.com/CesiumGS/cesium/pull/11581)
  - This behavior can be disabled by setting `Cesium3DTileset.disableCollision` to true.
  - This feature is enabled by default only for WebGL 2 and above, but can be enabled for WebGL 1 by setting the `enablePick` option to true when creating the `Cesium3DTileset`.
- Clamping to ground, `HeightReference.CLAMP_TO_GROUND`, and `HeightReference.RELATIVE_TO_GROUND` now take into account 3D Tilesets. These opions will clamp to either 3D Tilesets or Terrain, whichever has a greater height. [#11604](https://github.com/CesiumGS/cesium/pull/11604)
  - To restore previous behavior where an entity is clamped only to terrain or relative only to terrain, set `heightReference` to `HeightReference.CLAMP_TO_TERRAIN` or `HeightReference.RELATIVE_TO_TERRAIN` respectively.
- Removed the need for node internal packages `http`, `https`, `url` and `zlib` in the `Resource` class. This means they do not need to be marked external by build tools anymore. [#11773](https://github.com/CesiumGS/cesium/pull/11773)
  - This slightly changed the contents of the `RequestErrorEvent` error that is thrown in node environments when a request fails. The `response` property is now a [`Response`](https://developer.mozilla.org/en-US/docs/Web/API/Response) object instead of an [`http.IncomingMessage`](https://nodejs.org/docs/latest-v20.x/api/http.html#class-httpincomingmessage)
- The `Cesium3DTileset.dynamicScreenSpaceError` optimization is now enabled by default, as this improves performance for street-level horizon views. Furthermore, the default settings of this feature were tuned for improved performance. `Cesium3DTileset.dynamicScreenSpaceErrorDensity` was changed from 0.00278 to 0.0002. `Cesium3DTileset.dynamicScreenSpaceErrorFactor` was changed from 4 to 24. [#11718](https://github.com/CesiumGS/cesium/pull/11718)
- `PolygonGeometry.computeRectangle` has been removed. Use `PolygonGeometry.computeRectangleFromPositions` instead.

##### Additions :tada:

- Added `HeightReference.CLAMP_TO_TERRAIN`, `HeightReference.RELATIVE_TO_TERRAIN`, `HeightReference.CLAMP_TO_3D_TILE`, and `HeightReference.RELATIVE_TO_3D_TILE` to position relatve to terrain or 3D tilesets exclusively.[#11604](https://github.com/CesiumGS/cesium/pull/11604)
- Added `Cesium3DTileset.getHeight` to sample height values of the loaded tiles. If using WebGL 1, the `enablePick` option must be set to true to use this function. [#11581](https://github.com/CesiumGS/cesium/pull/11581)
- Added `Cesium3DTileset.disableCollision` to allow the camera from to go inside or below a 3D tileset, for instance, to be used with 3D Tiles interiors. [#11581](https://github.com/CesiumGS/cesium/pull/11581)
- Fog rendering now applies to glTF models and 3D Tiles. This can be configured using `scene.fog` and `scene.atmosphere`. [#11744](https://github.com/CesiumGS/cesium/pull/11744)
- Added `scene.atmosphere` to store common atmosphere lighting parameters. [#11744](https://github.com/CesiumGS/cesium/pull/11744) and [#11681](https://github.com/CesiumGS/cesium/issues/11681)
- Added `createWorldBathymetryAsync` helper function to make it easier to load Bathymetry terrain. [#11790](https://github.com/CesiumGS/cesium/issues/11790)

##### Fixes :wrench:

- Fixed an issue where `DataSource` objects incorrectly shared a single `PolylineCollection` in the `PolylineGeometryUpdater`. Updated `PolylineGeometryUpdater` to create a distinct `PolylineCollection` instance per `DataSource`. This resolves the crashes reported under [#7758](https://github.com/CesiumGS/cesium/issues/7758) and [#9154](https://github.com/CesiumGS/cesium/issues/9154).
- Fixed a geometry displacement on iOS devices that was caused by NaN value in `czm_translateRelativeToEye` function. [#7100](https://github.com/CesiumGS/cesium/issues/7100)
- Fixed improper scaling of ellipsoid inner radii in 3D mode. [#11656](https://github.com/CesiumGS/cesium/issues/11656) and [#10245](https://github.com/CesiumGS/cesium/issues/10245)
- Updated `approximateTerrainHeights.json` to account for CWB heights to help with ground primitives when using Cesium World Bathymetry [#11805](https://github.com/CesiumGS/cesium/pull/11805)
- Fix globe materials when lighting is false. Slope/Aspect material no longer rely on turning on lighting or shadows. [#11563](https://github.com/CesiumGS/cesium/issues/11563)
- Fixed a bug where `GregorianDate` constructor would not validate the input parameters for valid date. [#10057](https://github.com/CesiumGS/cesium/issues/10057)
- Fixed a bug where the `Cesium3DTileset` constructor was ignoring the options `dynamicScreenSpaceError`, `dynamicScreenSpaceErrorDensity`, `dynamicScreenSpaceErrorFactor` and `dynamicScreenSpaceErrorHeightFalloff`. [#11677](https://github.com/CesiumGS/cesium/issues/11677)
- Fixed a bug where transforms that had been defined with the `KHR_texture_transform` extension had not been applied to Property Textures in `EXT_structural_metadata`. [#11708](https://github.com/CesiumGS/cesium/issues/11708)
- Fixed a bug where transforms that had been defined with the `KHR_texture_transform` extension had not been applied to Feature ID Textures in `EXT_mesh_features`. [#11731](https://github.com/CesiumGS/cesium/issues/11731)
- Fixed `Entity` documentation for `orientation` property. [#11762](https://github.com/CesiumGS/cesium/pull/11762)
- The `EntityCollection#add` method was documented to throw a `DeveloperError` for duplicate IDs, but did throw a `RuntimeError` in this case. This is now changed to throw a `DeveloperError`. [#11776](https://github.com/CesiumGS/cesium/pull/11776)
- Parts of the documentation have been updated to resolve potential issues with the generated TypedScript definitions. [#11776](https://github.com/CesiumGS/cesium/pull/11776)
- Fixed type definition for `Camera.constrainedAxis`. [#11475](https://github.com/CesiumGS/cesium/issues/11475)

#### @cesium/widgets

##### Fixes :wrench:

- Fixed a bug where the 3D Tiles Inspector's `dynamicScreenSpaceErrorDensity` slider did not update the tileset [#6143](https://github.com/CesiumGS/cesium/issues/6143)

### 1.113 - 2024-01-02

#### @cesium/engine

##### Additions :tada:

- Vertical exaggeration can now be applied to a `Cesium3DTileset`. Exaggeration of `Terrain` and `Cesium3DTileset` can be controlled simultaneously via the new `Scene` properties `Scene.verticalExaggeration` and `Scene.verticalExaggerationRelativeHeight`. [#11655](https://github.com/CesiumGS/cesium/pull/11655)

##### Fixes :wrench:

- Changes the default `RequestScheduler.maximumRequestsPerServer` from 6 to 18. This should improve performance on HTTP/2 servers and above. [#11627](https://github.com/CesiumGS/cesium/issues/11627)
- Corrected JSDoc and Typescript definitions that marked optional arguments as required in `ImageryProvider` constructor. [#11625](https://github.com/CesiumGS/cesium/issues/11625)
- The `Quaternion.computeAxis` function created an axis that was `(0,0,0)` for the unit quaternion, and an axis that was `(NaN,NaN,NaN)` for the quaternion `(0,0,0,-1)` (which describes a rotation about 360 degrees). Now, it returns the x-axis `(1,0,0)` in both of these cases. [#11665](https://github.com/CesiumGS/cesium/issues/11665)

##### Deprecated :hourglass_flowing_sand:

- `Globe.terrainExaggeration` and `Globe.terrainExaggerationRelativeHeight` have been deprecated in CesiumJS 1.113. They will be removed in 1.116. Use `Scene.verticalExaggeration` and `Scene.verticalExaggerationRelativeHeight` instead. [#11655](https://github.com/CesiumGS/cesium/pull/11655)

### 1.112 - 2023-12-01

#### @cesium/engine

##### Fixes :wrench:

- Fixed terrain lockups in `requestTileGeometry` by ensuring promise handling aligns with CesiumJS's expectations. [#11630](https://github.com/CesiumGS/cesium/pull/11630)
- Corrected JSDoc and Typescript definitions that marked optional arguments as required in `Cesium3dTileset.fromIonAssetId` [#11623](https://github.com/CesiumGS/cesium/issues/11623), and `IonImageryProvider.fromAssetId` [#11624](https://github.com/CesiumGS/cesium/issues/11624)

### 1.111 - 2023-11-01

#### @cesium/engine

##### Additions :tada:

- `BingMapsImageryProvider.fromUrl` now takes an optional `mapLayer` parameter which is a string that maps directly to the [mapLayer template parameters](https://learn.microsoft.com/en-us/bingmaps/rest-services/imagery/get-imagery-metadata#template-parameters) specified in the Bing Maps documentation.

##### Fixes :wrench:

- By default, `createGooglePhotorealistic3DTileset` no longer shows credits on screen but links to them instead, as this is compliant with the minimum required attribution. To restore this behavior, pass the option `showCreditsOnScreen: true`. [#11589](https://github.com/CesiumGS/cesium/pull/11589)
- Fixed an issue with polygon hole rendering. [#11583](https://github.com/CesiumGS/cesium/issues/11583)
- Fixed error with rhumb lines that have a 0 degree heading. [#11573](https://github.com/CesiumGS/cesium/pull/11573)
- Fixed `czm_normal`, `czm_normal3D`, `czm_inverseNormal`, and `czm_inverseNormal3D` for cases where the model matrix has non-uniform scale. [#11553](https://github.com/CesiumGS/cesium/pull/11553)
- Fixed issue with clustered labels when `dataSource.show` was toggled. [#11560](https://github.com/CesiumGS/cesium/pull/11560)
- Fixed inconsistent clustering when `dataSource.show` was toggled. [#11560](https://github.com/CesiumGS/cesium/pull/11560)

### 1.110.1 - 2023-10-25

#### @cesium/engine

##### Breaking Changes :mega:

- CesiumJS no longer ships with a demo Google Maps API key. `GoogleMaps.defaultApiKey` is no longer defined by default.
- `createGooglePhotorealistic3DTileset` by default now provides tiles via Cesium ion if the `GoogleMaps.defaultApiKey` is not set.
- If you wish to continue to use your own Google Maps API key, you can go back to the previous behavior:

  ```javascript
  Cesium.GoogleMaps.defaultApiKey = "your-api-key";

  const tileset = await Cesium.createGooglePhotorealistic3DTileset();
  viewer.scene.primitives.add(tileset));
  ```

### 1.110 - 2023-10-02

#### @cesium/engine

##### Breaking Changes :mega:

- `Cesium3DTileset.maximumMemoryUsage` has been removed. Use `Cesium3DTileset.cacheBytes` and `Cesium3DTileset.maximumCacheOverflowBytes` instead.

##### Additions :tada:

- Worker files are now embedded in `Build/Cesium/Cesium.js` and `Build/CesiumUnminified/Cesium.js`. [#11519](https://github.com/CesiumGS/cesium/pull/11519)
- Added `PolygonGeometry.computeRectangleFromPositions` for computing a `Rectangle` that encloses a polygon, including cases over the international date line and the poles.
- Added `Stereographic` for computing 2D operations in stereographic, or polar, coordinates.
- Adds events to `PrimitiveCollection` for primitive added/removed. [#11531](https://github.com/CesiumGS/cesium/pull/11531)
- Adds an optional `rejectOnTileFail` parameter to `sampleTerrain` and `sampleTerrainMostDetailed` to allow handling of tile request failures. [#11530](https://github.com/CesiumGS/cesium/pull/11530)

##### Fixes :wrench:

- Fixed rendering of polygons spanning extents of 90 degrees or more. [#4871](https://github.com/CesiumGS/cesium/issues/4871)
- Fixed ground primitive polygon visual artifacts at pole. [#8033](https://github.com/CesiumGS/cesium/issues/8033)
- Fixed bug in `Cesium3DTilePass` affecting the `PRELOAD` pass. [#11525](https://github.com/CesiumGS/cesium/pull/11525)
- Fixed bug where sky atmosphere could not be shown when `globe.show` is initialized to false. [#11266](https://github.com/CesiumGS/cesium/issues/11266)
- Fixed issue loading workers in cross-origin `Build/Cesium/Cesium.js` and `Build/CesiumUnminified/Cesium.js` requests. [#11505](https://github.com/CesiumGS/cesium/issues/11505)
- Fixed `showOnScreen` behavior for `Model` and `Cesium3DTileset` credits. [#11538](https://github.com/CesiumGS/cesium/pull/11538)
- Remove reading of `import.meta` meta-property because webpack does not support it. [#11511](https://github.com/CesiumGS/cesium/pull/11511)
- Fixed label background rendering in request render mode. [#11529](https://github.com/CesiumGS/cesium/issues/11529)

##### Deprecated :hourglass_flowing_sand:

- `PolygonGeometry.computeRectangle` has been deprecated. It will be removed in 1.112. Use `PolygonGeometry.computeRectangleFromPositions` instead.

### 1.109 - 2023-09-01

#### @cesium/engine

##### Breaking Changes :mega:

- Firefox 114 is now the minimum Firefox version required to run CesiumJS. [#11400](https://github.com/CesiumGS/cesium/pull/11400)
- `TaskProcessor` now loads worker files as ESM instead of AMD. [#11400](https://github.com/CesiumGS/cesium/pull/11400)

##### Additions :tada:

- Added the `retinaTiles` option to the `OpenStreetMapImageryProvider` contructor options to allow requesting tiles at the 2x resolution for retina displays. [#11485](https://github.com/CesiumGS/cesium/pull/11485)
- The TypeScript definition of `defined` now uses type predicates to allow TypeScript to use the result during compliation.

##### Fixes :wrench:

- Restore previous behavior for cut out terrain loading. [#11482](https://github.com/CesiumGS/cesium/issues/11482)
- The return type of `SingleTileImageryProvider.fromUrl` has been fixed to be `Promise.<SingleTileImageryProvider>` (was `void`). [#11432](https://github.com/CesiumGS/cesium/pull/11432)
- Fixed request render mode when models are loading without `incrementallyLoadTextures`. [#11486](https://github.com/CesiumGS/cesium/pull/11486)

#### @cesium/widgets

##### Additions :tada:

- Added two additional default imagery providers from Stadia maps to the BaseLayerPicker widget: Alidade Smooth and Alidade Smooth Dark. [#11485](https://github.com/CesiumGS/cesium/pull/11485)

##### Fixes :wrench:

- Use updated URLs and attribution for Stamen Map styles in the default BaseLayerPicker widget. [#11451](https://github.com/CesiumGS/cesium/issues/11451)
- Fixed types for `ProviderViewModel.CreationFunction`. [#11452](https://github.com/CesiumGS/cesium/issues/11452)
- Fixed I3dmLoader manually compute positions when RTC_CENTER is ZERO [#11466](https://github.com/CesiumGS/cesium/pull/11466)

### 1.108 - 2023-08-01

#### Major Announcements :loudspeaker:

- Starting with version 1.109, CesiumJS will require Firefox version 114 or higher for rendering. This is to [facilitate web worker loading and remove outdated dependencies](https://github.com/CesiumGS/cesium/pull/11400). Other browsers and node will be unaffected.

#### @cesium/engine

##### Fixes :wrench:

- Fixed issue where terrain with multiple layers was loading higher LOD tiles inconsistently. [#11312](https://github.com/CesiumGS/cesium/issues/11312)
- Fixed `OpenStreetMapImageryProvider` usage in comments, change default url and add `tile.openstreetmap.org` to `RequestScheduler.requestsByServer`. [#11407](https://github.com/CesiumGS/cesium/pull/11407)
- Fixed calculation of GroundPolyline bounding spheres in regions with negative terrain heights. [#11184](https://github.com/CesiumGS/cesium/pull/11184)
- Fixed `CzmlDataSource` in cases of custom `Ellipsoid.WGS84` definitions. [#11190](https://github.com/CesiumGS/cesium/pull/11190)
- Fixed mipmaps for textures using the `KHR_texture_transform` extension. [#11411](https://github.com/CesiumGS/cesium/pull/11411)

#### @cesium/widgets

##### Fixes :wrench:

- Fixed conflicting geocoder suggestions for latitude and longitude pairs by removing `CartographicGeocoderService` from the default geocoder services in `GeocoderViewModel`. [#11433](https://github.com/CesiumGS/cesium/issues/11433).

### 1.107.2 - 2023-07-13

This is an npm-only release to fix a dependency issue published in 1.107.1

### 1.107.1 - 2023-07-13

#### @cesium/engine

##### Fixes :wrench:

- Fixed a bug where `Model` would not respond to different alpha values in a `Cesium3DTileStyle`. [#11399](https://github.com/CesiumGS/cesium/pull/11399)
- Fixed dimensions of `tangentEC` in custom shaders. [#11394](https://github.com/CesiumGS/cesium/pull/11394)

#### @cesium/widgets

##### Fixes :wrench:

- Fixed promise return value when using `viewer.flyTo` to navigate to an ImageryLayer. [#11392](https://github.com/CesiumGS/cesium/pull/11392)
- Fixed `depthTestAgainstTerrain` value being overridden when using the base layer picker widget. [#11393](https://github.com/CesiumGS/cesium/issues/11393)

### 1.107 - 2023-07-03

#### Major Announcements :loudspeaker:

- The `readyPromise` pattern has been removed across the API. This has been done to facilitate better asynchronous flow and error handling. For example:

```js
try {
  const tileset = await Cesium.Cesium3DTileset.fromUrl(url);
  viewer.scene.primitives.add(tileset);
} catch (error) {
  console.log(`Failed to load tileset: ${error}`);
}
```

```js
try {
  const viewer = new Cesium.Viewer("cesiumContainer", {
    terrainProvider: await Cesium.createWorldTerrainAsync();
  });
} catch (error) {
  console.log(`Failed to created terrain: ${error}`);
}
```

#### @cesium/engine

##### Breaking Changes :mega:

- `CesiumWidget` constructor option `options.imageryProvider` has been removed. Use `options.baseLayer` instead.
- `ImageryProvider.ready` and `ImageryProvider.readyPromise` have been removed.
- `ImageryProvider.defaultAlpha`, `ImageryProvider.defaultNightAlpha`, `ImageryProvider.defaultDayAlpha`, `ImageryProvider.defaultBrightness`, `ImageryProvider.defaultContrast`, `ImageryProvider.defaultHue`, `ImageryProvider.defaultSaturation`, `ImageryProvider.defaultGamma`, `ImageryProvider.defaultMinificationFilter`, `ImageryProvider.defaultMagnificationFilter` have been removed. Use `ImageryLayer.alpha`, `ImageryLayer.nightAlpha`, `ImageryLayer.dayAlpha`, `ImageryLayer.brightness`, `ImageryLayer.contrast`, `ImageryLayer.hue`, `ImageryLayer.saturation`, `ImageryLayer.gamma`, `ImageryLayer.minificationFilter`, `ImageryLayer.magnificationFilter`instead.
- `ImageryLayer.getViewableRectangle` was removed. Use `ImageryLayer.getImageryRectangle` instead.
- `ArcGisMapServerImageryProvider` constructor parameter `url`,`ArcGisMapServerImageryProvider.ready`, and `ArcGisMapServerImageryProvider.readyPromise` have been removed. Use `ArcGisMapServerImageryProvider.fromUrl` instead.
- `BingMapsImageryProvider` constructor parameter `url`,`BingMapsImageryProvider.ready`, and `BingMapsImageryProvider.readyPromise` have been removed. Use `BingMapsImageryProvider.fromUrl` instead.
- `GoogleEarthEnterpriseImageryProvider` constructor parameters `options.url` and `options.metadata`, `GoogleEarthEnterpriseImageryProvider.ready`, and `GoogleEarthEnterpriseImageryProvider.readyPromise` have been removed. Use `GoogleEarthEnterpriseImageryProvider.fromMetadata` instead.
- `GoogleEarthEnterpriseMapsProvider` constructor parameters `options.url` and `options.channel`, `GoogleEarthEnterpriseMapsProvider.ready`, and `GoogleEarthEnterpriseMapsProvider.readyPromise` have been removed. Use `GoogleEarthEnterpriseMapsProvider.fromUrl` instead.
- `GridImageryProvider.ready` and `GridImageryProvider.readyPromise` have been removed.
- `IonImageryProvider` constructor parameter `assetId`,`BIonImageryProvider.ready`, and `IonImageryProvider.readyPromise` have been removed. Use `IonImageryProvider.fromAssetId` instead.
- `MapboxImageryProvider.ready` and `MapboxImageryProvider.readyPromise` have been removed.
- `MapboxStyleImageryProvider.ready` and `MapboxStyleImageryProvider.readyPromise` have been removed.
- `OpenStreetMapImageryProvider.ready` and `OpenStreetMapImageryProvider.readyPromise` have been removed.
- `SingleTileImageryProvider` constructor parameters `options.tileHeight` and `options.tileWidth` became required in CesiumJS 1.104. Omitting these properties will result in an error in 1.107. Provide `options.tileHeight` and `options.tileWidth`, or use `SingleTileImageryProvider.fromUrl` instead.
- `SingleTileImageryProvider.ready` and `SingleTileImageryProvider.readyPromise` have been removed. Use `SingleTileImageryProvider.fromUrl` instead.
- `TileCoordinatesImageryProvider.ready` and `TileCoordinatesImageryProvider.readyPromise` have been removed.
- `TileMapServiceImageryProvider` constructor parameter `options.url`, `TileMapServiceImageryProvider.ready`, and `TileMapServiceImageryProvider.readyPromise` have been removed. Use `TileMapServiceImageryProvider.fromUrl` instead.
- `UrlTemplateImageryProvider.reinitialize`, `UrlTemplateImageryProvider.ready`, and `UrlTemplateImageryProvider.readyPromise` have been removed.
- `WebMapServiceImageryProvider.ready`, and `WebMapServiceImageryProvider.readyPromise` have been removed.
- `WebMapTileServiceImageryProvider.ready`, and `WebMapTileServiceImageryProvider.readyPromise` have been removed.
- `TerrainProvider.ready` and `TerrainProvider.readyPromise` have been removed.
- `createWorldImagery` was removed. Use `createWorldImageryAsync` instead.
- `ArcGISTiledElevationTerrainProvider` constructor parameter `options.url`, `ArcGISTiledElevationTerrainProvider.ready`, and `ArcGISTiledElevationTerrainProvider.readyPromise` have been removed. Use `ArcGISTiledElevationTerrainProvider.fromUrl` instead.
- `CesiumTerrainProvider` constructor parameter `options.url`, `CesiumTerrainProvider.ready`, and `CesiumTerrainProvider.readyPromise` have been removed. Use `CesiumTerrainProvider.fromIonAssetId` or `CesiumTerrainProvider.fromUrl` instead.
- `CustomHeightmapTerrainProvider.ready`, and `CustomHeightmapTerrainProvider.readyPromise` were deprecated in CesiumJS 1.104.
- `EllipsoidTerrainProvider.ready`, and `EllipsoidTerrainProvider.readyPromise` were deprecated in CesiumJS 1.104.
- `GoogleEarthEnterpriseMetadata` constructor parameter `options.url` and `GoogleEarthEnterpriseMetadata.readyPromise` have been removed. Use `GoogleEarthEnterpriseMetadata.fromUrl` instead.
- `GoogleEarthEnterpriseTerrainProvider` constructor parameters `options.url` and `options.metadata`, `GoogleEarthEnterpriseTerrainProvider.ready`, and `GoogleEarthEnterpriseTerrainProvider.readyPromise` have been removed. Use `GoogleEarthEnterpriseTerrainProvider.fromMetadata` instead.
- `VRTheWorldTerrainProvider` constructor parameter `options.url`, `VRTheWorldTerrainProvider.ready`, and `VRTheWorldTerrainProvider.readyPromise` have been removed. Use `VRTheWorldTerrainProvider.fromUrl` instead.
- `createWorldTerrain` was removed. Use `createWorldTerrainAsync` instead.
- `Cesium3DTileset` constructor parameter `options.url`, `Cesium3DTileset.ready`, and `Cesium3DTileset.readyPromise` have been removed. Use `Cesium3DTileset.fromUrl` instead.
- `createOsmBuildings` was removed. Use `createOsmBuildingsAsync` instead.
- `Model.fromGltf`, `Model.readyPromise`, and `Model.texturesLoadedPromise` have been removed. Use `Model.fromGltfAsync`, `Model.readyEvent`, `Model.errorEvent`, and `Model.texturesReadyEvent` instead. For example:
  ```js
  try {
    const model = await Cesium.Model.fromGltfAsync({
      url: "../../SampleData/models/CesiumMan/Cesium_Man.glb",
    });
    viewer.scene.primitives.add(model);
    model.readyEvent.addEventListener(() => {
      // model is ready for rendering
    });
  } catch (error) {
    console.log(`Failed to load model. ${error}`);
  }
  ```
- `I3SDataProvider` construction parameter `options.url`, `I3SDataProvider.ready`, and `I3SDataProvider.readyPromise` have been removed. Use `I3SDataProvider.fromUrl` instead.
- `TimeDynamicPointCloud.readyPromise` was removed. Use `TimeDynamicPointCloud.frameFailed` to track any errors.
- `VoxelProvider.ready` and `VoxelProvider.readyPromise` have been removed.
- `VoxelPrimitive.eadyPromise` have been removed.
- `Cesium3DTilesVoxelProvider` construction parameter `options.url`, `Cesium3DTilesVoxelProvider.ready`, and `Cesium3DTilesVoxelProvider.readyPromise` have been removed. Use `Cesium3DTilesVoxelProvider.fromUrl` instead.
- `Primitive.readyPromise`, `ClassificationPrimitive.readyPromise`, `GroundPrimitive.readyPromise`, and `GroundPolylinePrimitive.readyPromise` have been removed. Wait for `Primitive.ready`, `ClassificationPrimitive.ready`, `GroundPrimitive.ready`, or `GroundPolylinePrimitive.ready` to return true instead.
- `CreditDisplay.addCredit`, `CreditDisplay.addDefaultCredit`, and `CreditDisplay.removeDefaultCredit` have been removed. Use `CreditDisplay.addCreditToNextFrame`, `CreditDisplay.addStaticCredit`, and `CreditDisplay.removeStaticCredit` respectively instead.

##### Additions :tada:

- Added `Cesium3DTileset.cacheBytes` and `Cesium3DTileset.maximumCacheOverflowBytes` to better control memory usage. To replicate previous behavior, convert `maximumMemoryUsage` from MB to bytes, assign the value to `cacheBytes`, and set `maximumCacheOverflowBytes = Number.MAX_VALUE`

##### Fixes :wrench:

- Fixed crash in `CzmlDataSource` when a 3D Tileset entity is hidden. [#11357](https://github.com/CesiumGS/cesium/issues/11357)
- Fixed `PostProcessStage` crash affecting point clouds rendered with attenuation. [#11339](https://github.com/CesiumGS/cesium/issues/11339)
- Fixed a race condition when loading cut-out terrain. [#11382](https://github.com/CesiumGS/cesium/pull/11382)
- Fixed debug label rendering in `Cesium3dTilesInspector`. [#11355](https://github.com/CesiumGS/cesium/issues/11355)
- Fixed credits for imagery layer shows up even when layer is hidden. [#11340](https://github.com/CesiumGS/cesium/issues/11340)
- Fixed Insufficient buffer size thrown by rendering 3dtiles. [#11358](https://github.com/CesiumGS/cesium/pull/11358)

##### Deprecated :hourglass_flowing_sand:

- `Cesium3DTileset.maximumMemoryUsage` has been deprecated in CesiumJS 1.107. It will be removed in 1.110. Use `Cesium3DTileset.cacheBytes` and `Cesium3DTileset.maximumCacheOverflowBytes` instead. [#11310](https://github.com/CesiumGS/cesium/pull/11310)

#### @cesium/widgets

##### Breaking Changes :mega:

- `Viewer` constructor option `options.imageryProvider` has been deprecated in CesiumJS 1.104. It will be removed in 1.107. Use `options.baseLayer` instead.

### 1.106.1 - 2023-06-02

This is an npm-only release to fix a dependency issue published in 1.106

### 1.106 - 2023-06-01

#### @cesium/engine

##### Fixes :wrench:

- Fixed label background rendering. [#11293](https://github.com/CesiumGS/cesium/pull/11293)
- Fixed color creation from CSS color string with modern "space-separated" syntax. [#11271](https://github.com/CesiumGS/cesium/pull/11271)
- Fixed tracked entity camera controls. [#11286](https://github.com/CesiumGS/cesium/issues/11286)
- Fixed a race condition when loading cut-out terrain. [#11296](https://github.com/CesiumGS/cesium/pull/11296)
- Fixed async behavior for custom terrain and imagery providers. [#11274](https://github.com/CesiumGS/cesium/issues/11274)

### 1.105.2 - 2023-05-15

- This is an npm-only release to fix a dependency issue published in 1.105.1.

### 1.105.1 - 2023-05-10

#### @cesium/engine

##### Additions :tada:

- Added `createGooglePhotorealistic3DTileset` to create a 3D tileset streaming Google Photorealistic 3D Tiles.
- Added `GoogleMaps` for managing credentials when loading data from the Google Map Tiles API.

##### Fixes :wrench:

- Improved camera controls when globe is off. [#7171](https://github.com/CesiumGS/cesium/issues/7171)

### 1.105 - 2023-05-01

#### @cesium/engine

##### Additions :tada:

- Added `ArcGisMapServerImagery.fromBasemapType`, and `ArcGisBaseMapType`, and `ArcGisMapService` for ease of use with the latest ArcGIS Imagery API.[#11098](https://github.com/CesiumGS/cesium/pull/11098)
- Added `CesiumWidget.creditDisplay` to access the onscreen and lightbox credits. [#11241](https://github.com/CesiumGS/cesium/pull/11241)
- Added `CreditDisplay.addStaticCredit` and `CreditDisplay.removeStaticCredit` such that `Credit.showOnScreen` value is taken into account. [#6215](https://github.com/CesiumGS/cesium/issues/6215)
- Added `options.gltfCallback` to `Model.loadGltfAsync` to allow apps to access the loaded glTF JSON. [#11240](https://github.com/CesiumGS/cesium/pull/11240)
- Added `GeocoderService.credit` and and `attributions` property to `GeocoderService.Result` to allow for geocoder services to attribute results. [#11256](https://github.com/CesiumGS/cesium/pull/11256)

##### Fixes :wrench:

- Fixed Repeated URI parsing slows 3D Tiles performance [#11197](https://github.com/CesiumGS/cesium/issues/11197). Together with [#11211](https://github.com/CesiumGS/cesium/pull/11211), this can reduce tile parsing time by as much as 25% on large tilesets
- Fixed atmosphere rendering performance issue. [10510](https://github.com/CesiumGS/cesium/issues/10510)
- Fixed crashing when zooming to an entity without globe present. [#10957](https://github.com/CesiumGS/cesium/pull/11226)
- Fixed model rendering when emissiveTexture is defined and emissiveFactor is not. [#11215](https://github.com/CesiumGS/cesium/pull/11215)
- Fixed issue with calling `switchToOrthographicFunction` and `camera.flyTo` in immediate succession. [#11210](https://github.com/CesiumGS/cesium/pull/11210)
- Fixed an issue when zooming in an orthographic frustum. [#11206](https://github.com/CesiumGS/cesium/pull/11206)
- Fixed a crash when Cesium3DTileStyle's scaleByDistance, translucencyByDistance or distanceDisplayCondition set to StyleExpression
  which returns `undefined`. [#11228](https://github.com/CesiumGS/cesium/pull/11228)
- Fixed handling of `out_FragColor` layout declarations when translating shaders to WebGL1. [#11230](https://github.com/CesiumGS/cesium/pull/11230)
- Fixed a problem with Ambient Occlusion that affected some MacOS hardware. [#10106](https://github.com/CesiumGS/cesium/issues/10106)
- Fixed UniformType.MAT3 value for custom shaders. [#11235](https://github.com/CesiumGS/cesium/pull/11235).

##### Deprecated :hourglass_flowing_sand:

- `CreditDisplay.addCredit`, `CreditDisplay.addDefaultCredit`, and `CreditDisplay.removeDefaultCredit` have been deprecated in CesiumJS 1.105. They will be removed in 1.107. Use `CreditDisplay.addCreditToNextFrame`, `CreditDisplay.addStaticCredit`, and `CreditDisplay.removeStaticCredit` respectively instead. [#11241](https://github.com/CesiumGS/cesium/pull/11241)

#### @cesium/widgets

##### Additions :tada:

- Added `Viewer.creditDisplay` to access the onscreen and lightbox credits. [#11241](https://github.com/CesiumGS/cesium/pull/11241)
- The `Geocoder` widget will now display attributions onscreen or in the lightbox for geocoder results if present, otherwise a default credit from a geocoder service if one is provided. [#11256](https://github.com/CesiumGS/cesium/pull/11256)

##### Fixes :wrench:

- Fixed missing `ContextOptions` in generated TypeScript definitions. [10963](https://github.com/CesiumGS/cesium/issues/10963)

### 1.104 - 2023-04-03

#### Major Announcements :loudspeaker:

- Starting with CesiumJS 1.104 The `readyPromise` pattern has been deprecated across the API. It will be removed in CesiumJS 1.107. This has been done to facilitate better asynchronous flow and error handling. For example:

```js
try {
  const tileset = await Cesium.Cesium3DTileset.fromUrl(url);
  viewer.scene.primitives.add(tileset);
} catch (error) {
  console.log(`Failed to load tileset: ${error}`);
}
```

#### @cesium/engine

##### Additions :tada:

- Added `ArcGisMapServerImageryProvider.fromUrl`, `ArcGISTiledElevationTerrainProvider.fromUrl`, `BingMapsImageryProvider.fromUrl`, `CesiumTerrainProvider.fromUrl`, `CesiumTerrainProvider.fromIonAssetId`, `GoogleEarthEnterpriseMetadata.fromUrl`, `GoogleEarthEnterpriseImageryProvider.fromMetadata`, `GoogleEarthEnterpriseMapsProvider.fromUrl`, `GoogleEarthEnterpriseTerrainProvider.fromMetadata`, `ImageryLayer.fromProviderAsync`, `IonImageryProvider.fromAssetId`, `SingleTileImageryProvider.fromUrl`, `Terrain`, `TileMapServiceImageryProvider.fromUrl`, `VRTheWorldTerrainProvider.fromUrl`, `createWorldTerrainAsync`, `Cesium3DTileset.fromUrl`, `Cesium3DTileset.fromIonAssetId`, `createOsmBuildingsAsync`, `Model.fromGltfAsync`, `Model.readyEvent`, `Model.errorEvent`,`Model.texturesReadyEvent`, `I3SDataProvider.fromUrl`, and `Cesium3DTilesVoxelProvider.fromUrl` for better async flow and error handling. [#11059](https://github.com/CesiumGS/cesium/pull/11059)
- Send `X-Cesium-*` headers to requests to cesium ion. [#11200](https://github.com/CesiumGS/cesium/pull/11200)

##### Fixes :wrench:

- Fixed issue where passing `children` in the Entity constructor options will override children. [#11101](https://github.com/CesiumGS/cesium/issues/11101)
- Fixed error type to be `RequestErrorEvent` in `Resource.retryCallback`. [#11177](https://github.com/CesiumGS/cesium/pull/11177)
- Fixed issue when render `OrthographicFrustum` geometry by `DebugCameraPrimitive`. [#11159](https://github.com/CesiumGS/cesium/issues/11159)
- Fixed ion URL in `RequestScheduler` throttling overrides. [#11193](https://github.com/CesiumGS/cesium/pull/11193)
- Fixed `SingleTileImageryProvider` fetching image when `show` is `false` by allowing lazy-loading for `SingleTileImageryProvider` if `tileWidth` and `tileHeight` are provided to the constructor. [#9529](https://github.com/CesiumGS/cesium/issues/9529)
- Fixed various race conditions from async operations. [#10909](https://github.com/CesiumGS/cesium/issues/10909)

##### Deprecated :hourglass_flowing_sand:

- `CesiumWidget` constructor option `options.imageryProvider` has been deprecated in CesiumJS 1.104. It will be removed in 1.107. Use `options.baseLayer` instead.
- `ImageryProvider.ready` and `ImageryProvider.readyPromise` were deprecated in CesiumJS 1.104. They will be removed in 1.107.
- `ImageryProvider.defaultAlpha`, `ImageryProvider.defaultNightAlpha`, `ImageryProvider.defaultDayAlpha`, `ImageryProvider.defaultBrightness`, `ImageryProvider.defaultContrast`, `ImageryProvider.defaultHue`, `ImageryProvider.defaultSaturation`, `ImageryProvider.defaultGamma`, `ImageryProvider.defaultMinificationFilter`, `ImageryProvider.defaultMagnificationFilter` were deprecated in CesiumJS 1.104. They will be removed in 1.107. Use `ImageryLayer.alpha`, `ImageryLayer.nightAlpha`, `ImageryLayer.dayAlpha`, `ImageryLayer.brightness`, `ImageryLayer.contrast`, `ImageryLayer.hue`, `ImageryLayer.saturation`, `ImageryLayer.gamma`, `ImageryLayer.minificationFilter`, `ImageryLayer.magnificationFilter`instead.
- `ImageryLayer.getViewableRectangle` was deprecated in CesiumJS 1.104. It will be removed in 1.107. Use `ImageryLayer.getImageryRectangle` instead.
- `ArcGisMapServerImageryProvider` constructor parameter `url`,`ArcGisMapServerImageryProvider.ready`, and `ArcGisMapServerImageryProvider.readyPromise` were deprecated in CesiumJS 1.104. They will be removed in 1.107. Use `ArcGisMapServerImageryProvider.fromUrl` instead.
- `BingMapsImageryProvider` constructor parameter `url`,`BingMapsImageryProvider.ready`, and `BingMapsImageryProvider.readyPromise` were deprecated in CesiumJS 1.104. They will be removed in 1.107. Use `BingMapsImageryProvider.fromUrl` instead.
- `GoogleEarthEnterpriseImageryProvider` constructor parameters `options.url` and `options.metadata`, `GoogleEarthEnterpriseImageryProvider.ready`, and `GoogleEarthEnterpriseImageryProvider.readyPromise` were deprecated in CesiumJS 1.104. They will be removed in 1.107. Use `GoogleEarthEnterpriseImageryProvider.fromMetadata` instead.
- `GoogleEarthEnterpriseMapsProvider` constructor parameters `options.url` and `options.channel`, `GoogleEarthEnterpriseMapsProvider.ready`, and `GoogleEarthEnterpriseMapsProvider.readyPromise` were deprecated in CesiumJS 1.104. They will be removed in 1.107. Use `GoogleEarthEnterpriseMapsProvider.fromUrl` instead.
- `GridImageryProvider.ready` and `GridImageryProvider.readyPromise` were deprecated in CesiumJS 1.104. They will be removed in 1.107.
- `IonImageryProvider` constructor parameter `assetId`,`BIonImageryProvider.ready`, and `IonImageryProvider.readyPromise` were deprecated in CesiumJS 1.104. They will be removed in 1.107. Use `IonImageryProvider.fromAssetId` instead.
- `MapboxImageryProvider.ready` and `MapboxImageryProvider.readyPromise` were deprecated in CesiumJS 1.104. They will be removed in 1.107.
- `MapboxStyleImageryProvider.ready` and `MapboxStyleImageryProvider.readyPromise` were deprecated in CesiumJS 1.104. They will be removed in 1.107.
- `OpenStreetMapImageryProvider.ready` and `OpenStreetMapImageryProvider.readyPromise` were deprecated in CesiumJS 1.104. They will be removed in 1.107.
- `SingleTileImageryProvider` constructor parameters `options.tileHeight` and `options.tileWidth` became required in CesiumJS 1.104. Omitting these properties will result in an error in 1.107. Provide `options.tileHeight` and `options.tileWidth`, or use `SingleTileImageryProvider.fromUrl` instead.
- `SingleTileImageryProvider.ready` and `SingleTileImageryProvider.readyPromise` were deprecated in CesiumJS 1.104. They will be removed in 1.107. Use `SingleTileImageryProvider.fromUrl` instead.
- `TileCoordinatesImageryProvider.ready` and `TileCoordinatesImageryProvider.readyPromise` were deprecated in CesiumJS 1.104. They will be removed in 1.107.
- `TileMapServiceImageryProvider` constructor parameter `options.url`, `TileMapServiceImageryProvider.ready`, and `TileMapServiceImageryProvider.readyPromise` were deprecated in CesiumJS 1.104. They will be removed in 1.107. Use `TileMapServiceImageryProvider.fromUrl` instead.
- `UrlTemplateImageryProvider.reinitialize`, `UrlTemplateImageryProvider.ready`, and `UrlTemplateImageryProvider.readyPromise` were deprecated in CesiumJS 1.104. They will be removed in 1.107.
- `WebMapServiceImageryProvider.ready`, and `WebMapServiceImageryProvider.readyPromise` were deprecated in CesiumJS 1.104. They will be removed in 1.107.
- `WebMapTileServiceImageryProvider.ready`, and `WebMapTileServiceImageryProvider.readyPromise` were deprecated in CesiumJS 1.104. They will be removed in 1.107.
- `TerrainProvider.ready` and `TerrainProvider.readyPromise` were deprecated in CesiumJS 1.104. They will be removed in 1.107.
- `createWorldImagery` was deprecated in CesiumJS 1.104. It will be removed in 1.107. Use `createWorldImageryAsync` instead.
- `ArcGISTiledElevationTerrainProvider` constructor parameter `options.url`, `ArcGISTiledElevationTerrainProvider.ready`, and `ArcGISTiledElevationTerrainProvider.readyPromise` were deprecated in CesiumJS 1.104. They will be removed in 1.107. Use `ArcGISTiledElevationTerrainProvider.fromUrl` instead.
- `CesiumTerrainProvider` constructor parameter `options.url`, `CesiumTerrainProvider.ready`, and `CesiumTerrainProvider.readyPromise` were deprecated in CesiumJS 1.104. They will be removed in 1.107. Use `CesiumTerrainProvider.fromIonAssetId` or `CesiumTerrainProvider.fromUrl` instead.
- `CustomHeightmapTerrainProvider.ready`, and `CustomHeightmapTerrainProvider.readyPromise` were deprecated in CesiumJS 1.104.
- `EllipsoidTerrainProvider.ready`, and `EllipsoidTerrainProvider.readyPromise` were deprecated in CesiumJS 1.104.
- `GoogleEarthEnterpriseMetadata` constructor parameter `options.url` and `GoogleEarthEnterpriseMetadata.readyPromise` were deprecated in CesiumJS 1.104. They will be removed in 1.107. Use `GoogleEarthEnterpriseMetadata.fromUrl` instead.
- `GoogleEarthEnterpriseTerrainProvider` constructor parameters `options.url` and `options.metadata`, `GoogleEarthEnterpriseTerrainProvider.ready`, and `GoogleEarthEnterpriseTerrainProvider.readyPromise` were deprecated in CesiumJS 1.104. They will be removed in 1.107. Use `GoogleEarthEnterpriseTerrainProvider.fromMetadata` instead.
- `VRTheWorldTerrainProvider` constructor parameter `options.url`, `VRTheWorldTerrainProvider.ready`, and `VRTheWorldTerrainProvider.readyPromise` were deprecated in CesiumJS 1.104. They will be removed in 1.107. Use `VRTheWorldTerrainProvider.fromUrl` instead.
- `createWorldTerrain` was deprecated in CesiumJS 1.104. It will be removed in 1.107. Use `createWorldTerrainAsync` instead.
- `Cesium3DTileset` constructor parameter `options.url`, `Cesium3DTileset.ready`, and `Cesium3DTileset.readyPromise` were deprecated in CesiumJS 1.104. They will be removed in 1.107. Use `Cesium3DTileset.fromUrl` instead.
- `createOsmBuildings` was deprecated in CesiumJS 1.104. It will be removed in 1.107. Use `createOsmBuildingsAsync` instead.
- `Model.fromGltf`, `Model.readyPromise`, and `Model.texturesLoadedPromise` were deprecated in CesiumJS 1.104. They will be removed in 1.107. Use `Model.fromGltfAsync`, `Model.readyEvent`, `Model.errorEvent`, and `Model.texturesReadyEvent` instead. For example:
  ```js
  try {
    const model = await Cesium.Model.fromGltfAsync({
      url: "../../SampleData/models/CesiumMan/Cesium_Man.glb",
    });
    viewer.scene.primitives.add(model);
    model.readyEvent.addEventListener(() => {
      // model is ready for rendering
    });
  } catch (error) {
    console.log(`Failed to load model. ${error}`);
  }
  ```
- `I3SDataProvider` construction parameter `options.url`, `I3SDataProvider.ready`, and `I3SDataProvider.readyPromise` were deprecated in CesiumJS 1.104. They will be removed in 1.107. Use `I3SDataProvider.fromUrl` instead.
- `TimeDynamicPointCloud.readyPromise` was deprecated in CesiumJS 1.104. It will be removed in 1.107. Use `TimeDynamicPointCloud.frameFailed` to track any errors.
- `VoxelProvider.ready` and `VoxelProvider.readyPromise` were deprecated in CesiumJS 1.104. They will be removed in 1.107.
- `Cesium3DTilesVoxelProvider` construction parameter `options.url`, `Cesium3DTilesVoxelProvider.ready`, and `Cesium3DTilesVoxelProvider.readyPromise` were deprecated in CesiumJS 1.104. They will be removed in 1.107. Use `Cesium3DTilesVoxelProvider.fromUrl` instead.
- `Primitive.readyPromise`, `ClassificationPrimitive.readyPromise`, `GroundPrimitive.readyPromise`, and `GroundPolylinePrimitive.readyPromise` were deprecated in CesiumJS 1.104. They will be removed in 1.107. Wait for `Primitive.ready`, `ClassificationPrimitive.ready`, `GroundPrimitive.ready`, or `GroundPolylinePrimitive.ready` to return true instead.

#### @cesium/widgets

##### Fixes :wrench:

- Fixed Cesium.Viewer instantiated inside my lit component: CreditDisplay is missing its styles [#10907](https://github.com/CesiumGS/cesium/issues/10907)
- Fixed allowing `false` for `imageryProvider` in `Viewer.ConstructorOptions`. [#11179](https://github.com/CesiumGS/cesium/pull/11179)

##### Deprecated :hourglass_flowing_sand:

- `Viewer` constructor option `options.imageryProvider` has been deprecated in CesiumJS 1.104. It will be removed in 1.107. Use `options.baseLayer` instead.

### 1.103 - 2023-03-01

#### @cesium/engine

##### Additions :tada:

- Added smooth zoom with mouse wheel. [#11062](https://github.com/CesiumGS/cesium/pull/11062)
- Enabled lighting on voxels with BOX shape. [#11076](https://github.com/CesiumGS/cesium/pull/11076)

##### Fixes :wrench:

- Fixed browser warning for `willReadFrequently` option. [#11025](https://github.com/CesiumGS/cesium/issues/11025)
- Replaced constructor types with primitive types in JSDoc and generated TypeScript definitions. [#11080](https://github.com/CesiumGS/cesium/pull/11080)
- Adjusted render order of voxels and opaque entities. [#11120](https://github.com/CesiumGS/cesium/pull/11120)
- Fixed artifacts on edges of voxels with BOX shape. [#11050](https://github.com/CesiumGS/cesium/pull/11050)
- Fixed initial textures visibility for particle systems. [#11099](https://github.com/CesiumGS/cesium/pull/11099)
- Fixed Primitive.getGeometryInstanceAttributes cache acquisition speed. [#11066](https://github.com/CesiumGS/cesium/issues/11066)
- Fixed requestWebgl1 hint error in context. [#11082](https://github.com/CesiumGS/cesium/issues/11082)

#### @cesium/widgets

##### Fixes :wrench:

- Replaced constructor types with primitive types in JSDoc and generated TypeScript definitions. [#11080](https://github.com/CesiumGS/cesium/pull/11080)

### 1.102 - 2023-02-01

#### @cesium/engine

#### Major Announcements :loudspeaker:

- CesiumJS now defaults to using a WebGL2 context for rendering. WebGL2 is widely supported on all platforms and this results in better feature support across devices, especially mobile.
  - WebGL1 is supported. If WebGL2 is not available, CesiumJS will automatically fall back to WebGL1.
  - In order to work in a WebGL2 context, any custom materials, custom primitives or custom shaders will need to be upgraded to use GLSL 300.
  - Otherwise to request a WebGL 1 context, set `requestWebgl1` to `true` when providing `ContextOptions` as shown below:
    ```js
    const viewer = new Viewer("cesiumContainer", {
      contextOptions: {
        requestWebgl1: true,
      },
    });
    ```

##### Additions :tada:

- Added `FeatureDetection.supportsWebgl2` to detect if a WebGL2 rendering context in the current browser.

##### Fixes :wrench:

- Fixed label background rendering. [#11040](https://github.com/CesiumGS/cesium/issues/11040)
- Fixed a bug decoding glTF Draco attributes with quantization bits above 16. [#7471](https://github.com/CesiumGS/cesium/issues/7471)
- Fixed an edge case in `viewer.flyTo` when flying to a imagery layer with certain terrain providers. [#10937](https://github.com/CesiumGS/cesium/issues/10937)
- Fixed a crash in terrain sampling if any points have an undefined position due to being outside the rectangle. [#10931](https://github.com/CesiumGS/cesium/pull/10931)
- Fixed a bug where scale was not being applied to the top-level tileset geometric error. [#11047](https://github.com/CesiumGS/cesium/pull/11047)
- Updating Bing Maps top page hyperlink to Bing Maps ToU hyperlink [#11049](https://github.com/CesiumGS/cesium/pull/11049)

### 1.101 - 2023-01-02

#### Major Announcements :loudspeaker:

- Starting with version 1.102, CesiumJS will default to using a WebGL2 context for rendering. WebGL2 is widely supported on all platforms and this change will result in better feature support across devices, especially mobile.
  - WebGL1 will still be supported. If WebGL2 is not available, CesiumJS will automatically fall back to WebGL1.
  - In order to work in a WebGL2 context, any custom materials, custom primitive or custom shaders will need to be upgraded to use GLSL 300.
  - Otherwise to request a WebGL 1 context, set `requestWebgl1` to `true` when providing `ContextOptions` as shown below:
    ```js
    const viewer = new Viewer("cesiumContainer", {
      contextOptions: {
        requestWebgl1: true,
      },
    });
    ```

#### @cesium/engine

##### Additions :tada:

- Added `vertexShadowDarkness` parameter to `Globe` to control the amount of darkness of the vertex shadow when terrain lighting is enabled. [#10914](https://github.com/CesiumGS/cesium/pull/10914)
- Added experimental support for 3D Tiles voxels with the [`3DTILES_content_voxels`](https://github.com/CesiumGS/3d-tiles/tree/voxels/extensions/3DTILES_content_voxels) extension. The current implementation is intended for development use, as the voxel format has not yet been finalized and is subject to breaking changes without deprecation.

##### Fixes :wrench:

- Fixed a bug where the scale of a `PointPrimitive` was incorrect when `scaleByDistance` was set to a `NearFarScalar`. [#10912](https://github.com/CesiumGS/cesium/pull/10912)
- Fixed glTF models with a mix of Draco and non-Draco attributes. [#10936](https://github.com/CesiumGS/cesium/pull/10936)
- Fixed a bug where billboards with `alignedAxis` properties were not properly aligned in 2D and Columbus View. [#10965](https://github.com/CesiumGS/cesium/issues/10965)
- Fixed a bug where \*.ktx2 image loading from a URI failed. [#10869](https://github.com/CesiumGS/cesium/pull/10869)
- Fixed a bug where a `Model` would sometimes disappear when loaded in Columbus View. [#10945](https://github.com/CesiumGS/cesium/pull/10945)
- Fixed a bug where the entity collection of a `GpxDataSource` did not have the `owner` property set. [#10921](https://github.com/CesiumGS/cesium/issues/10921)
- Fixed the JSDoc and TypeScript definitions of arguments in `Matrix2.multiplyByScalar`, `Matrix3.multiplyByScalar`, and several functions in the `S2Cell` class. [#10899](https://github.com/CesiumGS/cesium/pull/10899)
- Fixed a bug where `result` parameters were omitted from the TypeScript definitions. [#10864](https://github.com/CesiumGS/cesium/issues/10864)

#### Deprecated :hourglass_flowing_sand:

- `ContextOptions.requestWebgl2` was deprecated in CesiumJS 1.101 and will be removed in 1.102. Instead, CesiumJS will default to using a WebGL2 context for rendering. Use `ContextOptions.requestWebgl1` to request a WebGL1 or WebGL2 context.

#### @cesium/widgets

##### Additions :tada:

- Added `viewerVoxelInspectorMixin` and `VoxelInspector` to support experimental 3D Tiles voxels.

### 1.100 - 2022-12-01

#### Major Announcements :loudspeaker:

- CesiumJS is now published alongside two smaller packages `@cesium/engine` and `@cesium/widgets` [#10824](https://github.com/CesiumGS/cesium/pull/10824):
  - The source code has been paritioned into two folders: `packages/engine` and `packages/widgets`.
  - These workspaces packages will follow semantic versioning.
  - These workspaces packages will be published as ES modules with TypeScript definitions.
  - In the combined CesiumJS release, the `Source` folder only contains the following:
    - `Cesium.js`
    - `Cesium.d.ts`
    - `Assets`
    - `ThirdParty`
    - `Widgets`(CSS files only)
  - The ability to import modules and TypeScript definitions from individual files has been removed. Any imports should originate from the `cesium` module (`import { Cartesian3 } from "cesium";`) or the combined `Cesium.js` file (`import { Cartesian3 } from "Source/Cesium.js";`);

#### Breaking Changes :mega:

- The viewer parameter in `KmlTour.prototype.play` was removed. Instead of a `Viewer`, pass a `CesiumWidget` instead. [#10845](https://github.com/CesiumGS/cesium/pull/10845)

### 1.99 - 2022-11-01

#### Major Announcements :loudspeaker:

- Starting with version 1.100, CesiumJS will be published alongside two smaller packages `@cesium/engine` and `@cesium/widgets` [#10824](https://github.com/CesiumGS/cesium/pull/10824):
  - The source code will been paritioned into two folders: `packages/engine` and `packages/widgets`.
  - These workspaces packages will follow semantic versioning.
  - These workspaces packages will be published as ES modules with TypeScript definitions.
  - The combined CesiumJS release will continue to be published, however, the `Source` folder will only contain the following:
    - `Cesium.js`
    - `Cesium.d.ts`
    - `Assets`
    - `ThirdParty`
    - `Widgets`(CSS files only)
  - The ability to import modules and TypeScript definitions from individual files will been removed. Any imports should originate from the `cesium` module (`import { Cartesian3 } from "cesium";`) or the combined `Cesium.js` file (`import { Cartesian3 } from "Source/Cesium.js";`);

#### Breaking Changes :mega:

- The polyfills `requestAnimationFrame` and `cancelAnimationFrame` have been removed. Use the native browser methods instead. [#10579](https://github.com/CesiumGS/cesium/pull/10579)

##### Additions :tada:

- Added support for I3S 3D Object and IntegratedMesh Layers. [#9634](https://github.com/CesiumGS/cesium/pull/9634)

##### Deprecated :hourglass_flowing_sand:

- The viewer parameter in `KmlTour.prototype.play` was deprecated in Cesium 1.99. It will be removed in 1.100. Instead of a `Viewer`, pass a `CesiumWidget` instead. [#10845](https://github.com/CesiumGS/cesium/pull/10845)

##### Fixes :wrench:

- Fixed a bug where the scale of a `Model` was being incorrectly applied to its bounding sphere. [#10855](https://github.com/CesiumGS/cesium/pull/10855)
- Fixed a bug where rendering a `Model` with image-based lighting while specular environment maps were unsupported caused a crash. [#10859](https://github.com/CesiumGS/cesium/pull/10859)
- Fixed a bug where request render mode was broken when a ground primitive is added. [#10756](https://github.com/CesiumGS/cesium/issues/10756)

### 1.98.1 - 2022-10-03

- This is an npm only release to fix the improperly published 1.98.

### 1.98 - 2022-10-03

#### Breaking Changes :mega:

- As of the previous release (1.97), `new Model()` is an internal constructor and must not be used directly. Use `Model.fromGltf()` instead. [#10778](https://github.com/CesiumGS/cesium/pull/10778)
- The `.getPropertyNames` methods of `Cesium3DTileFeature`, `Cesium3DTilePointFeature`, and `ModelFeature` have been removed. Use the `.getPropertyIds` methods instead.

##### Additions :tada:

- Added support for the `WEB3D_quantized_attributes` extension found in some glTF 1.0 models. [#10758](https://github.com/CesiumGS/cesium/pull/10758)

##### Fixes :wrench:

- Fixed a bug where instanced models without normals would not render. [#10765](https://github.com/CesiumGS/cesium/pull/10765)
- Fixed a regression where `i3dm` with scale and without rotation would render incorrectly. [#10808](https://github.com/CesiumGS/cesium/pull/10808)
- Fixed a regression where instanced feature IDs were not processed correctly [#10771](https://github.com/CesiumGS/cesium/pull/10771)
- Fixed a regression where `Cesium3DTileFeature.setProperty()` was not creating properties for unknown property IDs. [#10775](https://github.com/CesiumGS/cesium/pull/10775)
- Fixed a regression where `pnts` tiles with `3DTILES_draco_point_compression` and <= 8 quantization bits were being rendered incorrectly. [#10794](https://github.com/CesiumGS/cesium/pull/10794)
- Fixed a regression where glTF models with unused nodes would crash [#10813](https://github.com/CesiumGS/cesium/pull/10813)
- Fixed a regression where tilesets would not load in multiple `Viewer`s. [#10828](https://github.com/CesiumGS/cesium/pull/10828)
- Fixed a bug where camera would not follow the `Viewer.trackedEntity` if it had a model with a `HeightReference` other than `NONE`. [#10805](https://github.com/CesiumGS/cesium/pull/10805)
- Fixed a bug where calling `removeAll` on a `ClippingPlaneCollection` attached to a `Model` would cause a crash. [#10827](https://github.com/CesiumGS/cesium/pull/10827)
- Fixed a bug where replacing a `Model`'s `ClippingPlaneCollection` with one of the same length would cause a crash. [#10831](https://github.com/CesiumGS/cesium/pull/10831)
- Fixed a bug where KMLs with a NetworkLink with viewRefreshMode=='onRegion' would cause Cesium to make numerous resource requests and possibly trigger an out of memory error. [#10790](https://github.com/CesiumGS/cesium/pull/10790)
- Fixed a bug where calling `Vector3DTileContent.getFeature` before a render update could result in no feature being returned. [#10819](https://github.com/CesiumGS/cesium/pull/10819)

### 1.97 - 2022-09-01

#### Major Announcements :loudspeaker:

- CesiumJS has switched to a new architecture for loading glTF models and tilesets to enable:
  - User-defined GLSL shaders via [`CustomShader`](Documentation/CustomShaderGuide/README.md)
  - Support for [3D Tiles Next](https://cesium.com/blog/2021/11/10/introducing-3d-tiles-next/) metadata extensions: [`EXT_structural_metadata`](https://github.com/CesiumGS/glTF/tree/proposal-EXT_structural_metadata/extensions/2.0/Vendor/EXT_structural_metadata), [`EXT_mesh_features`](https://github.com/CesiumGS/glTF/tree/proposal-EXT_mesh_features/extensions/2.0/Vendor/EXT_mesh_features) and [`EXT_instance_features`](https://github.com/CesiumGS/glTF/tree/3d-tiles-next/extensions/2.0/Vendor/EXT_instance_features)
  - Support for [`EXT_mesh_gpu_instancing`](https://github.com/KhronosGroup/glTF/tree/main/extensions/2.0/Vendor/EXT_mesh_gpu_instancing)
  - Support for [`EXT_meshopt_compression`](https://github.com/KhronosGroup/glTF/tree/main/extensions/2.0/Vendor/EXT_meshopt_compression)
  - Texture caching across different tiles
  - Numerous bug fixes
- Usage notes for the new glTF architecture:
  - Those using `ModelExperimental.fromGltf()` should now use `Model.fromGltf()`.
  - The `enableModelExperimental` flag was removed, as tilesets and entities always use the new architecture.
  - The new implementation of `Model` uses the same public API as before, so no other changes are necessary.

#### Breaking Changes :mega:

- glTF 1.0 assets are no longer fully supported. glTF 1.0 techniques are converted to PBR materials where possible, but more complex techniques will no longer function correctly. If custom GLSL shaders are needed, use `CustomShader` instead. [#10648](https://github.com/CesiumGS/cesium/pull/10648)
- The glTF 2.0 extension `KHR_techniques_webgl` and `KHR_materials_common` are also no longer fully supported. Materials are converted to PBR materials where possible.
- Support for rendering instanced models on the CPU has been removed.
- `Model.gltf`, `Model.basePath`, `Model.pendingTextureLoads` (properties), and `Model.dequantizeInShader` (constructor option) have been removed.
- `ModelMesh` and `ModelMaterial` have been removed.
- `new Model()` is an internal constructor and must not be used directly. Use `Model.fromGltf()` instead. [#10778](https://github.com/CesiumGS/cesium/pull/10778)

##### Additions :tada:

- `Model` can now classify other assets with a given `classificationType`. [#10623](https://github.com/CesiumGS/cesium/pull/10623)
- `Model` now supports back face culling for point clouds. [#10703](https://github.com/CesiumGS/cesium/pull/10703)
- Export asset files such as CSS in `package.json`, allowing bundlers to import without additional configuration. [#9212](https://github.com/CesiumGS/cesium/pull/9212)
- The `sideEffects` field in `package.json` is now specified, allowing more conservative bundlers like Webpack to enable tree shaking by default. [#10714](https://github.com/CesiumGS/cesium/pull/10714)
- Model entities now support `CustomShader`. [#10747](https://github.com/CesiumGS/cesium/pull/10747)

##### Fixes :wrench:

- Fixed bug with `Viewer.flyTo` where camera could go underground when target is an `Entity` with `ModelGraphics` with `HeightReference.CLAMP_TO_GROUND` or `HeightReference.RELATIVE_TO_GROUND`. [#10631](https://github.com/CesiumGS/cesium/pull/10631)
- Fixed issues running CesiumJS under Node.js when using ES modules. [#10684](https://github.com/CesiumGS/cesium/issues/10684)
- Fixed the incorrect lighting of instanced models. [#10690](https://github.com/CesiumGS/cesium/pull/10690)
- Fixed developer error with `Camera.flyTo` with an `orientation` and a `Rectangle` value for `destination`. [#10704](https://github.com/CesiumGS/cesium/issues/10704)
- Fixed rendering bug with points in .vctr format, where points wouldn't show until picked or styled. [#10707](https://github.com/CesiumGS/cesium/pull/10707)
- Fixed bounding volume calculations for glTF models with `KHR_mesh_quantization` and normalized positions. [#10741](https://github.com/CesiumGS/cesium/pull/10741)

### 1.96 - 2022-08-01

##### Major Announcements :loudspeaker:

- Built `Cesium.js` is no longer AMD format. This may or may not be a breaking change depending on how you use Cesium in your app. See our [blog post](https://cesium.com/blog/2022/07/19/build-tooling-updates-coming-to-cesiumjs/) for the full details. [#10399](https://github.com/CesiumGS/cesium/pull/10399)
  - Built `Cesium.js` has gone from `12.5MB` to `8.4MB` unminified and from `4.3MB` to `3.6MB` minified. `Cesium.js.map` has gone from `22MB` to `17.2MB`.
  - If you were ingesting individual ESM-style modules from the combined file `Build/Cesium/Cesium.js` or `Build/CesiumUnminified/Cesium.js`, instead use `Build/Cesium/index.js` or `Build/CesiumUnminified/index.js` respectively.
  - Using ESM from `Source` will require a bundler to resolve third party node dependencies.
  - `CESIUM_BASE_URL` should be set to either `Build/Cesium` or `Build/CesiumUnminified`.

##### Breaking Changes :mega:

- `Model.boundingSphere` now returns the bounding sphere in ECEF coordinates instead of the local coordinate system. [#10589](https://github.com/CesiumGS/cesium/pull/10589)
- `Cesium3DTileStyle.readyPromise` and `Cesium3DTileStyle.ready` have been removed. If loading a style from a url, use `Cesium3DTileStyle.fromUrl` instead. [#10348](https://github.com/CesiumGS/cesium/pull/10348)

##### Additions :tada:

- Models and tilesets that use the `CESIUM_primitive_outline` extension can now toggle outlines at runtime with the `showOutline` property. Furthermore, the color of the outlines can now be controlled by the `outlineColor` property. [#10506](https://github.com/CesiumGS/cesium/pull/10506)
- Added optional `blurActiveElementOnCanvasFocus` option to set the behavior of blurring the active element when interacting with the canvas. [#10518](https://github.com/CesiumGS/cesium/pull/10518)
- Added `ModelExperimental.getNode` to allow users to modify the transforms of model nodes at runtime. [#10540](https://github.com/CesiumGS/cesium/pull/10540)
- Added support for point cloud styling for tilesets loaded with `ModelExperimental`. [#10569](https://github.com/CesiumGS/cesium/pull/10569)
- Upgraded earcut from version 2.2.2 to version 2.2.4 which includes 10-15% better performance in triangulation. [#10593](https://github.com/CesiumGS/cesium/pull/10593)

##### Fixes :wrench:

- Fixed crash when loading glTF models with the `EXT_mesh_features` and `EXT_structural_metadata` extensions without `channels` property. [#10511](https://github.com/CesiumGS/cesium/pull/10511)
- Fixed a crash in the 3D Tiles Feature Styling sandcastle that occurred when using `ModelExperimental`. [#10514](https://github.com/CesiumGS/cesium/pull/10514)
- Fixed improper handling of double-sided materials in `ModelExperimental`. [#10507](https://github.com/CesiumGS/cesium/pull/10507)
- Fixed a bug where the alpha component of `model.color` would not update in the 3D Models Coloring sandcastle when using `ModelExperimental`. [#10519](https://github.com/CesiumGS/cesium/pull/10519)
- Fixed a bug where .cmpt files were not cached correctly in `ModelExperimental`. [#10524](https://github.com/CesiumGS/cesium/pull/10524)
- Fixed a crash in the 3D Tiles Formats sandcastle when loading draco-compressed point clouds with `ModelExperimental`. [#10521](https://github.com/CesiumGS/cesium/pull/10521)
- Fixed a bug where per-feature post-processing was not working with `ModelExperimental`. [#10528](https://github.com/CesiumGS/cesium/pull/10528)
- Fixed error in `loadAndExecuteScript` and favorite icon lost in sandcaslte when CesiumJS was running in cross-origin isloated evironment.[#10515](https://github.com/CesiumGS/cesium/pull/10515)
- Fixed a bug where `Viewer.zoomTo` would continuously throw errors if a `Cesium3DTileset` failed to load.[#10523](https://github.com/CesiumGS/cesium/pull/10523)
- Fixed a bug where styles would not apply to tilesets if they were applied while the tileset was hidden. [#10582](https://github.com/CesiumGS/cesium/pull/10582)
- Fixed a bug where `.i3dm` models with quantized positions were not being correctly loaded by `ModelExperimental`. [#10598](https://github.com/CesiumGS/cesium/pull/10598)
- Fixed a bug where dynamic geometry was not marked as `ready`. [#10517](https://github.com/CesiumGS/cesium/issues/10517)

##### Deprecated :hourglass_flowing_sand:

- Support for rendering instanced models on the CPU has been deprecated and will be removed in CesiumJS 1.97. [#10589](https://github.com/CesiumGS/cesium/pull/10589)
- The polyfills `requestAnimationFrame` and `cancelAnimationFrame` have been deprecated and will be removed in 1.99. Use the native browser methods instead. [#10579](https://github.com/CesiumGS/cesium/pull/10579)

### 1.95 - 2022-07-01

##### Breaking Changes :mega:

- Tilesets rendered with `ModelExperimental` must set `projectTo2D` to true in order to be accurately projected and rendered in 2D / CV mode. [#10440](https://github.com/CesiumGS/cesium/pull/10440)

##### Additions :tada:

- Memory statistics for `ModelExperimental` now appear in the `Cesium3DTilesInspector`. This includes binary metadata memory, which is not counted by `Model`. [#10397](https://github.com/CesiumGS/cesium/pull/10397)
- Memory statistics for `ResourceCache` (used by `ModelExperimental`) now appear in the `Cesium3DTilesInspector`. [#10413](https://github.com/CesiumGS/cesium/pull/10413)
- Added support for rendering individual models in 2D / CV using `ModelExperimental`. [#10419](https://github.com/CesiumGS/cesium/pull/10419)
- Added support for rendering instanced tilesets in 2D / CV using `ModelExperimental`. [#10433](https://github.com/CesiumGS/cesium/pull/10433)
- Added `modelUpAxis` and `modelForwardAxis` constructor options to `Cesium3DTileset` [#10439](https://github.com/CesiumGS/cesium/pull/10439)
- Added `heightReference` to `ModelExperimental`. [#10448](https://github.com/CesiumGS/cesium/pull/10448)
- Added `silhouetteSize` and `silhouetteColor` to `ModelExperimental`. [#10457](https://github.com/CesiumGS/cesium/pull/10457)
- Added support for mipmapped textures in `ModelExperimental`. [#10231](https://github.com/CesiumGS/cesium/issues/10231)
- Added `distanceDisplayCondition` to `ModelExperimental`. [#10481](https://github.com/CesiumGS/cesium/pull/10481)
- Added support for `AGI_articulations` to `ModelExperimental`. [#10479](https://github.com/CesiumGS/cesium/pull/10479)
- Added `credit` to `ModelExperimental`. [#10489](https://github.com/CesiumGS/cesium/pull/10489)
- Added `asynchronous` to `ModelExperimental.fromGltf`. [#10490](https://github.com/CesiumGS/cesium/pull/10490)
- Added `id` to `ModelExperimental`. [#10491](https://github.com/CesiumGS/cesium/pull/10491)
- `ExperimentalFeatures.enableModelExperimental` now enables `ModelExperimental` for entities and CZML in addition to 3D Tiles. [#10492](https://github.com/CesiumGS/cesium/pull/10492)

##### Fixes :wrench:

- Fixed `FeatureDetection` for Microsoft Edge. [#10429](https://github.com/CesiumGS/cesium/pull/10429)
- Fixed broken links in documentation of `CesiumTerrainProvider`. [#7478](https://github.com/CesiumGS/cesium/issues/7478)
- Warn if `Cesium3DTile` content.uri property is empty, and load empty tile. [#7263](https://github.com/CesiumGS/cesium/issues/7263)
- Updated text highlighting for code examples in documentation. [#10051](https://github.com/CesiumGS/cesium/issues/10051)
- Updated ModelExperimental shader defaults to match glTF spec. [#9992](https://github.com/CesiumGS/cesium/issues/9992)
- Fixed shadow rendering artifacts that appeared in `ModelExperimental`. [#10501](https://github.com/CesiumGS/cesium/pull/10501/)

##### Deprecated :hourglass_flowing_sand:

- The `.getPropertyNames` methods of `Cesium3DTileFeature`, `Cesium3DTilePointFeature`, and `ModelFeature` have been deprecated and will be removed in 1.98. Use the `.getPropertyIds` methods instead.

### 1.94.3 - 2022-06-10

- Fixed a crash with vector tilesets with lines when clamping to terrain or 3D tiles. [#10447](https://github.com/CesiumGS/cesium/pull/10447)

### 1.94.2 - 2022-06-03

- This is an npm only release to fix the improperly published 1.94.1.

### 1.94.1 - 2022-06-03

##### Additions :tada:

- Added support for rendering individual models in 2D / CV using `ModelExperimental`. [#10419](https://github.com/CesiumGS/cesium/pull/10419)

##### Fixes :wrench:

- Fixed `Cesium3DTileColorBlendMode.REPLACE` for certain tilesets. [#10424](https://github.com/CesiumGS/cesium/pull/10424)
- Fixed a crash when applying a style to a vector tileset with point features. [#10427](https://github.com/CesiumGS/cesium/pull/10427)

### 1.94 - 2022-06-01

##### Breaking Changes :mega:

- Removed individual image-based lighting parameters from `Model` and `Cesium3DTileset`. [#10388](https://github.com/CesiumGS/cesium/pull/10388)
- Models and tilesets rendered with `ModelExperimental` must set `enableDebugWireframe` to true in order for `debugWireframe` to work in WebGL1. [#10344](https://github.com/CesiumGS/cesium/pull/10344)
- Removed `ImagerySplitPosition` and `Scene.imagerySplitPosition`. Use `SplitDirection` and `Scene.splitPosition` instead.[#10418](https://github.com/CesiumGS/cesium/pull/10418)
- Tilesets and models should now specify image-based lighting parameters in `ImageBasedLighting` instead of as individual options. [#10226](https://github.com/CesiumGS/cesium/pull/10226)

##### Additions :tada:

- Added `Cesium3DTileStyle.fromUrl` for loading a style from a url. [#10348](https://github.com/CesiumGS/cesium/pull/10348)
- Added `IndexDatatype.fromTypedArray`. [#10350](https://github.com/CesiumGS/cesium/pull/10350)
- Added `ModelAnimationCollection.animateWhilePaused` and `ModelAnimation.animationTime` to allow explicit control over a model's animations. [#9339](https://github.com/CesiumGS/cesium/pull/9339)
- Replaced `options.gltf` with `options.url` in `ModelExperimental.fromGltf`. [#10371](https://github.com/CesiumGS/cesium/pull/10371)
- Added support for 2D / CV mode for non-instanced tilesets rendered with `ModelExperimental`. [#10384](https://github.com/CesiumGS/cesium/pull/10384)
- Added `PolygonGraphics.textureCoordinates`, `PolygonGeometry.textureCoordinates`, `CoplanarPolygonGeometry.textureCoordinates`, which override the default `stRotation`-based texture coordinate calculation behaviour with the provided texture coordinates, specified in the form of a `PolygonHierarchy` of `Cartesian2` points. [#10109](https://github.com/CesiumGS/cesium/pull/10109)

##### Fixes :wrench:

- Fixed the rendering issues related to order-independent translucency on iOS devices. [#10417](https://github.com/CesiumGS/cesium/pull/10417)
- Fixed the inaccurate computation of bounding spheres for models not centered at (0,0,0) in their local space. [#10395](https://github.com/CesiumGS/cesium/pull/10395)
- Fixed the inaccurate computation of bounding spheres for `ModelExperimental`. [#10339](https://github.com/CesiumGS/cesium/pull/10339/)
- Fixed error when destroying a 3D tileset before it has finished loading. [#10363](Fixes https://github.com/CesiumGS/cesium/issues/10363)
- Fixed race condition which can occur when updating `Cesium3DTileStyle` before its `readyPromise` has resolved. [#10345](https://github.com/CesiumGS/cesium/issues/10345)
- Fixed label background rendering. [#10342](https://github.com/CesiumGS/cesium/issues/10342)
- Enabled support for loading web assembly modules in Edge. [#6541](https://github.com/CesiumGS/cesium/pull/6541)
- Fixed crash for zero-area `region` bounding volumes in a 3D Tileset. [#10351](https://github.com/CesiumGS/cesium/pull/10351)
- Fixed `Cesium3DTileset.debugShowUrl` so that it works for implicit tiles too. [#10372](https://github.com/CesiumGS/cesium/issues/10372)
- Fixed crash when loading a tileset without a metadata schema but has external tilesets with tile or content metadata. [#10387](https://github.com/CesiumGS/cesium/pull/10387)
- Fixed winding order for negatively scaled models in `ModelExperimental`. [#10405](https://github.com/CesiumGS/cesium/pull/10405)
- Fixed error when calling `sampleTerrain` over a large area that required lots of tile requests. [#10425](https://github.com/CesiumGS/cesium/pull/10425)

##### Deprecated :hourglass_flowing_sand:

- `Cesium3DTileStyle` constructor parameters of `string` or `Resource` type have been deprecated and will be removed in CesiumJS 1.96. If loading a style from a url, use `Cesium3DTileStyle.fromUrl` instead. [#10348](https://github.com/CesiumGS/cesium/pull/10348)
- `Cesium3DTileStyle.readyPromise` and `Cesium3DTileStyle.ready` have been deprecated and will be removed in CesiumJS 1.96. If loading a style from a url, use `Cesium3DTileStyle.fromUrl` instead. [#10348](https://github.com/CesiumGS/cesium/pull/10348)
- `Model.gltf`, `Model.basePath`, `Model.pendingTextureLoads` (properties), and `Model.dequantizeInShader` (constructor option) have been deprecated and will be removed in CesiumJS 1.97. [#10415](https://github.com/CesiumGS/cesium/pull/10415)
- Support for glTF 1.0 assets has been deprecated and will be removed in CesiumJS 1.97. Please convert any glTF 1.0 assets to glTF 2.0. [#10414](https://github.com/CesiumGS/cesium/pull/10414)
- Support for the glTF extension `KHR_techniques_webgl` has been deprecated and will be removed in CesiumJS 1.97. If custom GLSL shaders are needed, use `CustomShader` instead. [#10414](https://github.com/CesiumGS/cesium/pull/10414)
- `Model.boundingSphere` currently returns results in the model's local coordinate system, but in CesiumJS 1.96 it will be changed to return results in ECEF coordinates. [#10415](https://github.com/CesiumGS/cesium/pull/10415)

### 1.93 - 2022-05-02

##### Breaking Changes :mega:

- Temporarily disable `Scene.orderIndependentTranslucency` by default on iPad and iOS due to a WebGL regression, see [#9827](https://github.com/CesiumGS/cesium/issues/9827). The old default will be restored once the issue has been resolved.

##### Additions :tada:

- Improved rendering of ground and sky atmosphere. [#10063](https://github.com/CesiumGS/cesium/pull/10063)
- Added support for morph targets in `ModelExperimental`. [#10271](https://github.com/CesiumGS/cesium/pull/10271)
- Added support for skins in `ModelExperimental`. [#10282](https://github.com/CesiumGS/cesium/pull/10282)
- Added support for animations in `ModelExperimental`. [#10314](https://github.com/CesiumGS/cesium/pull/10314)
- Added `debugWireframe` to `ModelExperimental`. [#10332](https://github.com/CesiumGS/cesium/pull/10332)
- Added `GeoJsonSource.process` to support adding features without removing existing entities, similar to `CzmlDataSource.process`. [#9275](https://github.com/CesiumGS/cesium/issues/9275)
- `KmlDataSource` now exposes the `camera` and `canvas` properties, which are used to provide information about the state of the `Viewer` when making network requests for a [`Link`](https://developers.google.com/kml/documentation/kmlreference#link). Passing these values in the constructor is now optional.
- Prevent text selection in the Timeline widget. [#10325](https://github.com/CesiumGS/cesium/pull/10325)

##### Fixes :wrench:

- Fixed `GoogleEarthEnterpriseImageryProvider.requestImagery`, `GridImageryProvider.requestImagery`, and `TileCoordinateImageryProvider.requestImagery` return types to match interface. [#10265](https://github.com/CesiumGS/cesium/issues/10265)
- Various property and return TypeScript definitions were corrected, and the `Event` class was made generic in order to support strongly typed event callbacks. [#10292](https://github.com/CesiumGS/cesium/pull/10292)
- Fixed debug label rendering in `Cesium3dTilesInspector`. [#10246](https://github.com/CesiumGS/cesium/issues/10246)
- Fixed a crash that occurred in `ModelExperimental` when loading a Draco-compressed model with tangents. [#10294](https://github.com/CesiumGS/cesium/pull/10294)
- Fixed an incorrect model matrix computation for `i3dm` tilesets that are loaded using `ModelExperimental`. [#10302](https://github.com/CesiumGS/cesium/pull/10302)
- Fixed race condition during billboard clamping when the height reference changes. [#10191](https://github.com/CesiumGS/cesium/issues/10191)
- Fixed ability to run `test` and other support tasks from within the release zip file. [#10311](https://github.com/CesiumGS/cesium/pull/10311)

### 1.92 - 2022-04-01

##### Breaking Changes :mega:

- Removed `Cesium.when`. Any `Promise` in the Cesium API has changed to the native `Promise` API. Code bases using cesium will likely need updates after this change. See the [upgrade guide](https://community.cesium.com/t/cesiumjs-is-switching-from-when-js-to-native-promises-which-will-be-a-breaking-change-in-1-92/17213) for instructions on how to update your code base to be compliant with native promises.
- `ArcGisMapServerImageryProvider.readyPromise` will not reject if there is a failure unless the request cannot be retried.
- `SingleTileImageryProvider.readyPromise` will not reject if there is a failure unless the request cannot be retried.
- Removed links to SpecRunner.html and related Jasmine files for running unit tests in browsers.

##### Additions :tada:

- Added experimental support for the [3D Tiles 1.1 draft](https://github.com/CesiumGS/3d-tiles/pull/666). [#10189](https://github.com/CesiumGS/cesium/pull/10189)
- Added support for `EXT_structural_metadata` property attributes in `CustomShader` [#10228](https://github.com/CesiumGS/cesium/pull/10228)
- Added partial support for `EXT_structural_metadata` property textures in `CustomShader` [#10247](https://github.com/CesiumGS/cesium/pull/10247)
- Added `minimumPixelSize`, `scale`, and `maximumScale` to `ModelExperimental`. [#10092](https://github.com/CesiumGS/cesium/pull/10092)
- `Cesium3DTileset` now has a `splitDirection` property, allowing the tileset to only be drawn on the left or right side of the screen. This is useful for visual comparison of tilesets. [#10193](https://github.com/CesiumGS/cesium/pull/10193)
- Added `lightColor` to `ModelExperimental` [#10207](https://github.com/CesiumGS/cesium/pull/10207)
- Added image-based lighting to `ModelExperimental`. [#10234](https://github.com/CesiumGS/cesium/pull/10234)
- Added clipping planes to `ModelExperimental`. [#10250](https://github.com/CesiumGS/cesium/pull/10250)
- Added `Cartesian2.clamp`, `Cartesian3.clamp`, and `Cartesian4.clamp`. [#10197](https://github.com/CesiumGS/cesium/pull/10197)
- Added a 'renderable' property to 'Fog' to disable its visual rendering while preserving tiles culling at a distance. [#10186](https://github.com/CesiumGS/cesium/pull/10186)
- Refactored metadata API so `tileset.metadata` and `content.group.metadata` are more symmetric with `content.metadata` and `tile.metadata`. [#10224](https://github.com/CesiumGS/cesium/pull/10224)

##### Fixes :wrench:

- Fixed `Scene` documentation for `msaaSamples` property. [#10205](https://github.com/CesiumGS/cesium/pull/10205)
- Fixed a bug where `pnts` tiles would crash when `Cesium.ExperimentalFeatures.enableModelExperimental` was true. [#10183](https://github.com/CesiumGS/cesium/pull/10183)
- Fixed an issue with Firefox and dimensionless SVG images. [#9191](https://github.com/CesiumGS/cesium/pull/9191)
- Fixed `ShadowMap` documentation for `options.pointLightRadius` type. [#10195](https://github.com/CesiumGS/cesium/pull/10195)
- Fixed evaluation of `minimumLevel` on metadataFailure for TileMapServiceImageryProvider. [#10198](https://github.com/CesiumGS/cesium/pull/10198)
- Fixed a bug where models without normals would render as solid black. Now, such models will use unlit shading. [#10237](https://github.com/CesiumGS/cesium/pull/10237)

##### Deprecated :hourglass_flowing_sand:

- `ImagerySplitDirection` and `Scene.imagerySplitPosition` have been deprecated and will be removed in CesiumJS 1.94. Use `SplitDirection` and `Scene.splitPosition` instead.
- Tilesets and models should now specify image-based lighting parameters in `ImageBasedLighting` instead of as individual options. The individual parameters are deprecated and will be removed in CesiumJS 1.94. [#10226](https://github.com/CesiumGS/cesium/pull/10226)

### 1.91 - 2022-03-01

##### Breaking Changes :mega:

- In Cesium 1.92, `when.js` will be removed and replaced with native promises. `Cesium.when` is deprecated and will be removed in 1.92. Any `Promise` returned from a function as of 1.92 will switch the native `Promise` API. Code bases using cesium will likely need updates after this change. See the [upgrade guide](https://community.cesium.com/t/cesiumjs-is-switching-from-when-js-to-native-promises-which-will-be-a-breaking-change-in-1-92/17213) for instructions on how to update your code base to be compliant with native promises.
- Fixed an inconsistently handled exception in `camera.getPickRay` that arises when the scene is not rendered. `camera.getPickRay` can now return undefined. [#10139](https://github.com/CesiumGS/cesium/pull/10139)

##### Additions :tada:

- Added MSAA support for WebGL2. Enabled in the `Viewer` constructor with the `msaaSamples` option and can be controlled through `Scene.msaaSamples`.
- glTF contents now use `ModelExperimental` by default. [#10055](https://github.com/CesiumGS/cesium/pull/10055)
- Added the ability to toggle back-face culling in `ModelExperimental`. [#10070](https://github.com/CesiumGS/cesium/pull/10070)
- Added `depthPlaneEllipsoidOffset` to `Viewer` and `Scene` constructors to address rendering artifacts below the WGS84 ellipsoid. [#9200](https://github.com/CesiumGS/cesium/pull/9200)
- Added support for `debugColorTiles` in `ModelExperimental`. [#10071](https://github.com/CesiumGS/cesium/pull/10071)
- Added support for shadows in `ModelExperimental`. [#10077](https://github.com/CesiumGS/cesium/pull/10077)
- Added `packArray` and `unpackArray` for matrix types. [#10118](https://github.com/CesiumGS/cesium/pull/10118)
- Added more affine transformation helper functions to `Matrix2`, `Matrix3`, and `Matrix4`. [#10124](https://github.com/CesiumGS/cesium/pull/10124)
  - Added `setScale`, `setUniformScale`, `setRotation`, `getRotation`, and `multiplyByUniformScale` to `Matrix2`.
  - Added `setScale`, `setUniformScale`, `setRotation`, and `multiplyByUniformScale` to `Matrix3`.
  - Added `setUniformScale`, `setRotation`, `getRotation`, and `fromRotation` to `Matrix4`.
- Added `AxisAlignedBoundingBox.fromCorners`. [#10130](https://github.com/CesiumGS/cesium/pull/10130)
- Added `BoundingSphere.fromTransformation`. [#10130](https://github.com/CesiumGS/cesium/pull/10130)
- Added `OrientedBoundingBox.fromTransformation`, `OrientedBoundingBox.computeCorners`, and `OrientedBoundingBox.computeTransformation`. [#10130](https://github.com/CesiumGS/cesium/pull/10130)
- Added `Rectangle.subsection`. [#10130](https://github.com/CesiumGS/cesium/pull/10130)
- Added option to show tileset credits on screen. [#10144](https://github.com/CesiumGS/cesium/pull/10144)
- glTF copyrights now appear under the credits display. [#10138](https://github.com/CesiumGS/cesium/pull/10138)
- Credits are now sorted based on their number of occurrences. [#10141](https://github.com/CesiumGS/cesium/pull/10141)

##### Fixes :wrench:

- Fixed a bug where updating `ModelExperimental`'s model matrix would not update its bounding sphere. [#10078](https://github.com/CesiumGS/cesium/pull/10078)
- Fixed feature ID texture artifacts on Safari. [#10111](https://github.com/CesiumGS/cesium/pull/10111)
- Fixed a bug where a translucent shader applied to a `ModelExperimental` with opaque features was not being rendered. [#10110](https://github.com/CesiumGS/cesium/pull/10110)

### 1.90 - 2022-02-01

##### Additions :tada:

- Feature IDs for styling and picking in `ModelExperimental` can now be selected via `(tileset|model).featureIdIndex` and `(tileset|model).instanceFeatureIdIndex`. [#10018](https://github.com/CesiumGS/cesium/pull/10018)
- Added support for all types of feature IDs in `CustomShader`. [#10018](https://github.com/CesiumGS/cesium/pull/10018)
- Moved documentation for `CustomShader` into `Documentation/CustomShaderGuide/` to make it more discoverable. [#10054](https://github.com/CesiumGS/cesium/pull/10054)
- Added getters `Cesium3DTileFeature.featureId` and `ModelFeature.featureId` so the feature ID or batch ID can be accessed from a picked feature. [#10022](https://github.com/CesiumGS/cesium/pull/10022)
- Added `I3dmLoader` to transcode .i3dm to `ModelExperimental`. [#9968](https://github.com/CesiumGS/cesium/pull/9968)
- Added `PntsLoader` to transcode .pnts to `ModelExperimental`. [#9978](https://github.com/CesiumGS/cesium/pull/9978)
- Added point cloud attenuation support to `ModelExperimental`. [#9998](https://github.com/CesiumGS/cesium/pull/9998)

##### Fixes :wrench:

- Fixed an error when loading GeoJSON with null `stroke` or `fill` properties but valid opacity values. [#9717](https://github.com/CesiumGS/cesium/pull/9717)
- Fixed `scene.pickTranslucentDepth` for translucent point clouds with eye dome lighting. [#9991](https://github.com/CesiumGS/cesium/pull/9991)
- Added a setter for `tileset.pointCloudShading` that throws if set to `undefined` to clarify that this is disallowed. [#9998](https://github.com/CesiumGS/cesium/pull/9998)
- Fixes handling .b3dm `_BATCHID` accessors in `ModelExperimental` [#10008](https://github.com/CesiumGS/cesium/pull/10008) and [10031](https://github.com/CesiumGS/cesium/pull/10031)
- Fixed path entity being drawn when data is unavailable [#1704](https://github.com/CesiumGS/cesium/pull/1704)
- Fixed setting `tileset.imageBasedLightingFactor` has no effect on i3dm tile content. [#10020](https://github.com/CesiumGS/cesium/pull/10020)
- Zooming out is no longer sluggish when close to `screenSpaceCameraController.minimumDistance`. [#9932](https://github.com/CesiumGS/cesium/pull/9932)
- Fixed Particle System Weather sandcastle demo to work with new ES6 rules. [#10045](https://github.com/CesiumGS/cesium/pull/10045)

### 1.89 - 2022-01-03

##### Breaking Changes :mega:

- Removed `Scene.debugShowGlobeDepth`. [#9965](https://github.com/CesiumGS/cesium/pull/9965)
- Removed `CesiumInspectorViewModel.globeDepth` and `CesiumInspectorViewModel.pickDepth`. [#9965](https://github.com/CesiumGS/cesium/pull/9965)
- `barycentricCoordinates` returns `undefined` when the input triangle is degenerate. [#9175](https://github.com/CesiumGS/cesium/pull/9175)

##### Additions :tada:

- Added a `pointSize` field to custom vertex shaders for more control over shading point clouds. [#9960](https://github.com/CesiumGS/cesium/pull/9960)
- Added `lambertDiffuseMultiplier` property to Globe object to enhance terrain lighting. [#9878](https://github.com/CesiumGS/cesium/pull/9878)
- Added `getFeatureInfoUrl` option to `WebMapServiceImageryProvider` which reads the getFeatureInfo request URL for WMS service if it differs with the getCapabilities URL. [#9563](https://github.com/CesiumGS/cesium/pull/9563)
- Added `tileset.enableModelExperimental` so tilesets with `Model` and `ModelExperimental` can be mixed in the same scene. [#9982](https://github.com/CesiumGS/cesium/pull/9982)

##### Fixes :wrench:

- Fixed handling of vec3 vertex colors in `ModelExperimental`. [#9955](https://github.com/CesiumGS/cesium/pull/9955)
- Fixed handling of Draco quantized vec3 vertex colors in `ModelExperimental`. [#9957](https://github.com/CesiumGS/cesium/pull/9957)
- Fixed handling of vec3 vertex colors in `CustomShaderPipelineStage`. [#9964](https://github.com/CesiumGS/cesium/pull/9964)
- Fixes how `Camera.changed` handles changes in `heading`. [#9970](https://github.com/CesiumGS/cesium/pull/9970)
- Fixed handling of subtree root transforms in `Implicit3DTileContent`. [#9971](https://github.com/CesiumGS/cesium/pull/9971)
- Fixed issue in `ModelExperimental` where indices were not the correct data type after draco decode. [#9974](https://github.com/CesiumGS/cesium/pull/9974)
- Fixed WMS 1.3.0 `GetMap` `bbox` parameter so that it follows the axis ordering as defined in the EPSG database. [#9797](https://github.com/CesiumGS/cesium/pull/9797)
- Fixed `KmlDataSource` so that it can handle relative URLs for additional elements - video, audio, iframe etc. [#9328](https://github.com/CesiumGS/cesium/pull/9328)

### 1.88 - 2021-12-01

##### Fixes :wrench:

- Fixed a bug with .ktx2 textures having an incorrect minification filter. [#9876](https://github.com/CesiumGS/cesium/pull/9876/)
- Fixed incorrect diffuse texture alpha in glTFs with the `KHR_materials_pbrSpecularGlossiness` extension. [#9943](https://github.com/CesiumGS/cesium/pull/9943)

### 1.87.1 - 2021-11-09

##### Additions :tada:

- Added experimental implementations of [3D Tiles Next](https://github.com/CesiumGS/3d-tiles/tree/main/next). The following extensions are supported:
  - [3DTILES_content_gltf](https://github.com/CesiumGS/3d-tiles/tree/main/extensions/3DTILES_content_gltf) for using glTF models directly as tile contents
  - [3DTILES_metadata](https://github.com/CesiumGS/3d-tiles/tree/main/extensions/3DTILES_metadata) for adding structured metadata to tilesets, tiles, or groups of tile content
  - [EXT_mesh_features](https://github.com/KhronosGroup/glTF/pull/2082) for adding feature identification and feature metadata to glTF models
  - [3DTILES_implicit_tiling](https://github.com/CesiumGS/3d-tiles/tree/main/extensions/3DTILES_implicit_tiling) for a compact representation of quadtrees and octrees
  - [3DTILES_bounding_volume_S2](https://github.com/CesiumGS/3d-tiles/tree/main/extensions/3DTILES_bounding_volume_S2) for [S2](https://s2geometry.io/) bounding volumes
  - [3DTILES_multiple_contents](https://github.com/CesiumGS/3d-tiles/tree/main/extensions/3DTILES_multiple_contents) for storing multiple contents within a single tile
- Added `ModelExperimental`, a new experimental architecture for loading glTF models. It is disabled by default; set `ExperimentalFeatures.enableModelExperimental = true` to enable it.
- Added `CustomShader` class for styling `Cesium3DTileset` or `ModelExperimental` with custom GLSL shaders
- Added Sandcastle examples for 3D Tiles Next: [Photogrammetry Classification](http://sandcastle.cesium.com/index.html?src=3D%20Tiles%20Next%20Photogrammetry%20Classification.html&label=3D%20Tiles%20Next), [CDB Yemen](http://sandcastle.cesium.com/index.html?src=3D%20Tiles%20Next%20CDB%20Yemen.html&label=3D%20Tiles%20Next), and [S2 Globe](http://sandcastle.cesium.com/index.html?src=3D%20Tiles%20Next%20S2%20Globe.html&label=3D%20Tiles%20Next)

### 1.87 - 2021-11-01

##### Additions :tada:

- Added `ScreenOverlay` support to `KmlDataSource`. [#9864](https://github.com/CesiumGS/cesium/pull/9864)
- Added back some support for Draco attribute quantization as a workaround until a full fix in the next Draco version. [#9904](https://github.com/CesiumGS/cesium/pull/9904)
- Added `CumulusCloud.color` for customizing cloud colors. [#9877](https://github.com/CesiumGS/cesium/pull/9877)

##### Fixes :wrench:

- Point cloud styles that reference a missing property now treat the missing property as `undefined` rather than throwing an error. [#9882](https://github.com/CesiumGS/cesium/pull/9882)
- Fixed Draco attribute quantization in point clouds. [#9908](https://github.com/CesiumGS/cesium/pull/9908)
- Fixed crashes caused by the cloud noise texture exceeding WebGL's maximum supported texture size. [#9885](https://github.com/CesiumGS/cesium/pull/9885)
- Updated third-party zip.js library to 2.3.12 to fix compatibility with Webpack 4. [#9897](https://github.com/cesiumgs/cesium/pull/9897)

### 1.86.1 - 2021-10-15

##### Fixes :wrench:

- Fixed zip.js configurations causing CesiumJS to not work with Node 16. [#9861](https://github.com/CesiumGS/cesium/pull/9861)
- Fixed a bug in `Rectangle.union` with rectangles that span the entire globe. [#9866](https://github.com/CesiumGS/cesium/pull/9866)

### 1.86 - 2021-10-01

##### Breaking Changes :mega:

- Updated to Draco 1.4.1 and temporarily disabled attribute quantization. [#9847](https://github.com/CesiumGS/cesium/issues/9847)

##### Fixes :wrench:

- Fixed incorrect behavior in `CameraFlightPath` when using Columbus View. [#9192](https://github.com/CesiumGS/cesium/pull/9192)

### 1.85 - 2021-09-01

##### Breaking Changes :mega:

- Removed `Scene.terrainExaggeration` and `options.terrainExaggeration` for `CesiumWidget`, `Viewer`, and `Scene`, which were deprecated in CesiumJS 1.83. Use `Globe.terrainExaggeration` instead.

##### Additions :tada:

- Added `CloudCollection` and `CumulusCloud` for adding procedurally generated clouds to a scene. [#9737](https://github.com/CesiumGS/cesium/pull/9737)
- `BingMapsGeocoderService` now takes an optional [Culture Code](https://docs.microsoft.com/en-us/bingmaps/rest-services/common-parameters-and-types/supported-culture-codes) for localizing results. [#9729](https://github.com/CesiumGS/cesium/pull/9729)

##### Fixes :wrench:

- Fixed several crashes related to point cloud eye dome lighting. [#9719](https://github.com/CesiumGS/cesium/pull/9719)

### 1.84 - 2021-08-02

##### Breaking Changes :mega:

- Dropped support for Internet Explorer, which was deprecated in CesiumJS 1.83.

##### Additions :tada:

- Added a `polylinePositions` getter to `Cesium3DTileFeature` that gets the decoded positions of a polyline vector feature. [#9684](https://github.com/CesiumGS/cesium/pull/9684)
- Added `ImageryLayerCollection.pickImageryLayers`, which determines the imagery layers that are intersected by a pick ray. [#9651](https://github.com/CesiumGS/cesium/pull/9651)

##### Fixes :wrench:

- Fixed an issue where styling vector points based on their batch table properties would crash. [#9692](https://github.com/CesiumGS/cesium/pull/9692)
- Fixed an issue in `TileBoundingRegion.distanceToCamera` that caused incorrect results when the camera was on the opposite site of the globe. [#9678](https://github.com/CesiumGS/cesium/pull/9678)
- Fixed an error with removing a CZML datasource when the clock interval has a duration of zero. [#9637](https://github.com/CesiumGS/cesium/pull/9637)
- Fixed the ability to set a material's image to `undefined` and `Material.DefaultImageId`. [#9644](https://github.com/CesiumGS/cesium/pull/9644)
- Fixed render crash when creating a `polylineVolume` with very close points. [#9669](https://github.com/CesiumGS/cesium/pull/9669)
- Fixed a bug in `PolylineGeometry` that incorrectly shifted colors when duplicate positions were removed. [#9676](https://github.com/CesiumGS/cesium/pull/9676)
- Fixed the calculation of `OrientedBoundingBox.distancedSquaredTo` such that they handle `halfAxes` with magnitudes near zero. [#9670](https://github.com/CesiumGS/cesium/pull/9670)
- Fixed a crash that would hang the browser if a `Label` was created with a soft hyphen in its text. [#9682](https://github.com/CesiumGS/cesium/pull/9682)
- Fixed the incorrect calculation of `distanceSquaredTo` in `BoundingSphere`. [#9686](https://github.com/CesiumGS/cesium/pull/9686)

### 1.83 - 2021-07-01

##### Breaking Changes :mega:

- Dropped support for KTX1 and Crunch textures; use the [`ktx2ktx2`](https://github.com/KhronosGroup/KTX-Software) converter tool to update existing KTX1 files.

##### Additions :tada:

- Added support for KTX2 and Basis Universal compressed textures. [#9513](https://github.com/CesiumGS/cesium/issues/9513)
  - Added support for glTF models with the [`KHR_texture_basisu`](https://github.com/KhronosGroup/glTF/blob/master/extensions/2.0/Khronos/KHR_texture_basisu/README.md) extension.
  - Added support for 8-bit, 16-bit float, and 32-bit float KTX2 specular environment maps.
  - Added support for KTX2 images in `Material`.
  - Added new `PixelFormat` and `WebGLConstants` enums from WebGL extensions `WEBGL_compressed_texture_etc`, `WEBGL_compressed_texture_astc`, and `EXT_texture_compression_bptc`.
- Added dynamic terrain exaggeration with `Globe.terrainExaggeration` and `Globe.terrainExaggerationRelativeHeight`. [#9603](https://github.com/CesiumGS/cesium/pull/9603)
- Added `CustomHeightmapTerrainProvider`, a simple `TerrainProvider` that gets height values from a callback function. [#9604](https://github.com/CesiumGS/cesium/pull/9604)
- Added the ability to hide outlines on OSM Buildings and other tilesets and glTF models using the `CESIUM_primitive_outline` extension. [#8959](https://github.com/CesiumGS/cesium/issues/8959)
- Added checks for supported 3D Tiles extensions. [#9552](https://github.com/CesiumGS/cesium/issues/9552)
- Added option to ignore extraneous colorspace information in glTF textures and `ImageBitmap`. [#9624](https://github.com/CesiumGS/cesium/pull/9624)
- Added `options.fadingEnabled` parameter to `ShadowMap` to control whether shadows fade out when the light source is close to the horizon. [#9565](https://github.com/CesiumGS/cesium/pull/9565)
- Added documentation clarifying that the `outlineWidth` property will be ignored on all major browsers on Windows platforms. [#9600](https://github.com/CesiumGS/cesium/pull/9600)
- Added documentation for `KmlTour`, `KmlTourFlyTo`, and `KmlTourWait`. Added documentation and a `kmlTours` getter to `KmlDataSource`. Removed references to `KmlTourSoundCues`. [#8073](https://github.com/CesiumGS/cesium/issues/8073)

##### Fixes :wrench:

- Fixed a regression where older tilesets without a top-level `geometricError` would fail to load. [#9618](https://github.com/CesiumGS/cesium/pull/9618)
- Fixed an issue in `WebMapTileServiceImageryProvider` where using URL subdomains caused query parameters to be dropped from requests. [#9606](https://github.com/CesiumGS/cesium/pull/9606)
- Fixed an issue in `ScreenSpaceCameraController.tilt3DOnTerrain` that caused unexpected camera behavior when tilting terrain diagonally along the screen. [#9562](https://github.com/CesiumGS/cesium/pull/9562)
- Fixed error handling in `GlobeSurfaceTile` to print terrain tile request errors to console. [#9570](https://github.com/CesiumGS/cesium/pull/9570)
- Fixed broken image URL in the KML Sandcastle. [#9579](https://github.com/CesiumGS/cesium/pull/9579)
- Fixed an error where the `positionToEyeEC` and `tangentToEyeMatrix` properties for custom materials were not set in `GlobeFS`. [#9597](https://github.com/CesiumGS/cesium/pull/9597)
- Fixed misleading documentation in `Matrix4.inverse` and `Matrix4.inverseTransformation` that used "affine transformation" instead of "rotation and translation" specifically. [#9608](https://github.com/CesiumGS/cesium/pull/9608)
- Fixed a regression where external images in glTF models were not being loaded with `preferImageBitmap`, which caused them to decode on the main thread and cause frame rate stuttering. [#9627](https://github.com/CesiumGS/cesium/pull/9627)
- Fixed misleading "else" case condition for `color` and `show` in `Cesium3DTileStyle`. A default `color` value is used if no `color` conditions are given. The default value for `show`, `true`, is used if no `show` conditions are given. [#9633](https://github.com/CesiumGS/cesium/pull/9633)
- Fixed a crash that occurred after disabling and re-enabling a post-processing stage. This also prevents the screen from randomly flashing when enabling stages for the first time. [#9649](https://github.com/CesiumGS/cesium/pull/9649)

##### Deprecated :hourglass_flowing_sand:

- `Scene.terrainExaggeration` and `options.terrainExaggeration` for `CesiumWidget`, `Viewer`, and `Scene` have been deprecated and will be removed in CesiumJS 1.85. They will be replaced with `Globe.terrainExaggeration`.
- Support for Internet Explorer has been deprecated and will end in CesiumJS 1.84.

### 1.82.1 - 2021-06-01

- This is an npm only release to fix the improperly published 1.82.0.

### 1.82 - 2021-06-01

##### Additions :tada:

- Added `FeatureDetection.supportsBigInt64Array`, `FeatureDetection.supportsBigUint64Array` and `FeatureDetection.supportsBigInt`.

##### Fixes :wrench:

- Fixed `processTerrain` in `decodeGoogleEarthEnterprisePacket` to handle a newer terrain packet format that includes water surface meshes after terrain meshes. [#9519](https://github.com/CesiumGS/cesium/pull/9519)

### 1.81 - 2021-05-01

##### Fixes :wrench:

- Fixed an issue where `Camera.flyTo` would not work properly with a non-WGS84 Ellipsoid. [#9498](https://github.com/CesiumGS/cesium/pull/9498)
- Fixed an issue where setting the `ViewportQuad` rectangle after creating the viewport had no effect.[#9511](https://github.com/CesiumGS/cesium/pull/9511)
- Fixed an issue where TypeScript was not picking up type defintions for `ArcGISTiledElevationTerrainProvider`. [#9522](https://github.com/CesiumGS/cesium/pull/9522)

##### Deprecated :hourglass_flowing_sand:

- `loadCRN` and `loadKTX` have been deprecated and will be removed in CesiumJS 1.83. They will be replaced with support for KTX2. [#9478](https://github.com/CesiumGS/cesium/pull/9478)

### 1.80 - 2021-04-01

##### Additions :tada:

- Added support for drawing ground primitives on translucent 3D Tiles. [#9399](https://github.com/CesiumGS/cesium/pull/9399)

### 1.79.1 - 2021-03-01

##### Fixes :wrench:

- Fixed a regression in 1.79 that broke terrain exaggeration. [#9397](https://github.com/CesiumGS/cesium/pull/9397)
- Fixed an issue where interpolating certain small rhumblines with surface distance 0.0 would not return the expected result. [#9430](https://github.com/CesiumGS/cesium/pull/9430)

### 1.79 - 2021-03-01

##### Breaking Changes :mega:

- Removed `Cesium3DTileset.url`, which was deprecated in CesiumJS 1.78. Use `Cesium3DTileset.resource.url` to retrieve the url value.
- Removed `EasingFunction.QUADRACTIC_IN`, which was deprecated in CesiumJS 1.77. Use `EasingFunction.QUADRATIC_IN`.
- Removed `EasingFunction.QUADRACTIC_OUT`, which was deprecated in CesiumJS 1.77. Use `EasingFunction.QUADRATIC_OUT`.
- Removed `EasingFunction.QUADRACTIC_IN_OUT`, which was deprecated in CesiumJS 1.77. Use `EasingFunction.QUADRATIC_IN_OUT`.
- Changed `TaskProcessor.maximumActiveTasks` constructor option to be infinity by default. [#9313](https://github.com/CesiumGS/cesium/pull/9313)

##### Fixes :wrench:

- Fixed an issue that prevented use of the full CesiumJS zip release package in a Node.js application.
- Fixed an issue where certain inputs to EllipsoidGeodesic would result in a surfaceDistance of NaN. [#9316](https://github.com/CesiumGS/cesium/pull/9316)
- Fixed `sampleTerrain` and `sampleTerrainMostDetailed` not working for `ArcGISTiledElevationTerrainProvider`. [#9286](https://github.com/CesiumGS/cesium/pull/9286)
- Consistent with the spec, CZML `polylineVolume` now expects its shape positions to specified using the `cartesian2` property. Use of the `cartesian` is also supported for backward-compatibility. [#9384](https://github.com/CesiumGS/cesium/pull/9384)
- Removed an unnecessary matrix copy each time a `Cesium3DTileset` is updated. [#9366](https://github.com/CesiumGS/cesium/pull/9366)

### 1.78 - 2021-02-01

##### Additions :tada:

- Added `BillboardCollection.show`, `EntityCluster.show`, `LabelCollection.show`, `PointPrimitiveCollection.show`, and `PolylineCollection.show` for a convenient way to control show of the entire collection [#9307](https://github.com/CesiumGS/cesium/pull/9307)
- `TaskProcessor` now accepts an absolute URL in addition to a worker name as it's first parameter. This makes it possible to use custom web workers with Cesium's task processing system without copying them to Cesium's Workers directory. [#9338](https://github.com/CesiumGS/cesium/pull/9338)
- Added `Cartesian2.cross` which computes the magnitude of the cross product of two vectors whose Z values are implicitly 0. [#9305](https://github.com/CesiumGS/cesium/pull/9305)
- Added `Math.previousPowerOfTwo`. [#9310](https://github.com/CesiumGS/cesium/pull/9310)

##### Fixes :wrench:

- Fixed an issue with `Math.mod` introducing a small amount of floating point error even when the input did not need to be altered. [#9354](https://github.com/CesiumGS/cesium/pull/9354)

##### Deprecated :hourglass_flowing_sand:

- `Cesium3DTileset.url` has been deprecated and will be removed in Cesium 1.79. Instead, use `Cesium3DTileset.resource.url` to retrieve the url value.

### 1.77 - 2021-01-04

##### Additions :tada:

- Added `ElevationBand` material, which maps colors and gradients to exact elevations. [#9132](https://github.com/CesiumGS/cesium/pull/9132)

##### Fixes :wrench:

- Fixed an issue where changing a model or tileset's `color`, `backFaceCulling`, or `silhouetteSize` would trigger an error. [#9271](https://github.com/CesiumGS/cesium/pull/9271)

##### Deprecated :hourglass_flowing_sand:

- `EasingFunction.QUADRACTIC_IN` was deprecated and will be removed in Cesium 1.79. It has been replaced with `EasingFunction.QUADRATIC_IN`. [#9220](https://github.com/CesiumGS/cesium/issues/9220)
- `EasingFunction.QUADRACTIC_OUT` was deprecated and will be removed in Cesium 1.79. It has been replaced with `EasingFunction.QUADRATIC_OUT`. [#9220](https://github.com/CesiumGS/cesium/issues/9220)
- `EasingFunction.QUADRACTIC_IN_OUT` was deprecated and will be removed in Cesium 1.79. It has been replaced with `EasingFunction.QUADRATIC_IN_OUT`. [#9220](https://github.com/CesiumGS/cesium/issues/9220)

### 1.76 - 2020-12-01

##### Fixes :wrench:

- Fixed an issue where tileset styles would be reapplied every frame when a tileset has a style and `tileset.preloadWhenHidden` is true and `tileset.show` is false. Also fixed a related issue where styles would be reapplied if the style being set is the same as the active style. [#9223](https://github.com/CesiumGS/cesium/pull/9223)
- Fixed JSDoc and TypeScript type definitions for `EllipsoidTangentPlane.fromPoints` which didn't list a return type. [#9227](https://github.com/CesiumGS/cesium/pull/9227)
- Updated DOMPurify from 1.0.8 to 2.2.2. [#9240](https://github.com/CesiumGS/cesium/issues/9240)

### 1.75 - 2020-11-02

##### Fixes :wrench:

- Fixed an issue in the PBR material where models with the `KHR_materials_unlit` extension had the normal attribute disabled. [#9173](https://github.com/CesiumGS/cesium/pull/9173).
- Fixed JSDoc and TypeScript type definitions for `writeTextToCanvas` which listed incorrect return type. [#9196](https://github.com/CesiumGS/cesium/pull/9196)
- Fixed JSDoc and TypeScript type definitions for `Viewer.globe` constructor option to allow disabling the globe on startup. [#9063](https://github.com/CesiumGS/cesium/pull/9063)

### 1.74 - 2020-10-01

##### Additions :tada:

- Added `Matrix3.inverseTranspose` and `Matrix4.inverseTranspose`. [#9135](https://github.com/CesiumGS/cesium/pull/9135)

##### Fixes :wrench:

- Fixed an issue where the camera zooming is stuck when looking up. [#9126](https://github.com/CesiumGS/cesium/pull/9126)
- Fixed an issue where Plane doesn't rotate correctly around the main local axis. [#8268](https://github.com/CesiumGS/cesium/issues/8268)
- Fixed clipping planes with non-uniform scale. [#9135](https://github.com/CesiumGS/cesium/pull/9135)
- Fixed an issue where ground primitives would get clipped at certain camera angles. [#9114](https://github.com/CesiumGS/cesium/issues/9114)
- Fixed a bug that could cause half of the globe to disappear when setting the `terrainProvider. [#9161](https://github.com/CesiumGS/cesium/pull/9161)
- Fixed a crash when loading Cesium OSM buildings with shadows enabled. [#9172](https://github.com/CesiumGS/cesium/pull/9172)

### 1.73 - 2020-09-01

##### Breaking Changes :mega:

- Removed `MapboxApi`, which was deprecated in CesiumJS 1.72. Pass your access token directly to the `MapboxImageryProvider` or `MapboxStyleImageryProvider` constructors.
- Removed `BingMapsApi`, which was deprecated in CesiumJS 1.72. Pass your access key directly to the `BingMapsImageryProvider` or `BingMapsGeocoderService` constructors.

##### Additions :tada:

- Added support for the CSS `line-height` specifier in the `font` property of a `Label`. [#8954](https://github.com/CesiumGS/cesium/pull/8954)
- `Viewer` now has default pick handling for `Cesium3DTileFeature` data and will display its properties in the default Viewer `InfoBox` as well as set `Viewer.selectedEntity` to a transient Entity instance representing the data. [#9121](https://github.com/CesiumGS/cesium/pull/9121).

##### Fixes :wrench:

- Fixed several artifacts on mobile devices caused by using insufficient precision. [#9064](https://github.com/CesiumGS/cesium/pull/9064)
- Fixed handling of `data:` scheme for the Cesium ion logo URL. [#9085](https://github.com/CesiumGS/cesium/pull/9085)
- Fixed an issue where the boundary rectangles in `TileAvailability` are not sorted correctly, causing terrain to sometimes fail to achieve its maximum detail. [#9098](https://github.com/CesiumGS/cesium/pull/9098)
- Fixed an issue where a request for an availability tile of the reference layer is delayed because the throttle option is on. [#9099](https://github.com/CesiumGS/cesium/pull/9099)
- Fixed an issue where Node.js tooling could not resolve package.json. [#9105](https://github.com/CesiumGS/cesium/pull/9105)
- Fixed classification artifacts on some mobile devices. [#9108](https://github.com/CesiumGS/cesium/pull/9108)
- Fixed an issue where Resource silently fails to load if being used multiple times. [#9093](https://github.com/CesiumGS/cesium/issues/9093)

### 1.72 - 2020-08-03

##### Breaking Changes :mega:

- CesiumJS no longer ships with a default Mapbox access token and Mapbox imagery layers have been removed from the `BaseLayerPicker` defaults. If you are using `MapboxImageryProvider` or `MapboxStyleImageryProvider`, use `options.accessToken` when initializing the imagery provider.

##### Additions :tada:

- Added support for glTF multi-texturing via `TEXCOORD_1`. [#9075](https://github.com/CesiumGS/cesium/pull/9075)

##### Deprecated :hourglass_flowing_sand:

- `MapboxApi.defaultAccessToken` was deprecated and will be removed in CesiumJS 1.73. Pass your access token directly to the MapboxImageryProvider or MapboxStyleImageryProvider constructors.
- `BingMapsApi` was deprecated and will be removed in CesiumJS 1.73. Pass your access key directly to the BingMapsImageryProvider or BingMapsGeocoderService constructors.

##### Fixes :wrench:

- Fixed `Color.fromCssColorString` when color string contains spaces. [#9015](https://github.com/CesiumGS/cesium/issues/9015)
- Fixed 3D Tileset replacement refinement when leaf is empty. [#8996](https://github.com/CesiumGS/cesium/pull/8996)
- Fixed a bug in the assessment of terrain tile visibility [#9033](https://github.com/CesiumGS/cesium/issues/9033)
- Fixed vertical polylines with `arcType: ArcType.RHUMB`, including lines drawn via GeoJSON. [#9028](https://github.com/CesiumGS/cesium/pull/9028)
- Fixed wall rendering when underground [#9041](https://github.com/CesiumGS/cesium/pull/9041)
- Fixed issue where a side of the wall was missing if the first position and the last position were equal [#9044](https://github.com/CesiumGS/cesium/pull/9044)
- Fixed `translucencyByDistance` for label outline color [#9003](https://github.com/CesiumGS/cesium/pull/9003)
- Fixed return value for `SampledPositionProperty.removeSample` [#9017](https://github.com/CesiumGS/cesium/pull/9017)
- Fixed issue where wall doesn't have correct texture coordinates when there are duplicate positions input [#9042](https://github.com/CesiumGS/cesium/issues/9042)
- Fixed an issue where clipping planes would not clip at the correct distances on some Android devices, most commonly reproducible on devices with `Mali` GPUs that do not support float textures via WebGL [#9023](https://github.com/CesiumGS/cesium/issues/9023)

### 1.71 - 2020-07-01

##### Breaking Changes :mega:

- Updated `WallGeometry` to respect the order of positions passed in, instead of making the positions respect a counter clockwise winding order. This will only affect the look of walls with an image material. If this changed the way your wall is drawing, reverse the order of the positions. [#8955](https://github.com/CesiumGS/cesium/pull/8955/)

##### Additions :tada:

- Added `backFaceCulling` property to `Cesium3DTileset` and `Model` to support viewing the underside or interior of a tileset or model. [#8981](https://github.com/CesiumGS/cesium/pull/8981)
- Added `Ellipsoid.surfaceArea` for computing the approximate surface area of a rectangle on the surface of an ellipsoid. [#8986](https://github.com/CesiumGS/cesium/pull/8986)
- Added support for PolylineVolume in CZML. [#8841](https://github.com/CesiumGS/cesium/pull/8841)
- Added `Color.toCssHexString` for getting the CSS hex string equivalent for a color. [#8987](https://github.com/CesiumGS/cesium/pull/8987)

##### Fixes :wrench:

- Fixed issue where tileset was not playing glTF animations. [#8962](https://github.com/CesiumGS/cesium/issues/8962)
- Fixed a divide-by-zero bug in `Ellipsoid.geodeticSurfaceNormal` when given the origin as input. `undefined` is returned instead. [#8986](https://github.com/CesiumGS/cesium/pull/8986)
- Fixed error with `WallGeometry` when there were adjacent positions with very close values. [#8952](https://github.com/CesiumGS/cesium/pull/8952)
- Fixed artifact for skinned model when log depth is enabled. [#6447](https://github.com/CesiumGS/cesium/issues/6447)
- Fixed a bug where certain rhumb arc polylines would lead to a crash. [#8787](https://github.com/CesiumGS/cesium/pull/8787)
- Fixed handling of Label's backgroundColor and backgroundPadding option [#8949](https://github.com/CesiumGS/cesium/pull/8949)
- Fixed several bugs when rendering CesiumJS in a WebGL 2 context. [#797](https://github.com/CesiumGS/cesium/issues/797)
- Fixed a bug where switching from perspective to orthographic caused triangles to overlap each other incorrectly. [#8346](https://github.com/CesiumGS/cesium/issues/8346)
- Fixed a bug where switching to orthographic camera on the first frame caused the zoom level to be incorrect. [#8853](https://github.com/CesiumGS/cesium/pull/8853)
- Fixed `scene.pickFromRay` intersection inaccuracies. [#8439](https://github.com/CesiumGS/cesium/issues/8439)
- Fixed a bug where a null or undefined name property passed to the `Entity` constructor would throw an exception.[#8832](https://github.com/CesiumGS/cesium/pull/8832)
- Fixed JSDoc and TypeScript type definitions for `ScreenSpaceEventHandler.getInputAction` which listed incorrect return type. [#9002](https://github.com/CesiumGS/cesium/pull/9002)
- Improved the style of the error panel. [#8739](https://github.com/CesiumGS/cesium/issues/8739)
- Fixed animation widget SVG icons not appearing in iOS 13.5.1. [#8993](https://github.com/CesiumGS/cesium/pull/8993)

### 1.70.1 - 2020-06-10

##### Additions :tada:

- Add a `toString` method to the `Resource` class in case an instance gets logged as a string. [#8722](https://github.com/CesiumGS/cesium/issues/8722)
- Exposed `Transforms.rotationMatrixFromPositionVelocity` method from Cesium's private API. [#8927](https://github.com/CesiumGS/cesium/issues/8927)

##### Fixes :wrench:

- Fixed JSDoc and TypeScript type definitions for all `ImageryProvider` types, which were missing `defaultNightAlpha` and `defaultDayAlpha` properties. [#8908](https://github.com/CesiumGS/cesium/pull/8908)
- Fixed JSDoc and TypeScript for `MaterialProperty`, which were missing the ability to take primitive types in their constructor. [#8904](https://github.com/CesiumGS/cesium/pull/8904)
- Fixed JSDoc and TypeScript type definitions to allow the creation of `GeometryInstance` instances using `XXXGeometry` classes. [#8941](https://github.com/CesiumGS/cesium/pull/8941).
- Fixed JSDoc and TypeScript for `buildModuleUrl`, which was accidentally excluded from the official CesiumJS API. [#8923](https://github.com/CesiumGS/cesium/pull/8923)
- Fixed JSDoc and TypeScript type definitions for `EllipsoidGeodesic` which incorrectly listed `result` as required. [#8904](https://github.com/CesiumGS/cesium/pull/8904)
- Fixed JSDoc and TypeScript type definitions for `EllipsoidTangentPlane.fromPoints`, which takes an array of `Cartesian3`, not a single instance. [#8928](https://github.com/CesiumGS/cesium/pull/8928)
- Fixed JSDoc and TypeScript type definitions for `EntityCollection.getById` and `CompositeEntityCollection.getById`, which can both return undefined. [#8928](https://github.com/CesiumGS/cesium/pull/8928)
- Fixed JSDoc and TypeScript type definitions for `Viewer` options parameters.
- Fixed a memory leak where some 3D Tiles requests were being unintentionally retained after the requests were cancelled. [#8843](https://github.com/CesiumGS/cesium/pull/8843)
- Fixed a bug with handling of PixelFormat's flipY. [#8893](https://github.com/CesiumGS/cesium/pull/8893)

### 1.70.0 - 2020-06-01

##### Major Announcements :loudspeaker:

- All Cesium ion users now have access to Cesium OSM Buildings - a 3D buildings layer covering the entire world built with OpenStreetMap building data, available as 3D Tiles. Read more about it [on our blog](https://cesium.com/blog/2020/06/01/cesium-osm-buildings/).
  - [Explore it on Sandcastle](https://sandcastle.cesium.com/index.html?src=Cesium%20OSM%20Buildings.html).
  - Add it to your CesiumJS app: `viewer.scene.primitives.add(Cesium.createOsmBuildings())`.
  - Contains per-feature data like building name, address, and much more. [Read more about the available properties](https://cesium.com/content/cesium-osm-buildings/).
- CesiumJS now ships with official TypeScript type definitions! [#8878](https://github.com/CesiumGS/cesium/pull/8878)
  - If you import CesiumJS as a module, the new definitions will automatically be used by TypeScript and related tooling.
  - If you import individual CesiumJS source files directly, you'll need to add `"types": ["cesium"]` in your tsconfig.json in order for the definitions to be used.
  - If you’re using your own custom definitions and you’re not yet ready to switch, you can delete `Source/Cesium.d.ts` after install.
  - See our [blog post](https://cesium.com/blog/2020/06/01/cesiumjs-tsd/) for more information and a technical overview of how it all works.
- CesiumJS now supports underground rendering with globe translucency! [#8726](https://github.com/CesiumGS/cesium/pull/8726)
  - Added options for controlling globe translucency through the new [`GlobeTranslucency`](https://cesium.com/learn/cesiumjs/ref-doc/GlobeTranslucency.html) object including front face alpha, back face alpha, and a translucency rectangle.
  - Added `Globe.undergroundColor` and `Globe.undergroundColorAlphaByDistance` for controlling how the back side of the globe is rendered when the camera is underground or the globe is translucent. [#8867](https://github.com/CesiumGS/cesium/pull/8867)
  - Improved camera controls when the camera is underground. [#8811](https://github.com/CesiumGS/cesium/pull/8811)
  - Sandcastle examples: [Globe Translucency](https://sandcastle.cesium.com/?src=Globe%20Translucency.html), [Globe Interior](https://sandcastle.cesium.com/?src=Globe%20Interior.html), and [Underground Color](https://sandcastle.cesium.com/?src=Underground%20Color.html&label=All)

##### Additions :tada:

- Our API reference documentation has received dozens of fixes and improvements, largely due to the TypeScript effort.
- Added `Cesium3DTileset.extensions` to get the extensions property from the tileset JSON. [#8829](https://github.com/CesiumGS/cesium/pull/8829)
- Added `Camera.completeFlight`, which causes the current camera flight to immediately jump to the final destination and call its complete callback. [#8788](https://github.com/CesiumGS/cesium/pull/8788)
- Added `nightAlpha` and `dayAlpha` properties to `ImageryLayer` to control alpha separately for the night and day sides of the globe. [#8868](https://github.com/CesiumGS/cesium/pull/8868)
- Added `SkyAtmosphere.perFragmentAtmosphere` to switch between per-vertex and per-fragment atmosphere shading. [#8866](https://github.com/CesiumGS/cesium/pull/8866)
- Added a new sandcastle example to show how to add fog using a `PostProcessStage` [#8798](https://github.com/CesiumGS/cesium/pull/8798)
- Added `frustumSplits` option to `DebugCameraPrimitive`. [8849](https://github.com/CesiumGS/cesium/pull/8849)
- Supported `#rgba` and `#rrggbbaa` formats in `Color.fromCssColorString`. [8873](https://github.com/CesiumGS/cesium/pull/8873)

##### Fixes :wrench:

- Fixed a bug that could cause rendering of a glTF model to become corrupt when switching from a Uint16 to a Uint32 index buffer to accomodate new vertices added for edge outlining. [#8820](https://github.com/CesiumGS/cesium/pull/8820)
- Fixed a bug where a removed billboard could prevent changing of the `TerrainProvider`. [#8766](https://github.com/CesiumGS/cesium/pull/8766)
- Fixed an issue with 3D Tiles point cloud styling where `${feature.propertyName}` and `${feature["propertyName"]}` syntax would cause a crash. Also fixed an issue where property names with non-alphanumeric characters would crash. [#8785](https://github.com/CesiumGS/cesium/pull/8785)
- Fixed a bug where `DebugCameraPrimitive` was ignoring the near and far planes of the `Camera`. [#8848](https://github.com/CesiumGS/cesium/issues/8848)
- Fixed sky atmosphere artifacts below the horizon. [#8866](https://github.com/CesiumGS/cesium/pull/8866)
- Fixed ground primitives in orthographic mode. [#5110](https://github.com/CesiumGS/cesium/issues/5110)
- Fixed the depth plane in orthographic mode. This improves the quality of polylines and other primitives that are rendered near the horizon. [8858](https://github.com/CesiumGS/cesium/pull/8858)

### 1.69.0 - 2020-05-01

##### Breaking Changes :mega:

- The property `Scene.sunColor` has been removed. Use `scene.light.color` and `scene.light.intensity` instead. [#8774](https://github.com/CesiumGS/cesium/pull/8774)
- Removed `isArray`. Use the native `Array.isArray` function instead. [#8779](https://github.com/CesiumGS/cesium/pull/8779)

##### Additions :tada:

- Added `RequestScheduler` to the public API; this allows users to have more control over the requests made by CesiumJS. [#8384](https://github.com/CesiumGS/cesium/issues/8384)
- Added support for high-quality edges on solid geometry in glTF models. [#8776](https://github.com/CesiumGS/cesium/pull/8776)
- Added `Scene.cameraUnderground` for checking whether the camera is underneath the globe. [#8765](https://github.com/CesiumGS/cesium/pull/8765)

##### Fixes :wrench:

- Fixed several problems with polylines when the logarithmic depth buffer is enabled, which is the default on most systems. [#8706](https://github.com/CesiumGS/cesium/pull/8706)
- Fixed a bug with very long view ranges requiring multiple frustums even with the logarithmic depth buffer enabled. Previously, such scenes could resolve depth incorrectly. [#8727](https://github.com/CesiumGS/cesium/pull/8727)
- Fixed an issue with glTF skinning support where an optional property `skeleton` was considered required by Cesium. [#8175](https://github.com/CesiumGS/cesium/issues/8175)
- Fixed an issue with clamping of non-looped glTF animations. Subscribers to animation `update` events should expect one additional event firing as an animation stops. [#7387](https://github.com/CesiumGS/cesium/issues/7387)
- Geometry instance floats now work for high precision floats on newer iOS devices. [#8805](https://github.com/CesiumGS/cesium/pull/8805)
- Fixed a bug where the elevation contour material's alpha was not being applied. [#8749](https://github.com/CesiumGS/cesium/pull/8749)
- Fix potential memory leak when destroying `CesiumWidget` instances. [#8591](https://github.com/CesiumGS/cesium/pull/8591)
- Fixed displaying the Cesium ion icon when running in an Android, iOS or UWP WebView. [#8758](https://github.com/CesiumGS/cesium/pull/8758)

### 1.68.0 - 2020-04-01

##### Additions :tada:

- Added basic underground rendering support. When the camera is underground the globe will be rendered as a solid surface and underground entities will not be culled. [#8572](https://github.com/AnalyticalGraphicsInc/cesium/pull/8572)
- The `CesiumUnminified` build now includes sourcemaps. [#8572](https://github.com/CesiumGS/cesium/pull/8659)
- Added glTF `STEP` animation interpolation. [#8786](https://github.com/CesiumGS/cesium/pull/8786)
- Added the ability to edit CesiumJS shaders on-the-fly using the [SpectorJS](https://spector.babylonjs.com/) Shader Editor. [#8608](https://github.com/CesiumGS/cesium/pull/8608)

##### Fixes :wrench:

- Cesium can now be used in Node.JS 12 and later, with or without `--experimental-modules`. It can still be used in earlier versions as well. [#8572](https://github.com/CesiumGS/cesium/pull/8659)
- Interacting with the Cesium canvas will now blur the previously focused element. This prevents unintended modification of input elements when interacting with the globe. [#8662](https://github.com/CesiumGS/cesium/pull/8662)
- `TileMapServiceImageryProvider` will now force `minimumLevel` to 0 if the `tilemapresource.xml` metadata request fails and the `rectangle` is too large for the given detail level [#8448](https://github.com/AnalyticalGraphicsInc/cesium/pull/8448)
- Fixed ground atmosphere rendering when using a smaller ellipsoid. [#8683](https://github.com/CesiumGS/cesium/issues/8683)
- Fixed globe incorrectly occluding objects when using a smaller ellipsoid. [#7124](https://github.com/CesiumGS/cesium/issues/7124)
- Fixed a regression introduced in 1.67 which caused overlapping colored ground geometry to have visual artifacts. [#8694](https://github.com/CesiumGS/cesium/pull/8694)
- Fixed a clipping problem when viewing a polyline up close with the logarithmic depth buffer enabled, which is the default on most systems. [#8703](https://github.com/CesiumGS/cesium/pull/8703)

### 1.67.0 - 2020-03-02

##### Breaking Changes :mega:

- `Cesium3DTileset.skipLevelOfDetail` is now `false` by default. [#8631](https://github.com/CesiumGS/cesium/pull/8631)
- glTF models are now rendered using the `LEQUALS` depth test function instead of `LESS`. This means that when geometry overlaps, the _later_ geometry will be visible above the earlier, where previously the opposite was true. We believe this is a more sensible default, and makes it easier to render e.g. outlined buildings with glTF. [#8646](https://github.com/CesiumGS/cesium/pull/8646)

##### Additions :tada:

- Massively improved performance of clamped Entity ground geometry with dynamic colors. [#8630](https://github.com/CesiumGS/cesium/pull/8630)
- Added `Entity.tileset` for loading a 3D Tiles tileset via the Entity API using the new `Cesium3DTilesetGraphics` class. [#8580](https://github.com/CesiumGS/cesium/pull/8580)
- Added `tileset.uri`, `tileset.show`, and `tileset.maximumScreenSpaceError` properties to CZML processing for loading 3D Tiles. [#8580](https://github.com/CesiumGS/cesium/pull/8580)
- Added `Color.lerp` for linearly interpolating between two RGB colors. [#8607](https://github.com/CesiumGS/cesium/pull/8607)
- `CesiumTerrainProvider` now supports terrain tiles using a `WebMercatorTilingScheme` by specifying `"projection": "EPSG:3857"` in `layer.json`. It also now supports numbering tiles from the North instead of the South by specifying `"scheme": "slippyMap"` in `layer.json`. [#8563](https://github.com/CesiumGS/cesium/pull/8563)
- Added basic support for `isNaN`, `isFinite`, `null`, and `undefined` in the 3D Tiles styling GLSL backend for point clouds. [#8621](https://github.com/CesiumGS/cesium/pull/8621)
- Added `sizeInMeters` to `ParticleSystem`. [#7746](https://github.com/CesiumGS/cesium/pull/7746)

##### Fixes :wrench:

- Fixed a bug that caused large, nearby geometry to be clipped when using a logarithmic depth buffer, which is the default on most systems. [#8600](https://github.com/CesiumGS/cesium/pull/8600)
- Fixed a bug where tiles would not load if the camera was tracking a moving tileset. [#8598](https://github.com/CesiumGS/cesium/pull/8598)
- Fixed a bug where applying a new 3D Tiles style during a flight would not update all existing tiles. [#8622](https://github.com/CesiumGS/cesium/pull/8622)
- Fixed a bug where Cartesian vectors could not be packed to typed arrays [#8568](https://github.com/CesiumGS/cesium/pull/8568)
- Updated knockout from 3.5.0 to 3.5.1. [#8424](https://github.com/CesiumGS/cesium/pull/8424)
- Cesium's local development server now works in Node 12 & 13 [#8648](https://github.com/CesiumGS/cesium/pull/8648)

##### Deprecated :hourglass_flowing_sand:

- The `isArray` function has been deprecated and will be removed in Cesium 1.69. Use the native `Array.isArray` function instead. [#8526](https://github.com/CesiumGS/cesium/pull/8526)

### 1.66.0 - 2020-02-03

##### Deprecated :hourglass_flowing_sand:

- The property `Scene.sunColor` has been deprecated and will be removed in Cesium 1.69. Use `scene.light.color` and `scene.light.intensity` instead. [#8493](https://github.com/CesiumGS/cesium/pull/8493)

##### Additions :tada:

- `useBrowserRecommendedResolution` flag in `Viewer` and `CesiumWidget` now defaults to `true`. This ensures Cesium rendering is fast and smooth by default across all devices. Set it to `false` to always render at native device resolution instead at the cost of performance on under-powered devices. [#8548](https://github.com/CesiumGS/cesium/pull/8548)
- Cesium now creates a WebGL context with a `powerPreference` value of `high-performance`. Some browsers use this setting to enable a second, more powerful, GPU. You can set it back to `default`, or opt-in to `low-power` mode, by passing the context option when creating a `Viewer` or `CesiumWidget` instance:

```js
var viewer = new Viewer("cesiumContainer", {
  contextOptions: {
    webgl: {
      powerPreference: "default",
    },
  },
});
```

- Added more customization to Cesium's lighting system. [#8493](https://github.com/CesiumGS/cesium/pull/8493)
  - Added `Light`, `DirectionalLight`, and `SunLight` classes for creating custom light sources.
  - Added `Scene.light` for setting the scene's light source, which defaults to a `SunLight`.
  - Added `Globe.dynamicAtmosphereLighting` for enabling lighting effects on atmosphere and fog, such as day/night transitions. It is true by default but may be set to false if the atmosphere should stay unchanged regardless of the scene's light direction.
  - Added `Globe.dynamicAtmosphereLightingFromSun` for using the sun direction instead of the scene's light direction when `Globe.dynamicAtmosphereLighting` is enabled. See the moonlight example in the [Lighting Sandcastle example](https://cesiumjs.org/Cesium/Apps/Sandcastle/?src=Lighting.html).
  - Primitives and the globe are now shaded with the scene light's color.
- Updated SampleData models to glTF 2.0. [#7802](https://github.com/CesiumGS/cesium/issues/7802)
- Added `Globe.showSkirts` to support the ability to hide terrain skirts when viewing terrain from below the surface. [#8489](https://github.com/CesiumGS/cesium/pull/8489)
- Added `minificationFilter` and `magnificationFilter` options to `Material` to control texture filtering. [#8473](https://github.com/CesiumGS/cesium/pull/8473)
- Updated [earcut](https://github.com/mapbox/earcut) to 2.2.1. [#8528](https://github.com/CesiumGS/cesium/pull/8528)
- Added a font cache to improve label performance. [#8537](https://github.com/CesiumGS/cesium/pull/8537)

##### Fixes :wrench:

- Fixed a bug where the camera could go underground during mouse navigation. [#8504](https://github.com/CesiumGS/cesium/pull/8504)
- Fixed a bug where rapidly updating a `PolylineCollection` could result in an `instanceIndex` is out of range error. [#8546](https://github.com/CesiumGS/cesium/pull/8546)
- Fixed issue where `RequestScheduler` double-counted image requests made via `createImageBitmap`. [#8162](https://github.com/CesiumGS/cesium/issues/8162)
- Reduced Cesium bundle size by avoiding unnecessarily importing `Cesium3DTileset` in `Picking.js`. [#8532](https://github.com/CesiumGS/cesium/pull/8532)
- Fixed a bug where files with backslashes were not loaded in KMZ files. [#8533](https://github.com/CesiumGS/cesium/pull/8533)
- Fixed WebGL warning message about `EXT_float_blend` being implicitly enabled. [#8534](https://github.com/CesiumGS/cesium/pull/8534)
- Fixed a bug where toggling point cloud classification visibility would result in a grey screen on Linux / Nvidia. [#8538](https://github.com/CesiumGS/cesium/pull/8538)
- Fixed a bug where a point in a `PointPrimitiveCollection` was rendered in the middle of the screen instead of being clipped. [#8542](https://github.com/CesiumGS/cesium/pull/8542)
- Fixed a crash when deleting and re-creating polylines from CZML. `ReferenceProperty` now returns undefined when the target entity or property does not exist, instead of throwing. [#8544](https://github.com/CesiumGS/cesium/pull/8544)
- Fixed terrain tile picking in the Cesium Inspector. [#8567](https://github.com/CesiumGS/cesium/pull/8567)
- Fixed a crash that could occur when an entity was deleted while the corresponding `Primitive` was being created asynchronously. [#8569](https://github.com/CesiumGS/cesium/pull/8569)
- Fixed a crash when calling `camera.lookAt` with the origin (0, 0, 0) as the target. This could happen when looking at a tileset with the origin as its center. [#8571](https://github.com/CesiumGS/cesium/pull/8571)
- Fixed a bug where `camera.viewBoundingSphere` was modifying the `offset` parameter. [#8438](https://github.com/CesiumGS/cesium/pull/8438)
- Fixed a crash when creating a plane with both position and normal on the Z-axis. [#8576](https://github.com/CesiumGS/cesium/pull/8576)
- Fixed `BoundingSphere.projectTo2D` when the bounding sphere’s center is at the origin. [#8482](https://github.com/CesiumGS/cesium/pull/8482)

### 1.65.0 - 2020-01-06

##### Breaking Changes :mega:

- `OrthographicFrustum.getPixelDimensions`, `OrthographicOffCenterFrustum.getPixelDimensions`, `PerspectiveFrustum.getPixelDimensions`, and `PerspectiveOffCenterFrustum.getPixelDimensions` now require a `pixelRatio` argument before the `result` argument. The previous function definition has been deprecated since 1.63. [#8320](https://github.com/CesiumGS/cesium/pull/8320)
- The function `Matrix4.getRotation` has been renamed to `Matrix4.getMatrix3`. `Matrix4.getRotation` has been deprecated since 1.62. [#8183](https://github.com/CesiumGS/cesium/pull/8183)
- `createTileMapServiceImageryProvider` and `createOpenStreetMapImageryProvider` have been removed. Instead, pass the same options to `new TileMapServiceImageryProvider` and `new OpenStreetMapImageryProvider` respectively. The old functions have been deprecated since 1.62. [#8174](https://github.com/CesiumGS/cesium/pull/8174)

##### Additions :tada:

- Added `Globe.backFaceCulling` to support viewing terrain from below the surface. [#8470](https://github.com/CesiumGS/cesium/pull/8470)

##### Fixes :wrench:

- Fixed Geocoder auto-complete suggestions when hosted inside Web Components. [#8425](https://github.com/CesiumGS/cesium/pull/8425)
- Fixed terrain tile culling problems when under ellipsoid. [#8397](https://github.com/CesiumGS/cesium/pull/8397)
- Fixed primitive culling when below the ellipsoid but above terrain. [#8398](https://github.com/CesiumGS/cesium/pull/8398)
- Improved the translucency calculation for the Water material type. [#8455](https://github.com/CesiumGS/cesium/pull/8455)
- Fixed bounding volume calculation for `GroundPrimitive`. [#4883](https://github.com/CesiumGS/cesium/issues/4483)
- Fixed `OrientedBoundingBox.fromRectangle` for rectangles with width greater than 180 degrees. [#8475](https://github.com/CesiumGS/cesium/pull/8475)
- Fixed globe picking so that it returns the closest intersecting triangle instead of the first intersecting triangle. [#8390](https://github.com/CesiumGS/cesium/pull/8390)
- Fixed horizon culling issues with large root tiles. [#8487](https://github.com/CesiumGS/cesium/pull/8487)
- Fixed a lighting bug affecting Macs with Intel integrated graphics where glTF 2.0 PBR models with double sided materials would have flipped normals. [#8494](https://github.com/CesiumGS/cesium/pull/8494)

### 1.64.0 - 2019-12-02

##### Fixes :wrench:

- Fixed an issue in image based lighting where an invalid environment map would silently fail. [#8303](https://github.com/CesiumGS/cesium/pull/8303)
- Various small internal improvements

### 1.63.1 - 2019-11-06

##### Fixes :wrench:

- Fixed regression in 1.63 where ground atmosphere and labels rendered incorrectly on displays with `window.devicePixelRatio` greater than 1.0. [#8351](https://github.com/CesiumGS/cesium/pull/8351)
- Fixed regression in 1.63 where some primitives would show through the globe when log depth is disabled. [#8368](https://github.com/CesiumGS/cesium/pull/8368)

### 1.63 - 2019-11-01

##### Major Announcements :loudspeaker:

- Cesium has migrated to ES6 modules. This may or may not be a breaking change for your application depending on how you use Cesium. See our [blog post](https://cesium.com/blog/2019/10/31/cesiumjs-es6/) for the full details.
- We’ve consolidated all of our website content from cesiumjs.org and cesium.com into one home on cesium.com. Here’s where you can now find:
  - [Sandcastle](https://sandcastle.cesium.com) - `https://sandcastle.cesium.com`
  - [API Docs](https://cesium.com/learn/cesiumjs/ref-doc/) - `https://cesium.com/learn/cesiumjs/ref-doc/`
  - [Downloads](https://cesium.com/downloads/) - `https://cesium.com/downloads/`
  - Hosted releases can be found at `https://cesium.com/downloads/cesiumjs/releases/<CesiumJS Version Number>/Build/Cesium/Cesium.js`
  - See our [blog post](https://cesium.com/blog/2019/10/15/cesiumjs-migration/) for more information.

##### Additions :tada:

- Decreased Web Workers bundle size by a factor of 10, from 8384KB (2624KB gzipped) to 863KB (225KB gzipped). This makes Cesium load faster, especially on low-end devices and slower network connections.
- Added full UTF-8 support to labels, greatly improving support for non-latin alphabets and emoji. [#7280](https://github.com/CesiumGS/cesium/pull/7280)
- Added `"type": "module"` to package.json to take advantage of native ES6 module support in newer versions of Node.js. This also enables module-based front-end development for tooling that relies on Node.js module resolution.
- The combined `Build/Cesium/Cesium.js` and `Build/CesiumUnminified/Cesium.js` have been upgraded from IIFE to UMD modules that support IIFE, AMD, and commonjs.
- Added `pixelRatio` parameter to `OrthographicFrustum.getPixelDimensions`, `OrthographicOffCenterFrustum.getPixelDimensions`, `PerspectiveFrustum.getPixelDimensions`, and `PerspectiveOffCenterFrustum.getPixelDimensions`. Pass in `scene.pixelRatio` for dimensions in CSS pixel units or `1.0` for dimensions in native device pixel units. [#8237](https://github.com/CesiumGS/cesium/pull/8237)

##### Fixes :wrench:

- Fixed css pixel usage for polylines, point clouds, models, primitives, and post-processing. [#8113](https://github.com/CesiumGS/cesium/issues/8113)
- Fixed a bug where `scene.sampleHeightMostDetailed` and `scene.clampToHeightMostDetailed` would not resolve in request render mode. [#8281](https://github.com/CesiumGS/cesium/issues/8281)
- Fixed seam artifacts when log depth is disabled, `scene.globe.depthTestAgainstTerrain` is false, and primitives are under the globe. [#8205](https://github.com/CesiumGS/cesium/pull/8205)
- Fix dynamic ellipsoids using `innerRadii`, `minimumClock`, `maximumClock`, `minimumCone` or `maximumCone`. [#8277](https://github.com/CesiumGS/cesium/pull/8277)
- Fixed rendering billboard collections containing more than 65536 billboards. [#8325](https://github.com/CesiumGS/cesium/pull/8325)

##### Deprecated :hourglass_flowing_sand:

- `OrthographicFrustum.getPixelDimensions`, `OrthographicOffCenterFrustum.getPixelDimensions`, `PerspectiveFrustum.getPixelDimensions`, and `PerspectiveOffCenterFrustum.getPixelDimensions` now take a `pixelRatio` argument before the `result` argument. The previous function definition will no longer work in 1.65. [#8237](https://github.com/CesiumGS/cesium/pull/8237)

### 1.62 - 2019-10-01

##### Deprecated :hourglass_flowing_sand:

- `createTileMapServiceImageryProvider` and `createOpenStreetMapImageryProvider` have been deprecated and will be removed in Cesium 1.65. Instead, pass the same options to `new TileMapServiceImageryProvider` and `new OpenStreetMapImageryProvider` respectively.
- The function `Matrix4.getRotation` has been deprecated and renamed to `Matrix4.getMatrix3`. `Matrix4.getRotation` will be removed in version 1.65.

##### Additions :tada:

- Added ability to create partial ellipsoids using both the Entity API and CZML. New ellipsoid geometry properties: `innerRadii`, `minimumClock`, `maximumClock`, `minimumCone`, and `maximumCone`. This affects both `EllipsoidGeometry` and `EllipsoidOutlineGeometry`. See the updated [Sandcastle example](https://cesiumjs.org/Cesium/Apps/Sandcastle/?src=Partial%20Ellipsoids.html&label=Geometries). [#5995](https://github.com/CesiumGS/cesium/pull/5995)
- Added `useBrowserRecommendedResolution` flag to `Viewer` and `CesiumWidget`. When true, Cesium renders at CSS pixel resolution instead of native device resolution. This replaces the workaround in the 1.61 change list. [8215](https://github.com/CesiumGS/cesium/issues/8215)
- Added `TileMapResourceImageryProvider` and `OpenStreetMapImageryProvider` classes to improve API consistency: [#4812](https://github.com/CesiumGS/cesium/issues/4812)
- Added `credit` parameter to `CzmlDataSource`, `GeoJsonDataSource`, `KmlDataSource` and `Model`. [#8173](https://github.com/CesiumGS/cesium/pull/8173)
- Added `Matrix3.getRotation` to get the rotational component of a matrix with scaling removed. [#8182](https://github.com/CesiumGS/cesium/pull/8182)

##### Fixes :wrench:

- Fixed labels not showing for individual entities in data sources when clustering is enabled. [#6087](https://github.com/CesiumGS/cesium/issues/6087)
- Fixed an issue where polygons, corridors, rectangles, and ellipses on terrain would not render on some mobile devices. [#6739](https://github.com/CesiumGS/cesium/issues/6739)
- Fixed a bug where GlobeSurfaceTile would not render the tile until all layers completed loading causing globe to appear to hang. [#7974](https://github.com/CesiumGS/cesium/issues/7974)
- Spread out KMl loading across multiple frames to prevent freezing. [#8195](https://github.com/CesiumGS/cesium/pull/8195)
- Fixed a bug where extruded polygons would sometimes be missing segments. [#8035](https://github.com/CesiumGS/cesium/pull/8035)
- Made pixel sizes consistent for polylines and point clouds when rendering at different pixel ratios. [#8113](https://github.com/CesiumGS/cesium/issues/8113)
- `Camera.flyTo` flies to the correct location in 2D when the destination crosses the international date line [#7909](https://github.com/CesiumGS/cesium/pull/7909)
- Fixed 3D tiles style coloring when multiple tilesets are in the scene [#8051](https://github.com/CesiumGS/cesium/pull/8051)
- 3D Tiles geometric error now correctly scales with transform. [#8182](https://github.com/CesiumGS/cesium/pull/8182)
- Fixed per-feature post processing from sometimes selecting the wrong feature. [#7929](https://github.com/CesiumGS/cesium/pull/7929)
- Fixed a bug where dynamic polylines did not use the given arcType. [#8191](https://github.com/CesiumGS/cesium/issues/8191)
- Fixed atmosphere brightness when High Dynamic Range is disabled. [#8149](https://github.com/CesiumGS/cesium/issues/8149)
- Fixed brightness levels for procedural Image Based Lighting. [#7803](https://github.com/CesiumGS/cesium/issues/7803)
- Fixed alpha equation for `BlendingState.ALPHA_BLEND` and `BlendingState.ADDITIVE_BLEND`. [#8202](https://github.com/CesiumGS/cesium/pull/8202)
- Improved display of tile coordinates for `TileCoordinatesImageryProvider` [#8131](https://github.com/CesiumGS/cesium/pull/8131)
- Reduced size of approximateTerrainHeights.json [#7959](https://github.com/CesiumGS/cesium/pull/7959)
- Fixed undefined `quadDetails` error from zooming into the map really close. [#8011](https://github.com/CesiumGS/cesium/pull/8011)
- Fixed a crash for 3D Tiles that have zero volume. [#7945](https://github.com/CesiumGS/cesium/pull/7945)
- Fixed relative-to-center check, `depthFailAppearance` resource freeing for `Primitive` [#8044](https://github.com/CesiumGS/cesium/pull/8044)

### 1.61 - 2019-09-03

##### Additions :tada:

- Added optional `index` parameter to `PrimitiveCollection.add`. [#8041](https://github.com/CesiumGS/cesium/pull/8041)
- Cesium now renders at native device resolution by default instead of CSS pixel resolution, to go back to the old behavior, set `viewer.resolutionScale = 1.0 / window.devicePixelRatio`. [#8082](https://github.com/CesiumGS/cesium/issues/8082)
- Added `getByName` method to `DataSourceCollection` allowing to retrieve `DataSource`s by their name property from the collection

##### Fixes :wrench:

- Disable FXAA by default. To re-enable, set `scene.postProcessStages.fxaa.enabled = true` [#7875](https://github.com/CesiumGS/cesium/issues/7875)
- Fixed a crash when a glTF model used `KHR_texture_transform` without a sampler defined. [#7916](https://github.com/CesiumGS/cesium/issues/7916)
- Fixed post-processing selection filtering to work for bloom. [#7984](https://github.com/CesiumGS/cesium/issues/7984)
- Disabled HDR by default to improve visual quality in most standard use cases. Set `viewer.scene.highDynamicRange = true` to re-enable. [#7966](https://github.com/CesiumGS/cesium/issues/7966)
- Fixed a bug that causes hidden point primitives to still appear on some operating systems. [#8043](https://github.com/CesiumGS/cesium/issues/8043)
- Fix negative altitude altitude handling in `GoogleEarthEnterpriseTerrainProvider`. [#8109](https://github.com/CesiumGS/cesium/pull/8109)
- Fixed issue where KTX or CRN files would not be properly identified. [#7979](https://github.com/CesiumGS/cesium/issues/7979)
- Fixed multiple globe materials making the globe darker. [#7726](https://github.com/CesiumGS/cesium/issues/7726)

### 1.60 - 2019-08-01

##### Additions :tada:

- Reworked label rendering to use signed distance fields (SDF) for crisper text. [#7730](https://github.com/CesiumGS/cesium/pull/7730)
- Added a [new Sandcastle example](https://cesiumjs.org/Cesium/Build/Apps/Sandcastle/?src=Labels%20SDF.html) to showcase the new SDF labels.
- Added support for polygon holes to CZML. [#7991](https://github.com/CesiumGS/cesium/pull/7991)
- Added `totalScale` property to `Label` which is the total scale of the label taking into account the label's scale and the relative size of the desired font compared to the generated glyph size.

##### Fixes :wrench:

- Fixed crash when using ArcGIS terrain with clipping planes. [#7998](https://github.com/CesiumGS/cesium/pull/7998)
- `PolygonGraphics.hierarchy` now converts constant array values to a `PolygonHierarchy` when set, so code that accesses the value of the property can rely on it always being a `PolygonHierarchy`.
- Fixed a bug with lengthwise texture coordinates in the first segment of ground polylines, as observed in some WebGL implementations such as Chrome on Linux. [#8017](https://github.com/CesiumGS/cesium/issues/8017)

### 1.59 - 2019-07-01

##### Additions :tada:

- Adds `ArcGISTiledElevationTerrainProvider` to support LERC encoded terrain from ArcGIS ImageServer. [#7940](https://github.com/CesiumGS/cesium/pull/7940)
- Added CZML support for `heightReference` to `box`, `cylinder`, and `ellipsoid`, and added CZML support for `classificationType` to `corridor`, `ellipse`, `polygon`, `polyline`, and `rectangle`. [#7899](https://github.com/CesiumGS/cesium/pull/7899)
- Adds `exportKML` function to export `Entity` instances with Point, Billboard, Model, Label, Polyline and Polygon graphics. [#7921](https://github.com/CesiumGS/cesium/pull/7921)
- Added support for new Mapbox Style API. [#7698](https://github.com/CesiumGS/cesium/pull/7698)
- Added support for the [AGI_articulations](https://github.com/KhronosGroup/glTF/tree/master/extensions/2.0/Vendor/AGI_articulations) vendor extension of glTF 2.0 to the Entity API and CZML. [#7907](https://github.com/CesiumGS/cesium/pull/7907)

##### Fixes :wrench:

- Fixed a bug that caused missing segments for ground polylines with coplanar points over large distances and problems with polylines containing duplicate points. [#7885](https://github.com/CesiumGS/cesium//pull/7885)
- Fixed a bug where billboards were not pickable when zoomed out completely in 2D View. [#7908](https://github.com/CesiumGS/cesium/pull/7908)
- Fixed a bug where image requests that returned HTTP code 204 would prevent any future request from succeeding on browsers that supported ImageBitmap. [#7914](https://github.com/CesiumGS/cesium/pull/7914/)
- Fixed polyline colors when `scene.highDynamicRange` is enabled. [#7924](https://github.com/CesiumGS/cesium/pull/7924)
- Fixed a bug in the inspector where the min/max height values of a picked tile were undefined. [#7904](https://github.com/CesiumGS/cesium/pull/7904)
- Fixed `Math.factorial` to return the correct values. (https://github.com/CesiumGS/cesium/pull/7969)
- Fixed a bug that caused 3D models to appear darker on Android devices. [#7944](https://github.com/CesiumGS/cesium/pull/7944)

### 1.58.1 - 2018-06-03

_This is an npm-only release to fix a publishing issue_.

### 1.58 - 2019-06-03

##### Additions :tada:

- Added support for new `BingMapsStyle` values `ROAD_ON_DEMAND` and `AERIAL_WITH_LABELS_ON_DEMAND`. The older versions of these, `ROAD` and `AERIAL_WITH_LABELS`, have been deprecated by Bing. [#7808](https://github.com/CesiumGS/cesium/pull/7808)
- Added syntax to delete data from existing properties via CZML. [#7818](https://github.com/CesiumGS/cesium/pull/7818)
- Added `checkerboard` material to CZML. [#7845](https://github.com/CesiumGS/cesium/pull/7845)
- `BingMapsImageryProvider` now uses `DiscardEmptyTileImagePolicy` by default to detect missing tiles as zero-length responses instead of inspecting pixel values. [#7810](https://github.com/CesiumGS/cesium/pull/7810)
- Added support for the [AGI_articulations](https://github.com/KhronosGroup/glTF/tree/master/extensions/2.0/Vendor/AGI_articulations) vendor extension of glTF 2.0 to the Model primitive graphics API. [#7835](https://github.com/CesiumGS/cesium/pull/7835)
- Reduce the number of Bing transactions and ion Bing sessions used when destroying and recreating the same imagery layer to 1. [#7848](https://github.com/CesiumGS/cesium/pull/7848)

##### Fixes :wrench:

- Fixed an edge case where Cesium would provide ion access token credentials to non-ion servers if the actual asset entrypoint was being hosted by ion. [#7839](https://github.com/CesiumGS/cesium/pull/7839)
- Fixed a bug that caused Cesium to request non-existent tiles for terrain tilesets lacking tile availability, i.e. a `layer.json` file.
- Fixed memory leak when removing entities that had a `HeightReference` of `CLAMP_TO_GROUND` or `RELATIVE_TO_GROUND`. This includes when removing a `DataSource`.
- Fixed 3D Tiles credits not being shown in the data attribution box. [#7877](https://github.com/CesiumGS/cesium/pull/7877)

### 1.57 - 2019-05-01

##### Additions :tada:

- Improved 3D Tiles streaming performance, resulting in ~67% camera tour load time reduction, ~44% camera tour load count reduction. And for general camera movement, ~20% load time reduction with ~27% tile load count reduction. Tile load priority changed to focus on loading tiles in the center of the screen first. Added the following tileset optimizations, which unless stated otherwise are enabled by default. [#7774](https://github.com/CesiumGS/cesium/pull/7774)
  - Added `Cesium3DTileset.cullRequestsWhileMoving` option to ignore requests for tiles that will likely be out-of-view due to the camera's movement when they come back from the server.
  - Added `Cesium3DTileset.cullRequestsWhileMovingMultiplier` option to act as a multiplier when used in culling requests while moving. Larger is more aggressive culling, smaller less aggressive culling.
  - Added `Cesium3DTileset.preloadFlightDestinations` option to preload tiles at the camera's flight destination while the camera is in flight.
  - Added `Cesium3DTileset.preferLeaves` option to prefer loading of leaves. Good for additive refinement point clouds. Set to `false` by default.
  - Added `Cesium3DTileset.progressiveResolutionHeightFraction` option to load tiles at a smaller resolution first. This can help get a quick layer of tiles down while full resolution tiles continue to load.
  - Added `Cesium3DTileset.foveatedScreenSpaceError` option to prioritize loading tiles in the center of the screen.
  - Added `Cesium3DTileset.foveatedConeSize` option to control the cone size that determines which tiles are deferred for loading. Tiles outside the cone are potentially deferred.
  - Added `Cesium3DTileset.foveatedMinimumScreenSpaceErrorRelaxation` option to control the starting screen space error relaxation for tiles outside the foveated cone.
  - Added `Cesium3DTileset.foveatedInterpolationCallback` option to control how screen space error threshold is interpolated for tiles outside the foveated cone.
  - Added `Cesium3DTileset.foveatedTimeDelay` option to control how long in seconds to wait after the camera stops moving before deferred tiles start loading in.
- Added new parameter to `PolylineGlowMaterial` called `taperPower`, that works similar to the existing `glowPower` parameter, to taper the back of the line away. [#7626](https://github.com/CesiumGS/cesium/pull/7626)
- Added `Cesium3DTileset.preloadWhenHidden` tileset option to preload tiles when `tileset.show` is false. Loads tiles as if the tileset is visible but does not render them. [#7774](https://github.com/CesiumGS/cesium/pull/7774)
- Added support for the `KHR_texture_transform` glTF extension. [#7549](https://github.com/CesiumGS/cesium/pull/7549)
- Added functions to remove samples from `SampledProperty` and `SampledPositionProperty`. [#7723](https://github.com/CesiumGS/cesium/pull/7723)
- Added support for color-to-alpha with a threshold on imagery layers. [#7727](https://github.com/CesiumGS/cesium/pull/7727)
- Add CZML processing for `heightReference` and `extrudedHeightReference` for geoemtry types that support it.
- `CesiumMath.toSNorm` documentation changed to reflect the function's implementation. [#7774](https://github.com/CesiumGS/cesium/pull/7774)
- Added `CesiumMath.normalize` to convert a scalar value in an arbitrary range to a scalar in the range [0.0, 1.0]. [#7774](https://github.com/CesiumGS/cesium/pull/7774)

##### Fixes :wrench:

- Fixed an error when loading the same glTF model in two separate viewers. [#7688](https://github.com/CesiumGS/cesium/issues/7688)
- Fixed an error where `clampToHeightMostDetailed` or `sampleHeightMostDetailed` would crash if entities were created when the promise resolved. [#7690](https://github.com/CesiumGS/cesium/pull/7690)
- Fixed an issue with compositing merged entity availability. [#7717](https://github.com/CesiumGS/cesium/issues/7717)
- Fixed an error where many imagery layers within a single tile would cause parts of the tile to render as black on some platforms. [#7649](https://github.com/CesiumGS/cesium/issues/7649)
- Fixed a bug that could cause terrain with a single, global root tile (e.g. that uses `WebMercatorTilingScheme`) to be culled unexpectedly in some views. [#7702](https://github.com/CesiumGS/cesium/issues/7702)
- Fixed a problem where instanced 3D models were incorrectly lit when using physically based materials. [#7775](https://github.com/CesiumGS/cesium/issues/7775)
- Fixed a bug where glTF models with certain blend modes were rendered incorrectly in browsers that support ImageBitmap. [#7795](https://github.com/CesiumGS/cesium/issues/7795)

### 1.56.1 - 2019-04-02

##### Additions :tada:

- `Resource.fetchImage` now takes a `preferImageBitmap` option to use `createImageBitmap` when supported to move image decode off the main thread. This option defaults to `false`.

##### Breaking Changes :mega:

- The following breaking changes are relative to 1.56. The `Resource.fetchImage` behavior is now identical to 1.55 and earlier.
  - Changed `Resource.fetchImage` back to return an `Image` by default, instead of an `ImageBitmap` when supported. Note that an `ImageBitmap` cannot be flipped during texture upload. Instead, set `flipY : true` during fetch to flip it.
  - Changed the default `flipY` option in `Resource.fetchImage` to false. This only has an effect when ImageBitmap is used.

### 1.56 - 2019-04-01

##### Breaking Changes :mega:

- `Resource.fetchImage` now returns an `ImageBitmap` instead of `Image` when supported. This allows for decoding images while fetching using `createImageBitmap` to greatly speed up texture upload and decrease frame drops when loading models with large textures. [#7579](https://github.com/CesiumGS/cesium/pull/7579)
- `Cesium3DTileStyle.style` now has an empty `Object` as its default value, instead of `undefined`. [#7567](https://github.com/CesiumGS/cesium/issues/7567)
- `Scene.clampToHeight` now takes an optional `width` argument before the `result` argument. [#7693](https://github.com/CesiumGS/cesium/pull/7693)
- In the `Resource` class, `addQueryParameters` and `addTemplateValues` have been removed. Please use `setQueryParameters` and `setTemplateValues` instead. [#7695](https://github.com/CesiumGS/cesium/issues/7695)

##### Deprecated :hourglass_flowing_sand:

- `Resource.fetchImage` now takes an options object. Use `resource.fetchImage({ preferBlob: true })` instead of `resource.fetchImage(true)`. The previous function definition will no longer work in 1.57. [#7579](https://github.com/CesiumGS/cesium/pull/7579)

##### Additions :tada:

- Added support for touch and hold gesture. The touch and hold delay can be customized by updating `ScreenSpaceEventHandler.touchHoldDelayMilliseconds`. [#7286](https://github.com/CesiumGS/cesium/pull/7286)
- `Resource.fetchImage` now has a `flipY` option to vertically flip an image during fetch & decode. It is only valid when `ImageBitmapOptions` is supported by the browser. [#7579](https://github.com/CesiumGS/cesium/pull/7579)
- Added `backFaceCulling` and `normalShading` options to `PointCloudShading`. Both options are only applicable for point clouds containing normals. [#7399](https://github.com/CesiumGS/cesium/pull/7399)
- `Cesium3DTileStyle.style` reacts to updates and represents the current state of the style. [#7567](https://github.com/CesiumGS/cesium/issues/7567)

##### Fixes :wrench:

- Fixed the value for `BlendFunction.ONE_MINUS_CONSTANT_COLOR`. [#7624](https://github.com/CesiumGS/cesium/pull/7624)
- Fixed `HeadingPitchRoll.pitch` being `NaN` when using `.fromQuaternion` due to a rounding error for pitches close to +/- 90°. [#7654](https://github.com/CesiumGS/cesium/pull/7654)
- Fixed a type of crash caused by the camera being rotated through terrain. [#6783](https://github.com/CesiumGS/cesium/issues/6783)
- Fixed an error in `Resource` when used with template replacements using numeric keys. [#7668](https://github.com/CesiumGS/cesium/pull/7668)
- Fixed an error in `Cesium3DTilePointFeature` where `anchorLineColor` used the same color instance instead of cloning the color [#7686](https://github.com/CesiumGS/cesium/pull/7686)

### 1.55 - 2019-03-01

##### Breaking Changes :mega:

- `czm_materialInput.slope` is now an angle in radians between 0 and pi/2 (flat to vertical), rather than a projected length 1 to 0 (flat to vertical).

##### Additions :tada:

- Updated terrain and imagery rendering, resulting in terrain/imagery loading ~33% faster and using ~33% less data [#7061](https://github.com/CesiumGS/cesium/pull/7061)
- `czm_materialInput.aspect` was added as an angle in radians between 0 and 2pi (east, north, west to south).
- Added CZML `arcType` support for `polyline` and `polygon`, which supersedes `followSurface`. `followSurface` is still supported for compatibility with existing documents. [#7582](https://github.com/CesiumGS/cesium/pull/7582)

##### Fixes :wrench:

- Fixed an issue where models would cause a crash on load if some primitives were Draco encoded and others were not. [#7383](https://github.com/CesiumGS/cesium/issues/7383)
- Fixed an issue where RTL labels not reversing correctly non alphabetic characters [#7501](https://github.com/CesiumGS/cesium/pull/7501)
- Fixed Node.js support for the `Resource` class and any functionality using it internally.
- Fixed an issue where some ground polygons crossing the Prime Meridian would have incorrect bounding rectangles. [#7533](https://github.com/CesiumGS/cesium/pull/7533)
- Fixed an issue where polygons on terrain using rhumb lines where being rendered incorrectly. [#7538](https://github.com/CesiumGS/cesium/pulls/7538)
- Fixed an issue with `EllipsoidRhumbLines.findIntersectionWithLongitude` when longitude was IDL. [#7551](https://github.com/CesiumGS/cesium/issues/7551)
- Fixed model silhouette colors when rendering with high dynamic range. [#7563](https://github.com/CesiumGS/cesium/pull/7563)
- Fixed an issue with ground polylines on globes that use ellipsoids other than WGS84. [#7552](https://github.com/CesiumGS/cesium/issues/7552)
- Fixed an issue where Draco compressed models with RGB per-vertex color would not load in Cesium. [#7576](https://github.com/CesiumGS/cesium/issues/7576)
- Fixed an issue where the outline geometry for extruded Polygons didn't calculate the correct indices. [#7599](https://github.com/CesiumGS/cesium/issues/7599)

### 1.54 - 2019-02-01

##### Highlights :sparkler:

- Added support for polylines and textured entities on 3D Tiles. [#7437](https://github.com/CesiumGS/cesium/pull/7437) and [#7434](https://github.com/CesiumGS/cesium/pull/7434)
- Added support for loading models and 3D tilesets with WebP images using the [`EXT_texture_webp`](https://github.com/KhronosGroup/glTF/blob/master/extensions/2.0/Vendor/EXT_texture_webp/README.md) glTF extension. [#7486](https://github.com/CesiumGS/cesium/pull/7486)
- Added support for rhumb lines to polygon and polyline geometries. [#7492](https://github.com/CesiumGS/cesium/pull/7492)

##### Breaking Changes :mega:

- Billboards with `HeightReference.CLAMP_TO_GROUND` are now clamped to both terrain and 3D Tiles. [#7434](https://github.com/CesiumGS/cesium/pull/7434)
- The default `classificationType` for `GroundPrimitive`, `CorridorGraphics`, `EllipseGraphics`, `PolygonGraphics` and `RectangleGraphics` is now `ClassificationType.BOTH`. [#7434](https://github.com/CesiumGS/cesium/pull/7434)
- The properties `ModelAnimation.speedup` and `ModelAnimationCollection.speedup` have been removed. Use `ModelAnimation.multiplier` and `ModelAnimationCollection.multiplier` respectively instead. [#7494](https://github.com/CesiumGS/cesium/issues/7394)

##### Deprecated :hourglass_flowing_sand:

- `Scene.clampToHeight` now takes an optional `width` argument before the `result` argument. The previous function definition will no longer work in 1.56. [#7287](https://github.com/CesiumGS/cesium/pull/7287)
- `PolylineGeometry.followSurface` has been superceded by `PolylineGeometry.arcType`. The previous definition will no longer work in 1.57. Replace `followSurface: false` with `arcType: Cesium.ArcType.NONE` and `followSurface: true` with `arcType: Cesium.ArcType.GEODESIC`. [#7492](https://github.com/CesiumGS/cesium/pull/7492)
- `SimplePolylineGeometry.followSurface` has been superceded by `SimplePolylineGeometry.arcType`. The previous definition will no longer work in 1.57. Replace `followSurface: false` with `arcType: Cesium.ArcType.NONE` and `followSurface: true` with `arcType: Cesium.ArcType.GEODESIC`. [#7492](https://github.com/CesiumGS/cesium/pull/7492)

##### Additions :tada:

- Added support for textured ground entities (entities with unspecified `height`) and `GroundPrimitives` on 3D Tiles. [#7434](https://github.com/CesiumGS/cesium/pull/7434)
- Added support for polylines on 3D Tiles. [#7437](https://github.com/CesiumGS/cesium/pull/7437)
- Added `classificationType` property to `PolylineGraphics` and `GroundPolylinePrimitive` which specifies whether a polyline clamped to ground should be clamped to terrain, 3D Tiles, or both. [#7437](https://github.com/CesiumGS/cesium/pull/7437)
- Added the ability to specify the width of the intersection volume for `Scene.sampleHeight`, `Scene.clampToHeight`, `Scene.sampleHeightMostDetailed`, and `Scene.clampToHeightMostDetailed`. [#7287](https://github.com/CesiumGS/cesium/pull/7287)
- Added a [new Sandcastle example](https://cesiumjs.org/Cesium/Build/Apps/Sandcastle/?src=Time%20Dynamic%20Wheels.html) on using `nodeTransformations` to rotate a model's wheels based on its velocity. [#7361](https://github.com/CesiumGS/cesium/pull/7361)
- Added a [new Sandcastle example](https://cesiumjs.org/Cesium/Build/Apps/Sandcastle/?src=Polylines%20on%203D%20Tiles.html) for drawing polylines on 3D Tiles [#7522](https://github.com/CesiumGS/cesium/pull/7522)
- Added `EllipsoidRhumbLine` class as a rhumb line counterpart to `EllipsoidGeodesic`. [#7484](https://github.com/CesiumGS/cesium/pull/7484)
- Added rhumb line support to `PolygonGeometry`, `PolygonOutlineGeometry`, `PolylineGeometry`, `GroundPolylineGeometry`, and `SimplePolylineGeometry`. [#7492](https://github.com/CesiumGS/cesium/pull/7492)
- When using Cesium in Node.js, we now use the combined and minified version for improved performance unless `NODE_ENV` is specifically set to `development`.
- Improved the performance of `QuantizedMeshTerrainData.interpolateHeight`. [#7508](https://github.com/CesiumGS/cesium/pull/7508)
- Added support for glTF models with WebP textures using the `EXT_texture_webp` extension. [#7486](https://github.com/CesiumGS/cesium/pull/7486)

##### Fixes :wrench:

- Fixed 3D Tiles performance regression. [#7482](https://github.com/CesiumGS/cesium/pull/7482)
- Fixed an issue where classification primitives with the `CESIUM_3D_TILE` classification type would render on terrain. [#7422](https://github.com/CesiumGS/cesium/pull/7422)
- Fixed an issue where 3D Tiles would show through the globe. [#7422](https://github.com/CesiumGS/cesium/pull/7422)
- Fixed crash when entity geometry show value is an interval that only covered part of the entity availability range [#7458](https://github.com/CesiumGS/cesium/pull/7458)
- Fix rectangle positions at the north and south poles. [#7451](https://github.com/CesiumGS/cesium/pull/7451)
- Fixed image size issue when using multiple particle systems. [#7412](https://github.com/CesiumGS/cesium/pull/7412)
- Fixed Sandcastle's "Open in New Window" button not displaying imagery due to blob URI limitations. [#7250](https://github.com/CesiumGS/cesium/pull/7250)
- Fixed an issue where setting `scene.globe.cartographicLimitRectangle` to `undefined` would cause a crash. [#7477](https://github.com/CesiumGS/cesium/issues/7477)
- Fixed `PrimitiveCollection.removeAll` to no longer `contain` removed primitives. [#7491](https://github.com/CesiumGS/cesium/pull/7491)
- Fixed `GeoJsonDataSource` to use polygons and polylines that use rhumb lines. [#7492](https://github.com/CesiumGS/cesium/pull/7492)
- Fixed an issue where some ground polygons would be cut off along circles of latitude. [#7507](https://github.com/CesiumGS/cesium/issues/7507)
- Fixed an issue that would cause IE 11 to crash when enabling image-based lighting. [#7485](https://github.com/CesiumGS/cesium/issues/7485)

### 1.53 - 2019-01-02

##### Additions :tada:

- Added image-based lighting for PBR models and 3D Tiles. [#7172](https://github.com/CesiumGS/cesium/pull/7172)
  - `Scene.specularEnvironmentMaps` is a url to a KTX file that contains the specular environment map and convoluted mipmaps for image-based lighting of all PBR models in the scene.
  - `Scene.sphericalHarmonicCoefficients` is an array of 9 `Cartesian3` spherical harmonics coefficients for the diffuse irradiance of all PBR models in the scene.
  - The `specularEnvironmentMaps` and `sphericalHarmonicCoefficients` properties of `Model` and `Cesium3DTileset` can be used to override the values from the scene for specific models and tilesets.
  - The `luminanceAtZenith` property of `Model` and `Cesium3DTileset` adjusts the luminance of the procedural image-based lighting.
- Double click away from an entity to un-track it [#7285](https://github.com/CesiumGS/cesium/pull/7285)

##### Fixes :wrench:

- Fixed 3D Tiles visibility checking when running multiple passes within the same frame. [#7289](https://github.com/CesiumGS/cesium/pull/7289)
- Fixed contrast on imagery layers. [#7382](https://github.com/CesiumGS/cesium/issues/7382)
- Fixed rendering transparent background color when `highDynamicRange` is enabled. [#7427](https://github.com/CesiumGS/cesium/issues/7427)
- Fixed translucent geometry when `highDynamicRange` is toggled. [#7451](https://github.com/CesiumGS/cesium/pull/7451)

### 1.52 - 2018-12-03

##### Breaking Changes :mega:

- `TerrainProviders` that implement `availability` must now also implement the `loadTileDataAvailability` method.

##### Deprecated :hourglass_flowing_sand:

- The property `ModelAnimation.speedup` has been deprecated and renamed to `ModelAnimation.multiplier`. `speedup` will be removed in version 1.54. [#7393](https://github.com/CesiumGS/cesium/pull/7393)

##### Additions :tada:

- Added functions to get the most detailed height of 3D Tiles on-screen or off-screen. [#7115](https://github.com/CesiumGS/cesium/pull/7115)
  - Added `Scene.sampleHeightMostDetailed`, an asynchronous version of `Scene.sampleHeight` that uses the maximum level of detail for 3D Tiles.
  - Added `Scene.clampToHeightMostDetailed`, an asynchronous version of `Scene.clampToHeight` that uses the maximum level of detail for 3D Tiles.
- Added support for high dynamic range rendering. It is enabled by default when supported, but can be disabled with `Scene.highDynamicRange`. [#7017](https://github.com/CesiumGS/cesium/pull/7017)
- Added `Scene.invertClassificationSupported` for checking if invert classification is supported.
- Added `computeLineSegmentLineSegmentIntersection` to `Intersections2D`. [#7228](https://github.com/CesiumGS/Cesium/pull/7228)
- Added ability to load availability progressively from a quantized mesh extension instead of upfront. This will speed up load time and reduce memory usage. [#7196](https://github.com/CesiumGS/cesium/pull/7196)
- Added the ability to apply styles to 3D Tilesets that don't contain features. [#7255](https://github.com/CesiumGS/Cesium/pull/7255)

##### Fixes :wrench:

- Fixed issue causing polyline to look wavy depending on the position of the camera [#7209](https://github.com/CesiumGS/cesium/pull/7209)
- Fixed translucency issues for dynamic geometry entities. [#7364](https://github.com/CesiumGS/cesium/issues/7364)

### 1.51 - 2018-11-01

##### Additions :tada:

- Added WMS-T (time) support in WebMapServiceImageryProvider [#2581](https://github.com/CesiumGS/cesium/issues/2581)
- Added `cutoutRectangle` to `ImageryLayer`, which allows cutting out rectangular areas in imagery layers to reveal underlying imagery. [#7056](https://github.com/CesiumGS/cesium/pull/7056)
- Added `atmosphereHueShift`, `atmosphereSaturationShift`, and `atmosphereBrightnessShift` properties to `Globe` which shift the color of the ground atmosphere to match the hue, saturation, and brightness shifts of the sky atmosphere. [#4195](https://github.com/CesiumGS/cesium/issues/4195)
- Shrink minified and gzipped Cesium.js by 27 KB (~3.7%) by delay loading seldom-used third-party dependencies. [#7140](https://github.com/CesiumGS/cesium/pull/7140)
- Added `lightColor` property to `Cesium3DTileset`, `Model`, and `ModelGraphics` to change the intensity of the light used when shading model. [#7025](https://github.com/CesiumGS/cesium/pull/7025)
- Added `imageBasedLightingFactor` property to `Cesium3DTileset`, `Model`, and `ModelGraphics` to scale the diffuse and specular image-based lighting contributions to the final color. [#7025](https://github.com/CesiumGS/cesium/pull/7025)
- Added per-feature selection to the 3D Tiles BIM Sandcastle example. [#7181](https://github.com/CesiumGS/cesium/pull/7181)
- Added `Transforms.fixedFrameToHeadingPitchRoll`, a helper function for extracting a `HeadingPitchRoll` from a fixed frame transform. [#7164](https://github.com/CesiumGS/cesium/pull/7164)
- Added `Ray.clone`. [#7174](https://github.com/CesiumGS/cesium/pull/7174)

##### Fixes :wrench:

- Fixed issue removing geometry entities with different materials. [#7163](https://github.com/CesiumGS/cesium/pull/7163)
- Fixed texture coordinate calculation for polygon entities with `perPositionHeight`. [#7188](https://github.com/CesiumGS/cesium/pull/7188)
- Fixed crash when updating polyline attributes twice in one frame. [#7155](https://github.com/CesiumGS/cesium/pull/7155)
- Fixed entity visibility issue related to setting an entity show property and altering or adding entity geometry. [#7156](https://github.com/CesiumGS/cesium/pull/7156)
- Fixed an issue where dynamic Entities on terrain would cause a crash in platforms that do not support depth textures such as Internet Explorer. [#7103](https://github.com/CesiumGS/cesium/issues/7103)
- Fixed an issue that would cause a crash when removing a post process stage. [#7210](https://github.com/CesiumGS/cesium/issues/7210)
- Fixed an issue where `pickPosition` would return incorrect results when called after `sampleHeight` or `clampToHeight`. [#7113](https://github.com/CesiumGS/cesium/pull/7113)
- Fixed an issue where `sampleHeight` and `clampToHeight` would crash if picking a primitive that doesn't write depth. [#7120](https://github.com/CesiumGS/cesium/issues/7120)
- Fixed a crash when using `BingMapsGeocoderService`. [#7143](https://github.com/CesiumGS/cesium/issues/7143)
- Fixed accuracy of rotation matrix generated by `VelocityOrientationProperty`. [#6641](https://github.com/CesiumGS/cesium/pull/6641)
- Fixed clipping plane crash when adding a plane to an empty collection. [#7168](https://github.com/CesiumGS/cesium/pull/7168)
- Fixed clipping planes on tilesets not taking into account the tileset model matrix. [#7182](https://github.com/CesiumGS/cesium/pull/7182)
- Fixed incorrect rendering of models using the `KHR_materials_common` lights extension. [#7206](https://github.com/CesiumGS/cesium/pull/7206)

### 1.50 - 2018-10-01

##### Breaking Changes :mega:

- Clipping planes on tilesets now use the root tile's transform, or the root tile's bounding sphere if a transform is not defined. [#7034](https://github.com/CesiumGS/cesium/pull/7034)
  - This is to make clipping planes' coordinates always relative to the object they're attached to. So if you were positioning the clipping planes as in the example below, this is no longer necessary:
  ```javascript
  clippingPlanes.modelMatrix = Cesium.Transforms.eastNorthUpToFixedFrame(
    tileset.boundingSphere.center
  );
  ```
  - This also fixes several issues with clipping planes not using the correct transform for tilesets with children.

##### Additions :tada:

- Initial support for clamping to 3D Tiles. [#6934](https://github.com/CesiumGS/cesium/pull/6934)
  - Added `Scene.sampleHeight` to get the height of geometry in the scene. May be used to clamp objects to the globe, 3D Tiles, or primitives in the scene.
  - Added `Scene.clampToHeight` to clamp a cartesian position to the scene geometry.
  - Requires depth texture support (`WEBGL_depth_texture` or `WEBKIT_WEBGL_depth_texture`). Added `Scene.sampleHeightSupported` and `Scene.clampToHeightSupported` functions for checking if height sampling is supported.
- Added `Cesium3DTileset.initialTilesLoaded` to indicate that all tiles in the initial view are loaded. [#6934](https://github.com/CesiumGS/cesium/pull/6934)
- Added support for glTF extension [KHR_materials_pbrSpecularGlossiness](https://github.com/KhronosGroup/glTF/tree/master/extensions/2.0/Khronos/KHR_materials_pbrSpecularGlossiness) [#7006](https://github.com/CesiumGS/cesium/pull/7006).
- Added support for glTF extension [KHR_materials_unlit](https://github.com/KhronosGroup/glTF/tree/master/extensions/2.0/Khronos/KHR_materials_unlit) [#6977](https://github.com/CesiumGS/cesium/pull/6977).
- Added support for glTF extensions [KHR_techniques_webgl](https://github.com/KhronosGroup/glTF/tree/master/extensions/2.0/Khronos/KHR_techniques_webgl) and [KHR_blend](https://github.com/KhronosGroup/glTF/pull/1302). [#6805](https://github.com/CesiumGS/cesium/pull/6805)
- Update [gltf-pipeline](https://github.com/CesiumGS/gltf-pipeline/) to 2.0. [#6805](https://github.com/CesiumGS/cesium/pull/6805)
- Added `cartographicLimitRectangle` to `Globe`. Use this to limit terrain and imagery to a specific `Rectangle` area. [#6987](https://github.com/CesiumGS/cesium/pull/6987)
- Added `OpenCageGeocoderService`, which provides geocoding via [OpenCage](https://opencagedata.com/). [#7015](https://github.com/CesiumGS/cesium/pull/7015)
- Added ground atmosphere lighting in 3D. This can be toggled with `Globe.showGroundAtmosphere`. [6877](https://github.com/CesiumGS/cesium/pull/6877)
  - Added `Globe.nightFadeOutDistance` and `Globe.nightFadeInDistance` to configure when ground atmosphere night lighting fades in and out. [6877](https://github.com/CesiumGS/cesium/pull/6877)
- Added `onStop` event to `Clock` that fires each time stopTime is reached. [#7066](https://github.com/CesiumGS/cesium/pull/7066)

##### Fixes :wrench:

- Fixed picking for overlapping translucent primitives. [#7039](https://github.com/CesiumGS/cesium/pull/7039)
- Fixed an issue in the 3D Tiles traversal where tilesets would render with mixed level of detail if an external tileset was visible but its root tile was not. [#7099](https://github.com/CesiumGS/cesium/pull/7099)
- Fixed an issue in the 3D Tiles traversal where external tilesets would not always traverse to their root tile. [#7035](https://github.com/CesiumGS/cesium/pull/7035)
- Fixed an issue in the 3D Tiles traversal where empty tiles would be selected instead of their nearest loaded ancestors. [#7011](https://github.com/CesiumGS/cesium/pull/7011)
- Fixed an issue where scaling near zero with an model animation could cause rendering to stop. [#6954](https://github.com/CesiumGS/cesium/pull/6954)
- Fixed bug where credits weren't displaying correctly if more than one viewer was initialized [#6965](expect(https://github.com/CesiumGS/cesium/issues/6965)
- Fixed entity show issues. [#7048](https://github.com/CesiumGS/cesium/issues/7048)
- Fixed a bug where polylines on terrain covering very large portions of the globe would cull incorrectly in 3d-only scenes. [#7043](https://github.com/CesiumGS/cesium/issues/7043)
- Fixed bug causing crash on entity geometry material change. [#7047](https://github.com/CesiumGS/cesium/pull/7047)
- Fixed MIME type behavior for `Resource` requests in recent versions of Edge [#7085](https://github.com/CesiumGS/cesium/issues/7085).

### 1.49 - 2018-09-04

##### Breaking Changes :mega:

- Removed `ClippingPlaneCollection.clone`. [#6872](https://github.com/CesiumGS/cesium/pull/6872)
- Changed `Globe.pick` to return a position in ECEF coordinates regardless of the current scene mode. This will only effect you if you were working around a bug to make `Globe.pick` work in 2D and Columbus View. Use `Globe.pickWorldCoordinates` to get the position in world coordinates that correlate to the current scene mode. [#6859](https://github.com/CesiumGS/cesium/pull/6859)
- Removed the unused `frameState` parameter in `evaluate` and `evaluateColor` functions in `Expression`, `StyleExpression`, `ConditionsExpression` and all other places that call the functions. [#6890](https://github.com/CesiumGS/cesium/pull/6890)
- Removed `PostProcessStageLibrary.createLensFlarStage`. Use `PostProcessStageLibrary.createLensFlareStage` instead. [#6972](https://github.com/CesiumGS/cesium/pull/6972)
- Removed `Scene.fxaa`. Use `Scene.postProcessStages.fxaa.enabled` instead. [#6980](https://github.com/CesiumGS/cesium/pull/6980)

##### Additions :tada:

- Added `heightReference` to `BoxGraphics`, `CylinderGraphics` and `EllipsoidGraphics`, which can be used to clamp these entity types to terrain. [#6932](https://github.com/CesiumGS/cesium/pull/6932)
- Added `GeocoderViewModel.destinationFound` for specifying a function that is called upon a successful geocode. The default behavior is to fly to the destination found by the geocoder. [#6915](https://github.com/CesiumGS/cesium/pull/6915)
- Added `ClippingPlaneCollection.planeAdded` and `ClippingPlaneCollection.planeRemoved` events. `planeAdded` is raised when a new plane is added to the collection and `planeRemoved` is raised when a plane is removed. [#6875](https://github.com/CesiumGS/cesium/pull/6875)
- Added `Matrix4.setScale` for setting the scale on an affine transformation matrix [#6888](https://github.com/CesiumGS/cesium/pull/6888)
- Added optional `width` and `height` to `Scene.drillPick` for specifying a search area. [#6922](https://github.com/CesiumGS/cesium/pull/6922)
- Added `Cesium3DTileset.root` for getting the root tile of a tileset. [#6944](https://github.com/CesiumGS/cesium/pull/6944)
- Added `Cesium3DTileset.extras` and `Cesium3DTile.extras` for getting application specific metadata from 3D Tiles. [#6974](https://github.com/CesiumGS/cesium/pull/6974)

##### Fixes :wrench:

- Several performance improvements and fixes to the 3D Tiles traversal code. [#6390](https://github.com/CesiumGS/cesium/pull/6390)
  - Improved load performance when `skipLevelOfDetail` is false.
  - Fixed a bug that caused some skipped tiles to load when `skipLevelOfDetail` is true.
  - Fixed pick statistics in the 3D Tiles Inspector.
  - Fixed drawing of debug labels for external tilesets.
  - Fixed drawing of debug outlines for empty tiles.
- The Geocoder widget now takes terrain altitude into account when calculating its final destination. [#6876](https://github.com/CesiumGS/cesium/pull/6876)
- The Viewer widget now takes terrain altitude into account when zooming or flying to imagery layers. [#6895](https://github.com/CesiumGS/cesium/pull/6895)
- Fixed Firefox camera control issues with mouse and touch events. [#6372](https://github.com/CesiumGS/cesium/issues/6372)
- Fixed `getPickRay` in 2D. [#2480](https://github.com/CesiumGS/cesium/issues/2480)
- Fixed `Globe.pick` for 2D and Columbus View. [#6859](https://github.com/CesiumGS/cesium/pull/6859)
- Fixed imagery layer feature picking in 2D and Columbus view. [#6859](https://github.com/CesiumGS/cesium/pull/6859)
- Fixed intermittent ground clamping issues for all entity types that use a height reference. [#6930](https://github.com/CesiumGS/cesium/pull/6930)
- Fixed bug that caused a new `ClippingPlaneCollection` to be created every frame when used with a model entity. [#6872](https://github.com/CesiumGS/cesium/pull/6872)
- Improved `Plane` entities so they are better aligned with the globe surface. [#6887](https://github.com/CesiumGS/cesium/pull/6887)
- Fixed crash when rendering translucent objects when all shadow maps in the scene set `fromLightSource` to false. [#6883](https://github.com/CesiumGS/cesium/pull/6883)
- Fixed night shading in 2D and Columbus view. [#4122](https://github.com/CesiumGS/cesium/issues/4122)
- Fixed model loading failure when a glTF 2.0 primitive does not have a material. [6906](https://github.com/CesiumGS/cesium/pull/6906)
- Fixed a crash when setting show to `false` on a polyline clamped to the ground. [#6912](https://github.com/CesiumGS/cesium/issues/6912)
- Fixed a bug where `Cesium3DTileset` wasn't using the correct `tilesetVersion`. [#6933](https://github.com/CesiumGS/cesium/pull/6933)
- Fixed crash that happened when calling `scene.pick` after setting a new terrain provider. [#6918](https://github.com/CesiumGS/cesium/pull/6918)
- Fixed an issue that caused the browser to hang when using `drillPick` on a polyline clamped to the ground. [6907](https://github.com/CesiumGS/cesium/issues/6907)
- Fixed an issue where color wasn't updated properly for polylines clamped to ground. [#6927](https://github.com/CesiumGS/cesium/pull/6927)
- Fixed an excessive memory use bug that occurred when a data URI was used to specify a glTF model. [#6928](https://github.com/CesiumGS/cesium/issues/6928)
- Fixed an issue where switching from 2D to 3D could cause a crash. [#6929](https://github.com/CesiumGS/cesium/issues/6929)
- Fixed an issue where point primitives behind the camera would appear in view. [#6904](https://github.com/CesiumGS/cesium/issues/6904)
- The `createGroundPolylineGeometry` web worker no longer depends on `GroundPolylinePrimitive`, making the worker smaller and potentially avoiding a hanging build in some webpack configurations. [#6946](https://github.com/CesiumGS/cesium/pull/6946)
- Fixed an issue that cause terrain entities (entities with unspecified `height`) and `GroundPrimitives` to fail when crossing the international date line. [#6951](https://github.com/CesiumGS/cesium/issues/6951)
- Fixed normal calculation for `CylinderGeometry` when the top radius is not equal to the bottom radius [#6863](https://github.com/CesiumGS/cesium/pull/6863)

### 1.48 - 2018-08-01

##### Additions :tada:

- Added support for loading Draco compressed Point Cloud tiles for 2-3x better compression. [#6559](https://github.com/CesiumGS/cesium/pull/6559)
- Added `TimeDynamicPointCloud` for playback of time-dynamic point cloud data, where each frame is a 3D Tiles Point Cloud tile. [#6721](https://github.com/CesiumGS/cesium/pull/6721)
- Added `CoplanarPolygonGeometry` and `CoplanarPolygonGeometryOutline` for drawing polygons composed of coplanar positions that are not necessarily on the ellipsoid surface. [#6769](https://github.com/CesiumGS/cesium/pull/6769)
- Improved support for polygon entities using `perPositionHeight`, including supporting vertical polygons. This also improves KML compatibility. [#6791](https://github.com/CesiumGS/cesium/pull/6791)
- Added `Cartesian3.midpoint` to compute the midpoint between two `Cartesian3` positions [#6836](https://github.com/CesiumGS/cesium/pull/6836)
- Added `equalsEpsilon` methods to `OrthographicFrustum`, `PerspectiveFrustum`, `OrthographicOffCenterFrustum` and `PerspectiveOffCenterFrustum`.

##### Deprecated :hourglass_flowing_sand:

- Support for 3D Tiles `content.url` is deprecated to reflect updates to the [3D Tiles spec](https://github.com/CesiumGS/3d-tiles/pull/301). Use `content.uri instead`. Support for `content.url` will remain for backwards compatibility. [#6744](https://github.com/CesiumGS/cesium/pull/6744)
- Support for the 3D Tiles pre-version 1.0 Batch Table Hierarchy is deprecated to reflect updates to the [3D Tiles spec](https://github.com/CesiumGS/3d-tiles/pull/301). Use the [`3DTILES_batch_table_hierarchy`](https://github.com/CesiumGS/3d-tiles/tree/main/extensions/3DTILES_batch_table_hierarchy) extension instead. Support for the deprecated batch table hierarchy will remain for backwards compatibility. [#6780](https://github.com/CesiumGS/cesium/pull/6780)
- `PostProcessStageLibrary.createLensFlarStage` is deprecated due to misspelling and will be removed in Cesium 1.49. Use `PostProcessStageLibrary.createLensFlareStage` instead.

##### Fixes :wrench:

- Fixed a bug where 3D Tilesets using the `region` bounding volume don't get transformed when the tileset's `modelMatrix` changes. [#6755](https://github.com/CesiumGS/cesium/pull/6755)
- Fixed a bug that caused eye dome lighting for point clouds to fail in Safari on macOS and Edge on Windows by removing the dependency on floating point color textures. [#6792](https://github.com/CesiumGS/cesium/issues/6792)
- Fixed a bug that caused polylines on terrain to render incorrectly in 2D and Columbus View with a `WebMercatorProjection`. [#6809](https://github.com/CesiumGS/cesium/issues/6809)
- Fixed bug causing billboards and labels to appear the wrong size when switching scene modes [#6745](https://github.com/CesiumGS/cesium/issues/6745)
- Fixed `PolygonGeometry` when using `VertexFormat.POSITION_ONLY`, `perPositionHeight` and `extrudedHeight` [#6790](expect(https://github.com/CesiumGS/cesium/pull/6790)
- Fixed an issue where tiles were missing in VR mode. [#6612](https://github.com/CesiumGS/cesium/issues/6612)
- Fixed issues related to updating entity show and geometry color [#6835](https://github.com/CesiumGS/cesium/pull/6835)
- Fixed `PolygonGeometry` and `EllipseGeometry` tangent and bitangent attributes when a texture rotation is used [#6788](https://github.com/CesiumGS/cesium/pull/6788)
- Fixed bug where entities with a height reference weren't being updated correctly when the terrain provider was changed. [#6820](https://github.com/CesiumGS/cesium/pull/6820)
- Fixed an issue where glTF 2.0 models sometimes wouldn't be centered in the view after putting the camera on them. [#6784](https://github.com/CesiumGS/cesium/issues/6784)
- Fixed the geocoder when `Viewer` is passed the option `geocoder: true` [#6833](https://github.com/CesiumGS/cesium/pull/6833)
- Improved performance for billboards and labels clamped to terrain [#6781](https://github.com/CesiumGS/cesium/pull/6781) [#6844](https://github.com/CesiumGS/cesium/pull/6844)
- Fixed a bug that caused billboard positions to be set incorrectly when using a `CallbackProperty`. [#6815](https://github.com/CesiumGS/cesium/pull/6815)
- Improved support for generating a TypeScript typings file using `tsd-jsdoc` [#6767](https://github.com/CesiumGS/cesium/pull/6767)
- Updated viewBoundingSphere to use correct zoomOptions [#6848](https://github.com/CesiumGS/cesium/issues/6848)
- Fixed a bug that caused the scene to continuously render after resizing the viewer when `requestRenderMode` was enabled. [#6812](https://github.com/CesiumGS/cesium/issues/6812)

### 1.47 - 2018-07-02

##### Highlights :sparkler:

- Added support for polylines on terrain [#6689](https://github.com/CesiumGS/cesium/pull/6689) [#6615](https://github.com/CesiumGS/cesium/pull/6615)
- Added `heightReference` and `extrudedHeightReference` properties to `CorridorGraphics`, `EllipseGraphics`, `PolygonGraphics` and `RectangleGraphics`. [#6717](https://github.com/CesiumGS/cesium/pull/6717)
- `PostProcessStage` has a `selected` property which is an array of primitives used for selectively applying a post-process stage. [#6476](https://github.com/CesiumGS/cesium/pull/6476)

##### Breaking Changes :mega:

- glTF 2.0 models corrected to face +Z forwards per specification. Internally Cesium uses +X as forward, so a new +Z to +X rotation was added for 2.0 models only. To fix models that are oriented incorrectly after this change:
  - If the model faces +X forwards update the glTF to face +Z forwards. This can be done by loading the glTF in a model editor and applying a 90 degree clockwise rotation about the up-axis. Alternatively, add a new root node to the glTF node hierarchy whose `matrix` is `[0,0,1,0,0,1,0,0,-1,0,0,0,0,0,0,1]`.
  - Apply a -90 degree rotation to the model's heading. This can be done by setting the model's `orientation` using the Entity API or from within CZML. See [#6738](https://github.com/CesiumGS/cesium/pull/6738) for more details.
- Dropped support for directory URLs when loading tilesets to match the updated [3D Tiles spec](https://github.com/CesiumGS/3d-tiles/issues/272). [#6502](https://github.com/CesiumGS/cesium/issues/6502)
- KML and GeoJSON now use `PolylineGraphics` instead of `CorridorGraphics` for polylines on terrain. [#6706](https://github.com/CesiumGS/cesium/pull/6706)

##### Additions :tada:

- Added support for polylines on terrain [#6689](https://github.com/CesiumGS/cesium/pull/6689) [#6615](https://github.com/CesiumGS/cesium/pull/6615)
  - Use the `clampToGround` option for `PolylineGraphics` (polyline entities).
  - Requires depth texture support (`WEBGL_depth_texture` or `WEBKIT_WEBGL_depth_texture`), otherwise `clampToGround` will be ignored. Use `Entity.supportsPolylinesOnTerrain` to check for support.
  - Added `GroundPolylinePrimitive` and `GroundPolylineGeometry`.
- `PostProcessStage` has a `selected` property which is an array of primitives used for selectively applying a post-process stage. [#6476](https://github.com/CesiumGS/cesium/pull/6476)
  - The `PostProcessStageLibrary.createBlackAndWhiteStage` and `PostProcessStageLibrary.createSilhouetteStage` have per-feature support.
- Added CZML support for `zIndex` with `corridor`, `ellipse`, `polygon`, `polyline` and `rectangle`. [#6708](https://github.com/CesiumGS/cesium/pull/6708)
- Added CZML `clampToGround` option for `polyline`. [#6706](https://github.com/CesiumGS/cesium/pull/6706)
- Added support for `RTC_CENTER` property in batched 3D model tilesets to conform to the updated [3D Tiles spec](https://github.com/CesiumGS/3d-tiles/issues/263). [#6488](https://github.com/CesiumGS/cesium/issues/6488)
- Added `heightReference` and `extrudedHeightReference` properties to `CorridorGraphics`, `EllipseGraphics`, `PolygonGraphics` and `RectangleGraphics`. [#6717](https://github.com/CesiumGS/cesium/pull/6717)
  - This can be used in conjunction with the `height` and/or `extrudedHeight` properties to clamp the geometry to terrain or set the height relative to terrain.
  - Note, this will not make the geometry conform to terrain. Extruded geoemtry that is clamped to the ground will have a flat top will sinks into the terrain at the base.

##### Fixes :wrench:

- Fixed a bug that caused Cesium to be unable to load local resources in Electron. [#6726](https://github.com/CesiumGS/cesium/pull/6726)
- Fixed a bug causing crashes with custom vertex attributes on `Geometry` crossing the IDL. Attributes will be barycentrically interpolated. [#6644](https://github.com/CesiumGS/cesium/pull/6644)
- Fixed a bug causing Point Cloud tiles with unsigned int batch-ids to not load. [#6666](https://github.com/CesiumGS/cesium/pull/6666)
- Fixed a bug with Draco encoded i3dm tiles, and loading two Draco models with the same url. [#6668](https://github.com/CesiumGS/cesium/issues/6668)
- Fixed a bug caused by creating a polygon with positions at the same longitude/latitude position but different heights [#6731](https://github.com/CesiumGS/cesium/pull/6731)
- Fixed terrain clipping when the camera was close to flat terrain and was using logarithmic depth. [#6701](https://github.com/CesiumGS/cesium/pull/6701)
- Fixed KML bug that constantly requested the same image if it failed to load. [#6710](https://github.com/CesiumGS/cesium/pull/6710)
- Improved billboard and label rendering so they no longer sink into terrain when clamped to ground. [#6621](https://github.com/CesiumGS/cesium/pull/6621)
- Fixed an issue where KMLs containing a `colorMode` of `random` could return the exact same color on successive calls to `Color.fromRandom()`.
- `Iso8601.MAXIMUM_VALUE` now formats to a string which can be parsed by `fromIso8601`.
- Fixed material support when using an image that is already loaded [#6729](https://github.com/CesiumGS/cesium/pull/6729)

### 1.46.1 - 2018-06-01

- This is an npm only release to fix the improperly published 1.46.0. There were no code changes.

### 1.46 - 2018-06-01

##### Highlights :sparkler:

- Added support for materials on terrain entities (entities with unspecified `height`) and `GroundPrimitives`. [#6393](https://github.com/CesiumGS/cesium/pull/6393)
- Added a post-processing framework. [#5615](https://github.com/CesiumGS/cesium/pull/5615)
- Added `zIndex` for ground geometry, including corridor, ellipse, polygon and rectangle entities. [#6362](https://github.com/CesiumGS/cesium/pull/6362)

##### Breaking Changes :mega:

- `ParticleSystem` no longer uses `forces`. [#6510](https://github.com/CesiumGS/cesium/pull/6510)
- `Particle` no longer uses `size`, `rate`, `lifeTime`, `life`, `minimumLife`, `maximumLife`, `minimumWidth`, `minimumHeight`, `maximumWidth`, and `maximumHeight`. [#6510](https://github.com/CesiumGS/cesium/pull/6510)
- Removed `Scene.copyGlobeDepth`. Globe depth will now be copied by default when supported. [#6393](https://github.com/CesiumGS/cesium/pull/6393)
- The default `classificationType` for `GroundPrimitive`, `CorridorGraphics`, `EllipseGraphics`, `PolygonGraphics` and `RectangleGraphics` is now `ClassificationType.TERRAIN`. If you wish the geometry to color both terrain and 3D tiles, pass in the option `classificationType: Cesium.ClassificationType.BOTH`.
- Removed support for the `options` argument for `Credit` [#6373](https://github.com/CesiumGS/cesium/issues/6373). Pass in an html string instead.
- glTF 2.0 models corrected to face +Z forwards per specification. Internally Cesium uses +X as forward, so a new +Z to +X rotation was added for 2.0 models only. [#6632](https://github.com/CesiumGS/cesium/pull/6632)

##### Deprecated :hourglass_flowing_sand:

- The `Scene.fxaa` property has been deprecated and will be removed in Cesium 1.47. Use `Scene.postProcessStages.fxaa.enabled`.

##### Additions :tada:

- Added support for materials on terrain entities (entities with unspecified `height`) and `GroundPrimitives`. [#6393](https://github.com/CesiumGS/cesium/pull/6393)
  - Only available for `ClassificationType.TERRAIN` at this time. Adding a material to a terrain `Entity` will cause it to behave as if it is `ClassificationType.TERRAIN`.
  - Requires depth texture support (`WEBGL_depth_texture` or `WEBKIT_WEBGL_depth_texture`), so materials on terrain entities and `GroundPrimitives` are not supported in Internet Explorer.
  - Best suited for notational patterns and not intended for precisely mapping textures to terrain - for that use case, use `SingleTileImageryProvider`.
- Added `GroundPrimitive.supportsMaterials` and `Entity.supportsMaterialsforEntitiesOnTerrain`, both of which can be used to check if materials on terrain entities and `GroundPrimitives` is supported. [#6393](https://github.com/CesiumGS/cesium/pull/6393)
- Added a post-processing framework. [#5615](https://github.com/CesiumGS/cesium/pull/5615)
  - Added `Scene.postProcessStages` which is a collection of post-process stages to be run in order.
    - Has a built-in `ambientOcclusion` property which will apply screen space ambient occlusion to the scene and run before all stages.
    - Has a built-in `bloom` property which applies a bloom filter to the scene before all other stages but after the ambient occlusion stage.
    - Has a built-in `fxaa` property which applies Fast Approximate Anti-aliasing (FXAA) to the scene after all other stages.
  - Added `PostProcessStageLibrary` which contains several built-in stages that can be added to the collection.
  - Added `PostProcessStageComposite` for multi-stage post-processes like depth of field.
  - Added a new Sandcastle label `Post Processing` to showcase the different built-in post-process stages.
- Added `zIndex` for ground geometry, including corridor, ellipse, polygon and rectangle entities. [#6362](https://github.com/CesiumGS/cesium/pull/6362)
- Added `Rectangle.equalsEpsilon` for comparing the equality of two rectangles [#6533](https://github.com/CesiumGS/cesium/pull/6533)

##### Fixes :wrench:

- Fixed a bug causing custom TilingScheme classes to not be able to use a GeographicProjection. [#6524](https://github.com/CesiumGS/cesium/pull/6524)
- Fixed incorrect 3D Tiles statistics when a tile fails during processing. [#6558](https://github.com/CesiumGS/cesium/pull/6558)
- Fixed race condition causing intermittent crash when changing geometry show value [#3061](https://github.com/CesiumGS/cesium/issues/3061)
- `ProviderViewModel`s with no category are displayed in an untitled group in `BaseLayerPicker` instead of being labeled as `'Other'` [#6574](https://github.com/CesiumGS/cesium/pull/6574)
- Fixed a bug causing intermittent crashes with clipping planes due to uninitialized textures. [#6576](https://github.com/CesiumGS/cesium/pull/6576)
- Added a workaround for clipping planes causing a picking shader compilation failure for gltf models and 3D Tilesets in Internet Explorer [#6575](https://github.com/CesiumGS/cesium/issues/6575)
- Allowed Bing Maps servers with a subpath (instead of being at the root) to work correctly. [#6597](https://github.com/CesiumGS/cesium/pull/6597)
- Added support for loading of Draco compressed glTF assets in IE11 [#6404](https://github.com/CesiumGS/cesium/issues/6404)
- Fixed polygon outline when using `perPositionHeight` and `extrudedHeight`. [#6595](https://github.com/CesiumGS/cesium/issues/6595)
- Fixed broken links in documentation of `createTileMapServiceImageryProvider`. [#5818](https://github.com/CesiumGS/cesium/issues/5818)
- Transitioning from 2 touches to 1 touch no longer triggers a new pan gesture. [#6479](https://github.com/CesiumGS/cesium/pull/6479)

### 1.45 - 2018-05-01

##### Major Announcements :loudspeaker:

- We've launched Cesium ion! Read all about it in our [blog post](https://cesium.com/blog/2018/05/01/get-your-cesium-ion-community-account/).
- Cesium now uses ion services by default for base imagery, terrain, and geocoding. A demo key is provided, but to use them in your own apps you must [sign up](https://cesium.com/ion/signup) for a free ion Commmunity account.

##### Breaking Changes :mega:

- `ClippingPlaneCollection` now uses `ClippingPlane` objects instead of `Plane` objects. [#6498](https://github.com/CesiumGS/cesium/pull/6498)
- Cesium no longer ships with a demo Bing Maps API key.
- `BingMapsImageryProvider` is no longer the default base imagery layer. (Bing imagery itself is still the default, however it is provided through Cesium ion)
- `BingMapsGeocoderService` is no longer the default geocoding service.
- If you wish to continue to use your own Bing API key for imagery and geocoding, you can go back to the old default behavior by constructing the Viewer as follows:
  ```javascript
  Cesium.BingMapsApi.defaultKey = "yourBingKey";
  var viewer = new Cesium.Viewer("cesiumContainer", {
    imageryProvider: new Cesium.BingMapsImageryProvider({
      url: "https://dev.virtualearth.net",
    }),
    geocoder: [
      new Cesium.CartographicGeocoderService(),
      new Cesium.BingMapsGeocoderService(),
    ],
  });
  ```

##### Deprecated :hourglass_flowing_sand:

- `Particle.size`, `ParticleSystem.rate`, `ParticleSystem.lifeTime`, `ParticleSystem.life`, `ParticleSystem.minimumLife`, and `ParticleSystem.maximumLife` have been renamed to `Particle.imageSize`, `ParticleSystem.emissionRate`, `ParticleSystem.lifetime`, `ParticleSystem.particleLife`, `ParticleSystem.minimumParticleLife`, and `ParticleSystem.maximumParticleLife`. Use of the `size`, `rate`, `lifeTime`, `life`, `minimumLife`, and `maximumLife` parameters is deprecated and will be removed in Cesium 1.46.
- `ParticleSystem.forces` array has been switched out for singular function `ParticleSystems.updateCallback`. Use of the `forces` parameter is deprecated and will be removed in Cesium 1.46.
- Any width and height variables in `ParticleSystem` will no longer be individual components. `ParticleSystem.minimumWidth` and `ParticleSystem.minimumHeight` will now be `ParticleSystem.minimumImageSize`, `ParticleSystem.maximumWidth` and `ParticleSystem.maximumHeight` will now be `ParticleSystem.maximumImageSize`, and `ParticleSystem.width` and `ParticleSystem.height` will now be `ParticleSystem.imageSize`. Use of the `minimumWidth`, `minimumHeight`, `maximumWidth`, `maximumHeight`, `width`, and `height` parameters is deprecated and will be removed in Cesium 1.46.

##### Additions :tada:

- Added option `logarithmicDepthBuffer` to `Scene`. With this option there is typically a single frustum using logarithmic depth rendered. This increases performance by issuing less draw calls to the GPU and helps to avoid artifacts on the connection of two frustums. [#5851](https://github.com/CesiumGS/cesium/pull/5851)
- When a log depth buffer is supported, the frustum near and far planes default to `0.1` and `1e10` respectively.
- Added `IonGeocoderService` and made it the default geocoding service for the `Geocoder` widget.
- Added `createWorldImagery` which provides Bing Maps imagery via a Cesium ion account.
- Added `PeliasGeocoderService`, which provides geocoding via a [Pelias](https://pelias.io) server.
- Added the ability for `BaseLayerPicker` to group layers by category. `ProviderViewModel.category` was also added to support this feature.
- Added `Math.log2` to compute the base 2 logarithm of a number.
- Added `GeocodeType` enum and use it as an optional parameter to all `GeocoderService` instances to differentiate between autocomplete and search requests.
- Added `initWebAssemblyModule` function to `TaskProcessor` to load a Web Assembly module in a web worker. [#6420](https://github.com/CesiumGS/cesium/pull/6420)
- Added `supportsWebAssembly` function to `FeatureDetection` to check if a browser supports loading Web Assembly modules. [#6420](https://github.com/CesiumGS/cesium/pull/6420)
- Improved `MapboxImageryProvider` performance by 300% via `tiles.mapbox.com` subdomain switching. [#6426](https://github.com/CesiumGS/cesium/issues/6426)
- Added ability to invoke `sampleTerrain` from node.js to enable offline terrain sampling
- Added more ParticleSystem Sandcastle examples for rocket and comet tails and weather. [#6375](https://github.com/CesiumGS/cesium/pull/6375)
- Added color and scale attributes to the `ParticleSystem` class constructor. When defined the variables override startColor and endColor and startScale and endScale. [#6429](https://github.com/CesiumGS/cesium/pull/6429)

##### Fixes :wrench:

- Fixed bugs in `TimeIntervalCollection.removeInterval`. [#6418](https://github.com/CesiumGS/cesium/pull/6418).
- Fixed glTF support to handle meshes with and without tangent vectors, and with/without morph targets, sharing one material. [#6421](https://github.com/CesiumGS/cesium/pull/6421)
- Fixed glTF support to handle skinned meshes when no skin is supplied. [#6061](https://github.com/CesiumGS/cesium/issues/6061)
- Updated glTF 2.0 PBR shader to have brighter lighting. [#6430](https://github.com/CesiumGS/cesium/pull/6430)
- Allow loadWithXhr to work with string URLs in a web worker.
- Updated to Draco 1.3.0 and implemented faster loading of Draco compressed glTF assets in browsers that support Web Assembly. [#6420](https://github.com/CesiumGS/cesium/pull/6420)
- `GroundPrimitive`s and `ClassificationPrimitive`s will become ready when `show` is `false`. [#6428](https://github.com/CesiumGS/cesium/pull/6428)
- Fix Firefox WebGL console warnings. [#5912](https://github.com/CesiumGS/cesium/issues/5912)
- Fix parsing Cesium.js in older browsers that do not support all TypedArray types. [#6396](https://github.com/CesiumGS/cesium/pull/6396)
- Fixed a bug causing crashes when setting colors on un-pickable models. [\$6442](https://github.com/CesiumGS/cesium/issues/6442)
- Fix flicker when adding, removing, or modifying entities. [#3945](https://github.com/CesiumGS/cesium/issues/3945)
- Fixed crash bug in PolylineCollection when a polyline was updated and removed at the same time. [#6455](https://github.com/CesiumGS/cesium/pull/6455)
- Fixed crash when animating a glTF model with a single keyframe. [#6422](https://github.com/CesiumGS/cesium/pull/6422)
- Fixed Imagery Layers Texture Filters Sandcastle example. [#6472](https://github.com/CesiumGS/cesium/pull/6472).
- Fixed a bug causing Cesium 3D Tilesets to not clip properly when tiles were unloaded and reloaded. [#6484](https://github.com/CesiumGS/cesium/issues/6484)
- Fixed `TimeInterval` so now it throws if `fromIso8601` is given an ISO 8601 string with improper formatting. [#6164](https://github.com/CesiumGS/cesium/issues/6164)
- Improved rendering of glTF models that don't contain normals with a temporary unlit shader workaround. [#6501](https://github.com/CesiumGS/cesium/pull/6501)
- Fixed rendering of glTF models with emissive-only materials. [#6501](https://github.com/CesiumGS/cesium/pull/6501)
- Fixed a bug in shader modification for glTF 1.0 quantized attributes and Draco quantized attributes. [#6523](https://github.com/CesiumGS/cesium/pull/6523)

### 1.44 - 2018-04-02

##### Highlights :sparkler:

- Added a new Sandcastle label, `New in X.X` which will include all new Sandcastle demos added for the current release. [#6384](https://github.com/CesiumGS/cesium/issues/6384)
- Added support for glTF models with [Draco geometry compression](https://github.com/KhronosGroup/glTF/blob/master/extensions/2.0/Khronos/KHR_draco_mesh_compression/README.md). [#5120](https://github.com/CesiumGS/cesium/issues/5120)
- Added support for ordering in `DataSourceCollection`. [#6316](https://github.com/CesiumGS/cesium/pull/6316)

##### Breaking Changes :mega:

- `GeometryVisualizer` now requires `primitive` and `groundPrimitive` parameters. [#6316](https://github.com/CesiumGS/cesium/pull/6316)
- For all classes/functions that take a `Resource` instance, all additional parameters that are part of the `Resource` class have been removed. This generally includes `proxy`, `headers` and `query` parameters. [#6368](https://github.com/CesiumGS/cesium/pull/6368)
- All low level load functions including `loadArrayBuffer`, `loadBlob`, `loadImage`, `loadJson`, `loadJsonp`, `loadText`, `loadXML` and `loadWithXhr` have been removed. Please use the equivalent `fetch` functions on the `Resource` class. [#6368](https://github.com/CesiumGS/cesium/pull/6368)

##### Deprecated :hourglass_flowing_sand:

- `ClippingPlaneCollection` is now supported in Internet Explorer, so `ClippingPlaneCollection.isSupported` has been deprecated and will be removed in Cesium 1.45.
- `ClippingPlaneCollection` should now be used with `ClippingPlane` objects instead of `Plane`. Use of `Plane` objects has been deprecated and will be removed in Cesium 1.45.
- `Credit` now takes an `html` and `showOnScreen` parameters instead of an `options` object. Use of the `options` parameter is deprecated and will be removed in Cesium 1.46.
- `Credit.text`, `Credit.imageUrl` and `Credit.link` properties have all been deprecated and will be removed in Cesium 1.46. Use `Credit.html` to retrieve the credit content.
- `Credit.hasImage` and `Credit.hasLink` functions have been deprecated and will be removed in Cesium 1.46.

##### Additions :tada:

- Added a new Sandcastle label, `New in X.X` which will include all new Sandcastle demos added for the current release. [#6384](https://github.com/CesiumGS/cesium/issues/6384)
- Added support for glTF models with [Draco geometry compression](https://github.com/KhronosGroup/glTF/blob/master/extensions/2.0/Khronos/KHR_draco_mesh_compression/README.md). [#5120](https://github.com/CesiumGS/cesium/issues/5120)
  - Added `dequantizeInShader` option parameter to `Model` and `Model.fromGltf` to specify if Draco compressed glTF assets should be dequantized on the GPU.
- Added support for ordering in `DataSourceCollection`. [#6316](https://github.com/CesiumGS/cesium/pull/6316)
  - All ground geometry from one `DataSource` will render in front of all ground geometry from another `DataSource` in the same collection with a lower index.
  - Use `DataSourceCollection.raise`, `DataSourceCollection.lower`, `DataSourceCollection.raiseToTop` and `DataSourceCollection.lowerToBottom` functions to change the ordering of a `DataSource` in the collection.
- `ClippingPlaneCollection` updates [#6201](https://github.com/CesiumGS/cesium/pull/6201):
  - Removed the 6-clipping-plane limit.
  - Added support for Internet Explorer.
  - Added a `ClippingPlane` object to be used with `ClippingPlaneCollection`.
  - Added 3D Tiles use-case to the Terrain Clipping Planes Sandcastle.
- `Credit` has been modified to take an HTML string as the credit content. [#6331](https://github.com/CesiumGS/cesium/pull/6331)
- Sharing Sandcastle examples now works by storing the full example directly in the URL instead of creating GitHub gists, because anonymous gist creation was removed by GitHub. Loading existing gists will still work. [#6342](https://github.com/CesiumGS/cesium/pull/6342)
- Updated `WebMapServiceImageryProvider` so it can take an srs or crs string to pass to the resource query parameters based on the WMS version. [#6223](https://github.com/CesiumGS/cesium/issues/6223)
- Added additional query parameter options to the CesiumViewer demo application [#6328](https://github.com/CesiumGS/cesium/pull/6328):
  - `sourceType` specifies the type of data source if the URL doesn't have a known file extension.
  - `flyTo=false` optionally disables the automatic `flyTo` after loading the data source.
- Added a multi-part CZML example to Sandcastle. [#6320](https://github.com/CesiumGS/cesium/pull/6320)
- Improved processing order of 3D tiles. [#6364](https://github.com/CesiumGS/cesium/pull/6364)

##### Fixes :wrench:

- Fixed Cesium ion browser caching. [#6353](https://github.com/CesiumGS/cesium/pull/6353).
- Fixed formula for Weighted Blended Order-Independent Transparency. [#6340](https://github.com/CesiumGS/cesium/pull/6340)
- Fixed support of glTF-supplied tangent vectors. [#6302](https://github.com/CesiumGS/cesium/pull/6302)
- Fixed model loading failure when containing unused materials. [6315](https://github.com/CesiumGS/cesium/pull/6315)
- Fixed default value of `alphaCutoff` in glTF models. [#6346](https://github.com/CesiumGS/cesium/pull/6346)
- Fixed double-sided flag for glTF materials with `BLEND` enabled. [#6371](https://github.com/CesiumGS/cesium/pull/6371)
- Fixed animation for glTF models with missing animation targets. [#6351](https://github.com/CesiumGS/cesium/pull/6351)
- Fixed improper zoom during model load failure. [#6305](https://github.com/CesiumGS/cesium/pull/6305)
- Fixed rendering vector tiles when using `invertClassification`. [#6349](https://github.com/CesiumGS/cesium/pull/6349)
- Fixed occlusion when `globe.show` is `false`. [#6374](https://github.com/CesiumGS/cesium/pull/6374)
- Fixed crash for entities with static geometry and time-dynamic attributes. [#6377](https://github.com/CesiumGS/cesium/pull/6377)
- Fixed geometry tile rendering in IE. [#6406](https://github.com/CesiumGS/cesium/pull/6406)

### 1.43 - 2018-03-01

##### Major Announcements :loudspeaker:

- Say hello to [Cesium ion](https://cesium.com/blog/2018/03/01/hello-cesium-ion/)
- Cesium, the JavaScript library, is now officially renamed to CesiumJS (no code changes required)
- The STK World Terrain tileset is deprecated and will be available until September 1, 2018. Check out the new high-resolution [Cesium World Terrain](https://cesium.com/blog/2018/03/01/introducing-cesium-world-terrain/)

##### Breaking Changes :mega:

- Removed `GeometryUpdater.perInstanceColorAppearanceType` and `GeometryUpdater.materialAppearanceType`. [#6239](https://github.com/CesiumGS/cesium/pull/6239)
- `GeometryVisualizer` no longer uses a `type` parameter. [#6239](https://github.com/CesiumGS/cesium/pull/6239)
- `GeometryVisualizer` no longer displays polylines. Use `PolylineVisualizer` instead. [#6239](https://github.com/CesiumGS/cesium/pull/6239)
- The experimental `CesiumIon` object has been completely refactored and renamed to `Ion`.

##### Deprecated :hourglass_flowing_sand:

- The STK World Terrain, ArcticDEM, and PAMAP Terrain tilesets hosted on `assets.agi.com` are deprecated and will be available until September 1, 2018. To continue using them, access them via [Cesium ion](https://cesium.com/blog/2018/03/01/hello-cesium-ion/)
- In the `Resource` class, `addQueryParameters` and `addTemplateValues` have been deprecated and will be removed in Cesium 1.45. Please use `setQueryParameters` and `setTemplateValues` instead.

##### Additions :tada:

- Added new `Ion`, `IonResource`, and `IonImageryProvider` objects for loading data hosted on [Cesium ion](https://cesium.com/blog/2018/03/01/hello-cesium-ion/).
- Added `createWorldTerrain` helper function for easily constructing the new Cesium World Terrain.
- Added support for a promise to a resource for `CesiumTerrainProvider`, `createTileMapServiceImageryProvider` and `Cesium3DTileset` [#6204](https://github.com/CesiumGS/cesium/pull/6204)
- Added `Cesium.Math.cbrt`. [#6222](https://github.com/CesiumGS/cesium/pull/6222)
- Added `PolylineVisualizer` for displaying polyline entities [#6239](https://github.com/CesiumGS/cesium/pull/6239)
- `Resource` class [#6205](https://github.com/CesiumGS/cesium/issues/6205)
  - Added `put`, `patch`, `delete`, `options` and `head` methods, so it can be used for all XHR requests.
  - Added `preserveQueryParameters` parameter to `getDerivedResource`, to allow us to append query parameters instead of always replacing them.
  - Added `setQueryParameters` and `appendQueryParameters` to allow for better handling of query strings.
- Enable terrain in the `CesiumViewer` demo application [#6198](https://github.com/CesiumGS/cesium/pull/6198)
- Added `Globe.tilesLoaded` getter property to determine if all terrain and imagery is loaded. [#6194](https://github.com/CesiumGS/cesium/pull/6194)
- Added `classificationType` property to entities which specifies whether an entity on the ground, like a polygon or rectangle, should be clamped to terrain, 3D Tiles, or both. [#6195](https://github.com/CesiumGS/cesium/issues/6195)

##### Fixes :wrench:

- Fixed bug where KmlDataSource did not use Ellipsoid to convert coordinates. Use `options.ellipsoid` to pass the ellipsoid to KmlDataSource constructors / loaders. [#6176](https://github.com/CesiumGS/cesium/pull/6176)
- Fixed bug where 3D Tiles Point Clouds would fail in Internet Explorer. [#6220](https://github.com/CesiumGS/cesium/pull/6220)
- Fixed issue where `CESIUM_BASE_URL` wouldn't work without a trailing `/`. [#6225](https://github.com/CesiumGS/cesium/issues/6225)
- Fixed coloring for polyline entities with a dynamic color for the depth fail material [#6245](https://github.com/CesiumGS/cesium/pull/6245)
- Fixed bug with zooming to dynamic geometry. [#6269](https://github.com/CesiumGS/cesium/issues/6269)
- Fixed bug where `AxisAlignedBoundingBox` did not copy over center value when cloning an undefined result. [#6183](https://github.com/CesiumGS/cesium/pull/6183)
- Fixed a bug where imagery stops loading when changing terrain in request render mode. [#6193](https://github.com/CesiumGS/cesium/issues/6193)
- Fixed `Resource.fetch` when called with no arguments [#6206](https://github.com/CesiumGS/cesium/issues/6206)
- Fixed `Resource.clone` to clone the `Request` object, so resource can be used in parallel. [#6208](https://github.com/CesiumGS/cesium/issues/6208)
- Fixed `Material` so it can now take a `Resource` object as an image. [#6199](https://github.com/CesiumGS/cesium/issues/6199)
- Fixed an issue causing the Bing Maps key to be sent unnecessarily with every tile request. [#6250](https://github.com/CesiumGS/cesium/pull/6250)
- Fixed documentation issue for the `Cesium.Math` class. [#6233](https://github.com/CesiumGS/cesium/issues/6233)
- Fixed rendering 3D Tiles as classification volumes. [#6295](https://github.com/CesiumGS/cesium/pull/6295)

### 1.42.1 - 2018-02-01

\_This is an npm-only release to fix an issue with using Cesium in Node.js.\_\_

- Fixed a bug where Cesium would fail to load under Node.js. [#6177](https://github.com/CesiumGS/cesium/pull/6177)

### 1.42 - 2018-02-01

##### Highlights :sparkler:

- Added experimental support for [3D Tiles Vector and Geometry data](https://github.com/CesiumGS/3d-tiles/tree/vctr/TileFormats/VectorData). ([#4665](https://github.com/CesiumGS/cesium/pull/4665))
- Added optional mode to reduce CPU usage. See [Improving Performance with Explicit Rendering](https://cesium.com/blog/2018/01/24/cesium-scene-rendering-performance/). ([#6115](https://github.com/CesiumGS/cesium/pull/6115))
- Added experimental `CesiumIon` utility class for working with the Cesium ion beta API. [#6136](https://github.com/CesiumGS/cesium/pull/6136)
- Major refactor of URL handling. All classes that take a url parameter, can now take a Resource or a String. This includes all imagery providers, all terrain providers, `Cesium3DTileset`, `KMLDataSource`, `CZMLDataSource`, `GeoJsonDataSource`, `Model`, and `Billboard`.

##### Breaking Changes :mega:

- The clock does not animate by default. Set the `shouldAnimate` option to `true` when creating the Viewer to enable animation.

##### Deprecated :hourglass_flowing_sand:

- For all classes/functions that can now take a `Resource` instance, all additional parameters that are part of the `Resource` class have been deprecated and will be removed in Cesium 1.44. This generally includes `proxy`, `headers` and `query` parameters.
- All low level load functions including `loadArrayBuffer`, `loadBlob`, `loadImage`, `loadJson`, `loadJsonp`, `loadText`, `loadXML` and `loadWithXhr` have been deprecated and will be removed in Cesium 1.44. Please use the equivalent `fetch` functions on the `Resource` class.

##### Additions :tada:

- Added experimental support for [3D Tiles Vector and Geometry data](https://github.com/CesiumGS/3d-tiles/tree/vctr/TileFormats/VectorData) ([#4665](https://github.com/CesiumGS/cesium/pull/4665)). The new and modified Cesium APIs are:
  - `Cesium3DTileStyle` has expanded to include styling point features. See the [styling specification](https://github.com/CesiumGS/3d-tiles/tree/vector-tiles/Styling#vector-data) for details.
  - `Cesium3DTileFeature` can modify `color` and `show` properties for polygon, polyline, and geometry features.
  - `Cesium3DTilePointFeature` can modify the styling options for a point feature.
- Added optional mode to reduce CPU usage. [#6115](https://github.com/CesiumGS/cesium/pull/6115)
  - `Scene.requestRenderMode` enables a mode which will only request new render frames on changes to the scene, or when the simulation time change exceeds `scene.maximumRenderTimeChange`.
  - `Scene.requestRender` will explicitly request a new render frame when in request render mode.
  - Added `Scene.preUpdate` and `Scene.postUpdate` events that are raised before and after the scene updates respectively. The scene is always updated before executing a potential render. Continue to listen to `Scene.preRender` and `Scene.postRender` events for when the scene renders a frame.
  - Added `CreditDisplay.update`, which updates the credit display before a new frame is rendered.
  - Added `Globe.imageryLayersUpdatedEvent`, which is raised when an imagery layer is added, shown, hidden, moved, or removed on the globe.
- Added `Cesium3DTileset.classificationType` to specify if a tileset classifies terrain, another 3D Tiles tileset, or both. This only applies to vector, geometry and batched 3D model tilesets. The limitations on the glTF contained in the b3dm tile are:
  - `POSITION` and `_BATCHID` semantics are required.
  - All indices with the same batch id must occupy contiguous sections of the index buffer.
  - All shaders and techniques are ignored. The generated shader simply multiplies the position by the model-view-projection matrix.
  - The only supported extensions are `CESIUM_RTC` and `WEB3D_quantized_attributes`.
  - Only one node is supported.
  - Only one mesh per node is supported.
  - Only one primitive per mesh is supported.
- Added geometric-error-based point cloud attenuation and eye dome lighting for point clouds using replacement refinement. [#6069](https://github.com/CesiumGS/cesium/pull/6069)
- Updated `Viewer.zoomTo` and `Viewer.flyTo` to take a `Cesium3DTileset` as a target. [#6104](https://github.com/CesiumGS/cesium/pull/6104)
- Added `shouldAnimate` option to the `Viewer` constructor to indicate if the clock should begin animating on startup. [#6154](https://github.com/CesiumGS/cesium/pull/6154)
- Added `Cesium3DTileset.ellipsoid` determining the size and shape of the globe. This can be set at construction and defaults to a WGS84 ellipsoid.
- Added `Plane.projectPointOntoPlane` for projecting a `Cartesian3` position onto a `Plane`. [#6092](https://github.com/CesiumGS/cesium/pull/6092)
- Added `Cartesian3.projectVector` for projecting one vector to another. [#6093](https://github.com/CesiumGS/cesium/pull/6093)
- Added `Cesium3DTileset.tileFailed` event that will be raised when a tile fails to load. The object passed to the event listener will have a url and message property. If there are no event listeners, error messages will be logged to the console. [#6088](https://github.com/CesiumGS/cesium/pull/6088)
- Added `AttributeCompression.zigZagDeltaDecode` which will decode delta and ZigZag encoded buffers in place.
- Added `pack` and `unpack` functions to `OrientedBoundingBox` for packing to and unpacking from a flat buffer.
- Added support for vertex shader uniforms when `tileset.colorBlendMode` is `MIX` or `REPLACE`. [#5874](https://github.com/CesiumGS/cesium/pull/5874)
- Added `ClippingPlaneCollection.isSupported` function for checking if rendering with clipping planes is supported.[#6084](https://github.com/CesiumGS/cesium/pull/6084)
- Added `Cartographic.toCartesian` to convert from `Cartographic` to `Cartesian3`. [#6163](https://github.com/CesiumGS/cesium/pull/6163)
- Added `BoundingSphere.volume` for computing the volume of a `BoundingSphere`. [#6069](https://github.com/CesiumGS/cesium/pull/6069)
- Added new file for the Cesium [Code of Conduct](https://github.com/CesiumGS/cesium/blob/main/CODE_OF_CONDUCT.md). [#6129](https://github.com/CesiumGS/cesium/pull/6129)

##### Fixes :wrench:

- Fixed a bug that could cause tiles to be missing from the globe surface, especially when starting with the camera zoomed close to the surface. [#4969](https://github.com/CesiumGS/cesium/pull/4969)
- Fixed applying a translucent style to a point cloud tileset. [#6113](https://github.com/CesiumGS/cesium/pull/6113)
- Fixed Sandcastle error in IE 11. [#6169](https://github.com/CesiumGS/cesium/pull/6169)
- Fixed a glTF animation bug that caused certain animations to jitter. [#5740](https://github.com/CesiumGS/cesium/pull/5740)
- Fixed a bug when creating billboard and model entities without a globe. [#6109](https://github.com/CesiumGS/cesium/pull/6109)
- Improved CZML Custom Properties Sandcastle example. [#6086](https://github.com/CesiumGS/cesium/pull/6086)
- Improved Particle System Sandcastle example for better visual. [#6132](https://github.com/CesiumGS/cesium/pull/6132)
- Fixed behavior of `Camera.move*` and `Camera.look*` functions in 2D mode. [#5884](https://github.com/CesiumGS/cesium/issues/5884)
- Fixed `Camera.moveStart` and `Camera.moveEnd` events not being raised when camera is close to the ground. [#4753](https://github.com/CesiumGS/cesium/issues/4753)
- Fixed `OrientedBoundingBox` documentation. [#6147](https://github.com/CesiumGS/cesium/pull/6147)
- Updated documentation links to reflect new locations on `https://cesiumjs.org` and `https://cesium.com`.

### 1.41 - 2018-01-02

- Breaking changes
  - Removed the `text`, `imageUrl`, and `link` parameters from `Credit`, which were deprecated in Cesium 1.40. Use `options.text`, `options.imageUrl`, and `options.link` instead.
- Added support for clipping planes. [#5913](https://github.com/CesiumGS/cesium/pull/5913), [#5996](https://github.com/CesiumGS/cesium/pull/5996)
  - Added `clippingPlanes` property to `ModelGraphics`, `Model`, `Cesium3DTileset`, and `Globe`, which specifies a `ClippingPlaneCollection` to selectively disable rendering.
  - Added `PlaneGeometry`, `PlaneOutlineGeometry`, `PlaneGeometryUpdater`, `PlaneOutlineGeometryUpdater`, `PlaneGraphics`, and `Entity.plane` to visualize planes.
  - Added `Plane.transformPlane` to apply a transformation to a plane.
- Fixed point cloud exception in IE. [#6051](https://github.com/CesiumGS/cesium/pull/6051)
- Fixed globe materials when `Globe.enableLighting` was `false`. [#6042](https://github.com/CesiumGS/cesium/issues/6042)
- Fixed shader compilation failure on pick when globe materials were enabled. [#6039](https://github.com/CesiumGS/cesium/issues/6039)
- Fixed exception when `invertClassification` was enabled, the invert color had an alpha less than `1.0`, and the window was resized. [#6046](https://github.com/CesiumGS/cesium/issues/6046)

### 1.40 - 2017-12-01

- Deprecated
  - The `text`, `imageUrl` and `link` parameters from `Credit` have been deprecated and will be removed in Cesium 1.41. Use `options.text`, `options.imageUrl` and `options.link` instead.
- Added `Globe.material` to apply materials to the globe/terrain for shading such as height- or slope-based color ramps. See the new [Sandcastle example](https://cesiumjs.org/Cesium/Apps/Sandcastle/?src=Globe%20Materials.html&label=Showcases). [#5919](https://github.com/CesiumGS/cesium/pull/5919/files)
- Added CZML support for `polyline.depthFailMaterial`, `label.scaleByDistance`, `distanceDisplayCondition`, and `disableDepthTestDistance`. [#5986](https://github.com/CesiumGS/cesium/pull/5986)
- Fixed a bug where drill picking a polygon clamped to ground would cause the browser to hang. [#5971](https://github.com/CesiumGS/cesium/issues/5971)
- Fixed bug in KML LookAt bug where degrees and radians were mixing in a subtraction. [#5992](https://github.com/CesiumGS/cesium/issues/5992)
- Fixed handling of KMZ files with missing `xsi` namespace declarations. [#6003](https://github.com/CesiumGS/cesium/pull/6003)
- Added function that removes duplicate namespace declarations while loading a KML or a KMZ. [#5972](https://github.com/CesiumGS/cesium/pull/5972)
- Fixed a language detection issue. [#6016](https://github.com/CesiumGS/cesium/pull/6016)
- Fixed a bug where glTF models with animations of different lengths would cause an error. [#5694](https://github.com/CesiumGS/cesium/issues/5694)
- Added a `clampAnimations` parameter to `Model` and `Entity.model`. Setting this to `false` allows different length animations to loop asynchronously over the duration of the longest animation.
- Fixed `Invalid asm.js: Invalid member of stdlib` console error by recompiling crunch.js with latest emscripten toolchain. [#5847](https://github.com/CesiumGS/cesium/issues/5847)
- Added `file:` scheme compatibility to `joinUrls`. [#5989](https://github.com/CesiumGS/cesium/pull/5989)
- Added a Reverse Geocoder [Sandcastle example](https://cesiumjs.org/Cesium/Apps/Sandcastle/?src=Reverse%20Geocoder.html&label=Showcases). [#5976](https://github.com/CesiumGS/cesium/pull/5976)
- Added ability to support touch event in Imagery Layers Split Sandcastle example. [#5948](https://github.com/CesiumGS/cesium/pull/5948)
- Added a new `@experimental` tag to the documentation. A small subset of the Cesium API tagged as such are subject to breaking changes without deprecation. See the [Coding Guide](https://github.com/CesiumGS/cesium/tree/main/Documentation/Contributors/CodingGuide#deprecation-and-breaking-changes) for further explanation. [#6010](https://github.com/CesiumGS/cesium/pull/6010)
- Moved terrain and imagery credits to a lightbox that pops up when you click a link in the onscreen credits [#3013](https://github.com/CesiumGS/cesium/issues/3013)

### 1.39 - 2017-11-01

- Cesium now officially supports webpack. See our [Integrating Cesium and webpack blog post](https://cesium.com/blog/2017/10/18/cesium-and-webpack/) for more details.
- Added support for right-to-left language detection in labels, currently Hebrew and Arabic are supported. To enable it, set `Cesium.Label.enableRightToLeftDetection = true` at the start of your application. [#5771](https://github.com/CesiumGS/cesium/pull/5771)
- Fixed handling of KML files with missing `xsi` namespace declarations. [#5860](https://github.com/CesiumGS/cesium/pull/5860)
- Fixed a bug that caused KML ground overlays to appear distorted when rotation was applied. [#5914](https://github.com/CesiumGS/cesium/issues/5914)
- Fixed a bug where KML placemarks with no specified icon would be displayed with default icon. [#5819](https://github.com/CesiumGS/cesium/issues/5819)
- Changed KML loading to ignore NetworkLink failures and continue to load the rest of the document. [#5871](https://github.com/CesiumGS/cesium/pull/5871)
- Added the ability to load Cesium's assets from the local file system if security permissions allow it. [#5830](https://github.com/CesiumGS/cesium/issues/5830)
- Added two new properties to `ImageryLayer` that allow for adjusting the texture sampler used for up and down-sampling of imagery tiles, namely `minificationFilter` and `magnificationFilter` with possible values `LINEAR` (the default) and `NEAREST` defined in `TextureMinificationFilter` and `TextureMagnificationFilter`. [#5846](https://github.com/CesiumGS/cesium/issues/5846)
- Fixed flickering artifacts with 3D Tiles tilesets with thin walls. [#5940](https://github.com/CesiumGS/cesium/pull/5940)
- Fixed bright fog when terrain lighting is enabled and added `Fog.minimumBrightness` to affect how bright the fog will be when in complete darkness. [#5934](https://github.com/CesiumGS/cesium/pull/5934)
- Fixed using arrow keys in geocoder widget to select search suggestions. [#5943](https://github.com/CesiumGS/cesium/issues/5943)
- Added support for the layer.json `parentUrl` property in `CesiumTerrainProvider` to allow for compositing of tilesets. [#5864](https://github.com/CesiumGS/cesium/pull/5864)
- Added `invertClassification` and `invertClassificationColor` to `Scene`. When `invertClassification` is `true`, any 3D Tiles geometry that is not classified by a `ClassificationPrimitive` or `GroundPrimitive` will have its color multiplied by `invertClassificationColor`. [#5836](https://github.com/CesiumGS/cesium/pull/5836)
- Added `customTags` property to the UrlTemplateImageryProvider to allow custom keywords in the template URL. [#5696](https://github.com/CesiumGS/cesium/pull/5696)
- Added `eyeSeparation` and `focalLength` properties to `Scene` to configure VR settings. [#5917](https://github.com/CesiumGS/cesium/pull/5917)
- Improved CZML Reference Properties example [#5754](https://github.com/CesiumGS/cesium/pull/5754)

### 1.38 - 2017-10-02

- Breaking changes
  - `Scene/CullingVolume` has been removed. Use `Core/CullingVolume`.
  - `Scene/OrthographicFrustum` has been removed. Use `Core/OrthographicFrustum`.
  - `Scene/OrthographicOffCenterFrustum` has been removed. Use `Core/OrthographicOffCenterFrustum`.
  - `Scene/PerspectiveFrustum` has been removed. Use `Core/PerspectiveFrustum`.
  - `Scene/PerspectiveOffCenterFrustum` has been removed. Use `Core/PerspectiveOffCenterFrustum`.
- Added support in CZML for expressing `orientation` as the velocity vector of an entity, using `velocityReference` syntax. [#5807](https://github.com/CesiumGS/cesium/pull/5807)
- Fixed CZML processing of `velocityReference` within an interval. [#5738](https://github.com/CesiumGS/cesium/issues/5738)
- Added ability to add an animation to `ModelAnimationCollection` by its index. [#5815](https://github.com/CesiumGS/cesium/pull/5815)
- Fixed a bug in `ModelAnimationCollection` that caused adding an animation by its name to throw an error. [#5815](https://github.com/CesiumGS/cesium/pull/5815)
- Fixed issue in Internet Explorer and Edge with loading unicode strings in typed arrays that impacted 3D Tiles Batch Table values.
- Zoom now maintains camera heading, pitch, and roll. [#4639](https://github.com/CesiumGS/cesium/pull/5603)
- Fixed a bug in `PolylineCollection` preventing the display of more than 16K points in a single collection. [#5538](https://github.com/CesiumGS/cesium/pull/5782)
- Fixed a 3D Tiles point cloud bug causing a stray point to appear at the center of the screen on certain hardware. [#5599](https://github.com/CesiumGS/cesium/issues/5599)
- Fixed removing multiple event listeners within event callbacks. [#5827](https://github.com/CesiumGS/cesium/issues/5827)
- Running `buildApps` now creates a built version of Sandcastle which uses the built version of Cesium for better performance.
- Fixed a tileset traversal bug when the `skipLevelOfDetail` optimization is off. [#5869](https://github.com/CesiumGS/cesium/issues/5869)

### 1.37 - 2017-09-01

- Breaking changes
  - Passing `options.clock` when creating a new `Viewer` instance is removed, pass `options.clockViewModel` instead.
  - Removed `GoogleEarthImageryProvider`, use `GoogleEarthEnterpriseMapsProvider` instead.
  - Removed the `throttleRequest` parameter from `TerrainProvider.requestTileGeometry` and inherited terrain providers. It is replaced with an optional `Request` object. Set the request's `throttle` property to `true` to throttle requests.
  - Removed the ability to provide a Promise for the `options.url` parameter of `loadWithXhr` and for the `url` parameter of `loadArrayBuffer`, `loadBlob`, `loadImageViaBlob`, `loadText`, `loadJson`, `loadXML`, `loadImage`, `loadCRN`, `loadKTX`, and `loadCubeMap`. Instead `url` must be a string.
- Added `classificationType` to `ClassificationPrimitive` and `GroundPrimitive` to choose whether terrain, 3D Tiles, or both are classified. [#5770](https://github.com/CesiumGS/cesium/pull/5770)
- Fixed depth picking on 3D Tiles. [#5676](https://github.com/CesiumGS/cesium/issues/5676)
- Fixed glTF model translucency bug. [#5731](https://github.com/CesiumGS/cesium/issues/5731)
- Fixed `replaceState` bug that was causing the `CesiumViewer` demo application to crash in Safari and iOS. [#5691](https://github.com/CesiumGS/cesium/issues/5691)
- Fixed a 3D Tiles traversal bug for tilesets using additive refinement. [#5766](https://github.com/CesiumGS/cesium/issues/5766)
- Fixed a 3D Tiles traversal bug where out-of-view children were being loaded unnecessarily. [#5477](https://github.com/CesiumGS/cesium/issues/5477)
- Fixed `Entity` id type to be `String` in `EntityCollection` and `CompositeEntityCollection` [#5791](https://github.com/CesiumGS/cesium/pull/5791)
- Fixed issue where `Model` and `BillboardCollection` would throw an error if the globe is undefined. [#5638](https://github.com/CesiumGS/cesium/issues/5638)
- Fixed issue where the `Model` glTF cache loses reference to the model's buffer data. [#5720](https://github.com/CesiumGS/cesium/issues/5720)
- Fixed some issues with `disableDepthTestDistance`. [#5501](https://github.com/CesiumGS/cesium/issues/5501) [#5331](https://github.com/CesiumGS/cesium/issues/5331) [#5621](https://github.com/CesiumGS/cesium/issues/5621)
- Added several new Bing Maps styles: `CANVAS_DARK`, `CANVAS_LIGHT`, and `CANVAS_GRAY`. [#5737](https://github.com/CesiumGS/cesium/pull/5737)
- Added small improvements to the atmosphere. [#5741](https://github.com/CesiumGS/cesium/pull/5741)
- Fixed a bug that caused imagery splitting to work incorrectly when CSS pixels were not equivalent to WebGL drawing buffer pixels, such as on high DPI displays in Microsoft Edge and Internet Explorer. [#5743](https://github.com/CesiumGS/cesium/pull/5743)
- Added `Cesium3DTileset.loadJson` to support overriding the default tileset loading behavior. [#5685](https://github.com/CesiumGS/cesium/pull/5685)
- Fixed loading of binary glTFs containing CRN or KTX textures. [#5753](https://github.com/CesiumGS/cesium/pull/5753)
- Fixed specular computation for certain models using the `KHR_materials_common` extension. [#5773](https://github.com/CesiumGS/cesium/pull/5773)
- Fixed a picking bug in the `3D Tiles Interactivity` Sandcastle demo. [#5703](https://github.com/CesiumGS/cesium/issues/5703)
- Updated knockout from 3.4.0 to 3.4.2 [#5703](https://github.com/CesiumGS/cesium/pull/5829)

### 1.36 - 2017-08-01

- Breaking changes
  - The function `Quaternion.fromHeadingPitchRoll(heading, pitch, roll, result)` was removed. Use `Quaternion.fromHeadingPitchRoll(hpr, result)` instead where `hpr` is a `HeadingPitchRoll`.
  - The function `Transforms.headingPitchRollToFixedFrame(origin, headingPitchRoll, ellipsoid, result)` was removed. Use `Transforms.headingPitchRollToFixedFrame(origin, headingPitchRoll, ellipsoid, fixedFrameTransform, result)` instead where `fixedFrameTransform` is a a 4x4 transformation matrix (see `Transforms.localFrameToFixedFrameGenerator`).
  - The function `Transforms.headingPitchRollQuaternion(origin, headingPitchRoll, ellipsoid, result)` was removed. Use `Transforms.headingPitchRollQuaternion(origin, headingPitchRoll, ellipsoid, fixedFrameTransform, result)` instead where `fixedFrameTransform` is a a 4x4 transformation matrix (see `Transforms.localFrameToFixedFrameGenerator`).
  - The `color`, `show`, and `pointSize` properties of `Cesium3DTileStyle` are no longer initialized with default values.
- Deprecated
  - `Scene/CullingVolume` is deprecated and will be removed in 1.38. Use `Core/CullingVolume`.
  - `Scene/OrthographicFrustum` is deprecated and will be removed in 1.38. Use `Core/OrthographicFrustum`.
  - `Scene/OrthographicOffCenterFrustum` is deprecated and will be removed in 1.38. Use `Core/OrthographicOffCenterFrustum`.
  - `Scene/PerspectiveFrustum` is deprecated and will be removed in 1.38. Use `Core/PerspectiveFrustum`.
  - `Scene/PerspectiveOffCenterFrustum` is deprecated and will be removed in 1.38. Use `Core/PerspectiveOffCenterFrustum`.
- Added glTF 2.0 support, including physically-based material rendering, morph targets, and appropriate updating of glTF 1.0 models to 2.0. [#5641](https://github.com/CesiumGS/cesium/pull/5641)
- Added `ClassificationPrimitive` which defines a volume and draws the intersection of the volume and terrain or 3D Tiles. [#5625](https://github.com/CesiumGS/cesium/pull/5625)
- Added `tileLoad` event to `Cesium3DTileset`. [#5628](https://github.com/CesiumGS/cesium/pull/5628)
- Fixed issue where scene would blink when labels were added. [#5537](https://github.com/CesiumGS/cesium/issues/5537)
- Fixed label positioning when height reference changes [#5609](https://github.com/CesiumGS/cesium/issues/5609)
- Fixed label positioning when using `HeightReference.CLAMP_TO_GROUND` and no position [#5648](https://github.com/CesiumGS/cesium/pull/5648)
- Fix for dynamic polylines with polyline dash material [#5681](https://github.com/CesiumGS/cesium/pull/5681)
- Added ability to provide a `width` and `height` to `scene.pick`. [#5602](https://github.com/CesiumGS/cesium/pull/5602)
- Fixed `Viewer.flyTo` not respecting zoom limits, and resetting minimumZoomDistance if the camera zoomed past the minimumZoomDistance. [5573](https://github.com/CesiumGS/cesium/issues/5573)
- Added ability to show tile urls in the 3D Tiles Inspector. [#5592](https://github.com/CesiumGS/cesium/pull/5592)
- Fixed a bug when reading CRN compressed textures with multiple mip levels. [#5618](https://github.com/CesiumGS/cesium/pull/5618)
- Fixed issue where composite 3D Tiles that contained instanced 3D Tiles with an external model reference would fail to download the model.
- Added behavior to `Cesium3DTilesInspector` that selects the first tileset hovered over if no tilest is specified. [#5139](https://github.com/CesiumGS/cesium/issues/5139)
- Added `Entity.computeModelMatrix` which returns the model matrix representing the entity's transformation. [#5584](https://github.com/CesiumGS/cesium/pull/5584)
- Added ability to set a style's `color`, `show`, or `pointSize` with a string or object literal. `show` may also take a boolean and `pointSize` may take a number. [#5412](https://github.com/CesiumGS/cesium/pull/5412)
- Added setter for `KmlDataSource.name` to specify a name for the datasource [#5660](https://github.com/CesiumGS/cesium/pull/5660).
- Added setter for `GeoJsonDataSource.name` to specify a name for the datasource [#5653](https://github.com/CesiumGS/cesium/issues/5653)
- Fixed crash when using the `Cesium3DTilesInspectorViewModel` and removing a tileset [#5607](https://github.com/CesiumGS/cesium/issues/5607)
- Fixed polygon outline in Polygon Sandcastle demo [#5642](https://github.com/CesiumGS/cesium/issues/5642)
- Updated `Billboard`, `Label` and `PointPrimitive` constructors to clone `NearFarScale` parameters [#5654](https://github.com/CesiumGS/cesium/pull/5654)
- Added `FrustumGeometry` and `FrustumOutlineGeometry`. [#5649](https://github.com/CesiumGS/cesium/pull/5649)
- Added an `options` parameter to the constructors of `PerspectiveFrustum`, `PerspectiveOffCenterFrustum`, `OrthographicFrustum`, and `OrthographicOffCenterFrustum` to set properties. [#5649](https://github.com/CesiumGS/cesium/pull/5649)

### 1.35.2 - 2017-07-11

- This is an npm-only release to fix an issue with using Cesium in Node.js.
- Fixed a bug where Cesium would fail to load under Node.js and some webpack configurations. [#5593](https://github.com/CesiumGS/cesium/issues/5593)
- Fixed a bug where a Model's compressed textures were not being displayed. [#5596](https://github.com/CesiumGS/cesium/pull/5596)
- Fixed documentation for `OrthographicFrustum`. [#5586](https://github.com/CesiumGS/cesium/issues/5586)

### 1.35.1 - 2017-07-05

- This is an npm-only release to fix a deployment issue with 1.35. No code changes.

### 1.35 - 2017-07-05

- Breaking changes
  - `JulianDate.fromIso8601` will default to midnight UTC if no time is provided to match the Javascript [`Date` specification](https://developer.mozilla.org/en-US/docs/Web/JavaScript/Reference/Global_Objects/Date). You must specify a local time of midnight to achieve the old behavior.
- Deprecated
  - `GoogleEarthImageryProvider` has been deprecated and will be removed in Cesium 1.37, use `GoogleEarthEnterpriseMapsProvider` instead.
  - The `throttleRequest` parameter for `TerrainProvider.requestTileGeometry`, `CesiumTerrainProvider.requestTileGeometry`, `VRTheWorldTerrainProvider.requestTileGeometry`, and `EllipsoidTerrainProvider.requestTileGeometry` is deprecated and will be replaced with an optional `Request` object. The `throttleRequests` parameter will be removed in 1.37. Instead set the request's `throttle` property to `true` to throttle requests.
  - The ability to provide a Promise for the `options.url` parameter of `loadWithXhr` and for the `url` parameter of `loadArrayBuffer`, `loadBlob`, `loadImageViaBlob`, `loadText`, `loadJson`, `loadXML`, `loadImage`, `loadCRN`, `loadKTX`, and `loadCubeMap` is deprecated. This will be removed in 1.37, instead `url` must be a string.
- Added support for [3D Tiles](https://github.com/CesiumGS/3d-tiles/blob/main/README.md) for streaming massive heterogeneous 3D geospatial datasets ([#5308](https://github.com/CesiumGS/cesium/pull/5308)). See the new [Sandcastle examples](http://cesiumjs.org/Cesium/Apps/Sandcastle/index.html?src=3D%20Tiles%20Photogrammetry&label=3D%20Tiles). The new Cesium APIs are:
  - `Cesium3DTileset`
  - `Cesium3DTileStyle`, `StyleExpression`, `Expression`, and `ConditionsExpression`
  - `Cesium3DTile`
  - `Cesium3DTileContent`
  - `Cesium3DTileFeature`
  - `Cesium3DTilesInspector`, `Cesium3DTilesInspectorViewModel`, and `viewerCesium3DTilesInspectorMixin`
  - `Cesium3DTileColorBlendMode`
- Added a particle system for effects like smoke, fire, sparks, etc. See `ParticleSystem`, `Particle`, `ParticleBurst`, `BoxEmitter`, `CircleEmitter`, `ConeEmitter`, `ParticleEmitter`, and `SphereEmitter`, and the new Sandcastle examples: [Particle System](http://cesiumjs.org/Cesium/Apps/Sandcastle/index.html?src=Particle%20System.html&label=Showcases) and [Particle System Fireworks](http://cesiumjs.org/Cesium/Apps/Sandcastle/index.html?src=Particle%20System%20Fireworks.html&label=Showcases). [#5212](https://github.com/CesiumGS/cesium/pull/5212)
- Added `options.clock`, `options.times` and `options.dimensions` to `WebMapTileServiceImageryProvider` in order to handle time dynamic and static values for dimensions.
- Added an `options.request` parameter to `loadWithXhr` and a `request` parameter to `loadArrayBuffer`, `loadBlob`, `loadImageViaBlob`, `loadText`, `loadJson`, `loadJsonp`, `loadXML`, `loadImageFromTypedArray`, `loadImage`, `loadCRN`, and `loadKTX`.
- `CzmlDataSource` and `KmlDataSource` load functions now take an optional `query` object, which will append query parameters to all network requests. [#5419](https://github.com/CesiumGS/cesium/pull/5419), [#5434](https://github.com/CesiumGS/cesium/pull/5434)
- Added Sandcastle demo for setting time with the Clock API [#5457](https://github.com/CesiumGS/cesium/pull/5457);
- Added Sandcastle demo for ArcticDEM data. [#5224](https://github.com/CesiumGS/cesium/issues/5224)
- Added `fromIso8601`, `fromIso8601DateArray`, and `fromIso8601DurationArray` to `TimeIntervalCollection` for handling various ways groups of intervals can be specified in ISO8601 format.
- Added `fromJulianDateArray` to `TimeIntervalCollection` for generating intervals from a list of dates.
- Fixed geocoder bug so geocoder can accurately handle NSEW inputs [#5407](https://github.com/CesiumGS/cesium/pull/5407)
- Fixed a bug where picking would break when the Sun came into view [#5478](https://github.com/CesiumGS/cesium/issues/5478)
- Fixed a bug where picking clusters would return undefined instead of a list of the clustered entities. [#5286](https://github.com/CesiumGS/cesium/issues/5286)
- Fixed bug where if polylines were set to follow the surface of an undefined globe, Cesium would throw an exception. [#5413](https://github.com/CesiumGS/cesium/pull/5413)
- Reduced the amount of Sun bloom post-process effect near the horizon. [#5381](https://github.com/CesiumGS/cesium/issues/5381)
- Fixed a bug where camera zooming worked incorrectly when the display height was greater than the display width [#5421](https://github.com/CesiumGS/cesium/pull/5421)
- Updated glTF/glb MIME types. [#5420](https://github.com/CesiumGS/cesium/issues/5420)
- Added `Cesium.Math.randomBetween`.
- Modified `defaultValue` to check for both `undefined` and `null`. [#5551](https://github.com/CesiumGS/cesium/pull/5551)
- The `throttleRequestByServer` function has been removed. Instead pass a `Request` object with `throttleByServer` set to `true` to any of following load functions: `loadWithXhr`, `loadArrayBuffer`, `loadBlob`, `loadImageViaBlob`, `loadText`, `loadJson`, `loadJsonp`, `loadXML`, `loadImageFromTypedArray`, `loadImage`, `loadCRN`, and `loadKTX`.

### 1.34 - 2017-06-01

- Deprecated
  - Passing `options.clock` when creating a new `Viewer` instance has been deprecated and will be removed in Cesium 1.37, pass `options.clockViewModel` instead.
- Fix issue where polylines in a `PolylineCollection` would ignore the far distance when updating the distance display condition. [#5283](https://github.com/CesiumGS/cesium/pull/5283)
- Fixed a crash when calling `Camera.pickEllipsoid` with a canvas of size 0.
- Fix `BoundingSphere.fromOrientedBoundingBox`. [#5334](https://github.com/CesiumGS/cesium/issues/5334)
- Fixed bug where polylines would not update when `PolylineCollection` model matrix was updated. [#5327](https://github.com/CesiumGS/cesium/pull/5327)
- Fixed a bug where adding a ground clamped label without a position would show up at a previous label's clamped position. [#5338](https://github.com/CesiumGS/cesium/issues/5338)
- Fixed translucency bug for certain material types. [#5335](https://github.com/CesiumGS/cesium/pull/5335)
- Fix picking polylines that use a depth fail appearance. [#5337](https://github.com/CesiumGS/cesium/pull/5337)
- Fixed a crash when morphing from Columbus view to 3D. [#5311](https://github.com/CesiumGS/cesium/issues/5311)
- Fixed a bug which prevented KML descriptions with relative paths from loading. [#5352](https://github.com/CesiumGS/cesium/pull/5352)
- Fixed an issue where camera view could be invalid at the last frame of animation. [#4949](https://github.com/CesiumGS/cesium/issues/4949)
- Fixed an issue where using the depth fail material for polylines would cause a crash in Edge. [#5359](https://github.com/CesiumGS/cesium/pull/5359)
- Fixed a crash where `EllipsoidGeometry` and `EllipsoidOutlineGeometry` were given floating point values when expecting integers. [#5260](https://github.com/CesiumGS/cesium/issues/5260)
- Fixed an issue where billboards were not properly aligned. [#2487](https://github.com/CesiumGS/cesium/issues/2487)
- Fixed an issue where translucent objects could flicker when picking on mouse move. [#5307](https://github.com/CesiumGS/cesium/issues/5307)
- Fixed a bug where billboards with `sizeInMeters` set to true would move upwards when zooming out. [#5373](https://github.com/CesiumGS/cesium/issues/5373)
- Fixed a bug where `SampledProperty.setInterpolationOptions` does not ignore undefined `options`. [#3575](https://github.com/CesiumGS/cesium/issues/3575)
- Added `basePath` option to `Cesium.Model.fromGltf`. [#5320](https://github.com/CesiumGS/cesium/issues/5320)

### 1.33 - 2017-05-01

- Breaking changes
  - Removed left, right, bottom and top properties from `OrthographicFrustum`. Use `OrthographicOffCenterFrustum` instead. [#5109](https://github.com/CesiumGS/cesium/issues/5109)
- Added `GoogleEarthEnterpriseTerrainProvider` and `GoogleEarthEnterpriseImageryProvider` to read data from Google Earth Enterprise servers. [#5189](https://github.com/CesiumGS/cesium/pull/5189).
- Support for dashed polylines [#5159](https://github.com/CesiumGS/cesium/pull/5159).
  - Added `PolylineDash` Material type.
  - Added `PolylineDashMaterialProperty` to the Entity API.
  - Added CZML `polylineDash` property .
- Added `disableDepthTestDistance` to billboards, points and labels. This sets the distance to the camera where the depth test will be disabled. Setting it to zero (the default) will always enable the depth test. Setting it to `Number.POSITVE_INFINITY` will never enabled the depth test. Also added `scene.minimumDisableDepthTestDistance` to change the default value from zero. [#5166](https://github.com/CesiumGS/cesium/pull/5166)
- Added a `depthFailMaterial` property to line entities, which is the material used to render the line when it fails the depth test. [#5160](https://github.com/CesiumGS/cesium/pull/5160)
- Fixed billboards not initially clustering. [#5208](https://github.com/CesiumGS/cesium/pull/5208)
- Fixed issue with displaying `MapboxImageryProvider` default token error message. [#5191](https://github.com/CesiumGS/cesium/pull/5191)
- Fixed bug in conversion formula in `Matrix3.fromHeadingPitchRoll`. [#5195](https://github.com/CesiumGS/cesium/issues/5195)
- Upgrade FXAA to version 3.11. [#5200](https://github.com/CesiumGS/cesium/pull/5200)
- `Scene.pickPosition` now caches results per frame to increase performance. [#5117](https://github.com/CesiumGS/cesium/issues/5117)

### 1.32 - 2017-04-03

- Deprecated
  - The `left`, `right`, `bottom`, and `top` properties of `OrthographicFrustum` are deprecated and will be removed in 1.33. Use `OrthographicOffCenterFrustum` instead.
- Breaking changes
  - Removed `ArcGisImageServerTerrainProvider`.
  - The top-level `properties` in an `Entity` created by `GeoJsonDataSource` are now instances of `ConstantProperty` instead of raw values.
- Added support for an orthographic projection in 3D and Columbus view.
  - Set `projectionPicker` to `true` in the options when creating a `Viewer` to add a widget that will switch projections. [#5021](https://github.com/CesiumGS/cesium/pull/5021)
  - Call `switchToOrthographicFrustum` or `switchToPerspectiveFrustum` on `Camera` to change projections.
- Added support for custom time-varying properties in CZML. [#5105](https://github.com/CesiumGS/cesium/pull/5105).
- Added new flight parameters to `Camera.flyTo` and `Camera.flyToBoundingSphere`: `flyOverLongitude`, `flyOverLongitudeWeight`, and `pitchAdjustHeight`. [#5070](https://github.com/CesiumGS/cesium/pull/5070)
- Added the event `Viewer.trackedEntityChanged`, which is raised when the value of `viewer.trackedEntity` changes. [#5060](https://github.com/CesiumGS/cesium/pull/5060)
- Added `Camera.DEFAULT_OFFSET` for default view of objects with bounding spheres. [#4936](https://github.com/CesiumGS/cesium/pull/4936)
- Fixed an issue with `TileBoundingBox` that caused the terrain to disappear in certain places [4032](https://github.com/CesiumGS/cesium/issues/4032)
- Fixed overlapping billboard blending. [#5066](https://github.com/CesiumGS/cesium/pull/5066)
- Fixed an issue with `PinBuilder` where inset images could have low-alpha fringes against an opaque background. [#5099](https://github.com/CesiumGS/cesium/pull/5099)
- Fix billboard, point and label clustering in 2D and Columbus view. [#5136](https://github.com/CesiumGS/cesium/pull/5136)
- Fixed `GroundPrimitive` rendering in 2D and Columbus View. [#5078](https://github.com/CesiumGS/cesium/pull/5078)
- Fixed an issue with camera tracking of dynamic ellipsoids. [#5133](https://github.com/CesiumGS/cesium/pull/5133)
- Fixed issues with imagerySplitPosition and the international date line in 2D mode. [#5151](https://github.com/CesiumGS/cesium/pull/5151)
- Fixed a bug in `ModelAnimationCache` causing different animations to reference the same animation. [#5064](https://github.com/CesiumGS/cesium/pull/5064)
- `ConstantProperty` now provides `valueOf` and `toString` methods that return the constant value.
- Improved depth artifacts between opaque and translucent primitives. [#5116](https://github.com/CesiumGS/cesium/pull/5116)
- Fixed crunch compressed textures in IE11. [#5057](https://github.com/CesiumGS/cesium/pull/5057)
- Fixed a bug in `Quaternion.fromHeadingPitchRoll` that made it erroneously throw an exception when passed individual angles in an unminified / debug build.
- Fixed a bug that caused an exception in `CesiumInspectorViewModel` when using the NW / NE / SW / SE / Parent buttons to navigate to a terrain tile that is not yet loaded.
- `QuadtreePrimitive` now uses `frameState.afterRender` to fire `tileLoadProgressEvent` [#3450](https://github.com/CesiumGS/cesium/issues/3450)

### 1.31 - 2017-03-01

- Deprecated
  - The function `Quaternion.fromHeadingPitchRoll(heading, pitch, roll, result)` will be removed in 1.33. Use `Quaternion.fromHeadingPitchRoll(hpr, result)` instead where `hpr` is a `HeadingPitchRoll`. [#4896](https://github.com/CesiumGS/cesium/pull/4896)
  - The function `Transforms.headingPitchRollToFixedFrame(origin, headingPitchRoll, ellipsoid, result)` will be removed in 1.33. Use `Transforms.headingPitchRollToFixedFrame(origin, headingPitchRoll, ellipsoid, fixedFrameTransform, result)` instead where `fixedFrameTransform` is a a 4x4 transformation matrix (see `Transforms.localFrameToFixedFrameGenerator`). [#4896](https://github.com/CesiumGS/cesium/pull/4896)
  - The function `Transforms.headingPitchRollQuaternion(origin, headingPitchRoll, ellipsoid, result)` will be removed in 1.33. Use `Transforms.headingPitchRollQuaternion(origin, headingPitchRoll, ellipsoid, fixedFrameTransform, result)` instead where `fixedFrameTransform` is a a 4x4 transformation matrix (see `Transforms.localFrameToFixedFrameGenerator`). [#4896](https://github.com/CesiumGS/cesium/pull/4896)
  - `ArcGisImageServerTerrainProvider` will be removed in 1.32 due to missing TIFF support in web browsers. [#4981](https://github.com/CesiumGS/cesium/pull/4981)
- Breaking changes
  - Corrected spelling of `Color.FUCHSIA` from `Color.FUSCHIA`. [#4977](https://github.com/CesiumGS/cesium/pull/4977)
  - The enums `MIDDLE_DOUBLE_CLICK` and `RIGHT_DOUBLE_CLICK` from `ScreenSpaceEventType` have been removed. [#5052](https://github.com/CesiumGS/cesium/pull/5052)
  - Removed the function `GeometryPipeline.computeBinormalAndTangent`. Use `GeometryPipeline.computeTangentAndBitangent` instead. [#5053](https://github.com/CesiumGS/cesium/pull/5053)
  - Removed the `url` and `key` properties from `GeocoderViewModel`. [#5056](https://github.com/CesiumGS/cesium/pull/5056)
  - `BingMapsGeocoderServices` now requires `options.scene`. [#5056](https://github.com/CesiumGS/cesium/pull/5056)
- Added compressed texture support. [#4758](https://github.com/CesiumGS/cesium/pull/4758)
  - glTF models and imagery layers can now reference [KTX](https://www.khronos.org/opengles/sdk/tools/KTX/) textures and textures compressed with [crunch](https://github.com/BinomialLLC/crunch).
  - Added `loadKTX`, to load KTX textures, and `loadCRN` to load crunch compressed textures.
  - Added new `PixelFormat` and `WebGLConstants` enums from WebGL extensions `WEBGL_compressed_s3tc`, `WEBGL_compressed_texture_pvrtc`, and `WEBGL_compressed_texture_etc1`.
  - Added `CompressedTextureBuffer`.
- Added support for `Scene.pickPosition` in Columbus view and 2D. [#4990](https://github.com/CesiumGS/cesium/pull/4990)
- Added support for depth picking translucent primitives when `Scene.pickTranslucentDepth` is `true`. [#4979](https://github.com/CesiumGS/cesium/pull/4979)
- Fixed an issue where the camera would zoom past an object and flip to the other side of the globe. [#4967](https://github.com/CesiumGS/cesium/pull/4967) and [#4982](https://github.com/CesiumGS/cesium/pull/4982)
- Enable rendering `GroundPrimitives` on hardware without the `EXT_frag_depth` extension; however, this could cause artifacts for certain viewing angles. [#4930](https://github.com/CesiumGS/cesium/pull/4930)
- Added `Transforms.localFrameToFixedFrameGenerator` to generate a function that computes a 4x4 transformation matrix from a local reference frame to fixed reference frame. [#4896](https://github.com/CesiumGS/cesium/pull/4896)
- Added `Label.scaleByDistance` to control minimum/maximum label size based on distance from the camera. [#5019](https://github.com/CesiumGS/cesium/pull/5019)
- Added support to `DebugCameraPrimitive` to draw multifrustum planes. The attribute `debugShowFrustumPlanes` of `Scene` and `frustumPlanes` of `CesiumInspector` toggle this. [#4932](https://github.com/CesiumGS/cesium/pull/4932)
- Added fix to always outline KML line extrusions so that they show up properly in 2D and other straight down views. [#4961](https://github.com/CesiumGS/cesium/pull/4961)
- Improved `RectangleGeometry` by skipping unnecessary logic in the code. [#4948](https://github.com/CesiumGS/cesium/pull/4948)
- Fixed exception for polylines in 2D when rotating the map. [#4619](https://github.com/CesiumGS/cesium/issues/4619)
- Fixed an issue with constant `VertexArray` attributes not being set correctly. [#4995](https://github.com/CesiumGS/cesium/pull/4995)
- Added the event `Viewer.selectedEntityChanged`, which is raised when the value of `viewer.selectedEntity` changes. [#5043](https://github.com/CesiumGS/cesium/pull/5043)

### 1.30 - 2017-02-01

- Deprecated
  - The properties `url` and `key` will be removed from `GeocoderViewModel` in 1.31. These properties will be available on geocoder services that support them, like `BingMapsGeocoderService`.
  - The function `GeometryPipeline.computeBinormalAndTangent` will be removed in 1.31. Use `GeometryPipeline.createTangentAndBitangent` instead. [#4856](https://github.com/CesiumGS/cesium/pull/4856)
  - The enums `MIDDLE_DOUBLE_CLICK` and `RIGHT_DOUBLE_CLICK` from `ScreenSpaceEventType` have been deprecated and will be removed in 1.31. [#4910](https://github.com/CesiumGS/cesium/pull/4910)
- Breaking changes
  - Removed separate `heading`, `pitch`, `roll` parameters from `Transform.headingPitchRollToFixedFrame` and `Transform.headingPitchRollQuaternion`. Pass a `HeadingPitchRoll` object instead. [#4843](https://github.com/CesiumGS/cesium/pull/4843)
  - The property `binormal` has been renamed to `bitangent` for `Geometry` and `VertexFormat`. [#4856](https://github.com/CesiumGS/cesium/pull/4856)
  - A handful of `CesiumInspectorViewModel` properties were removed or changed from variables to functions. [#4857](https://github.com/CesiumGS/cesium/pull/4857)
  - The `ShadowMap` constructor has been made private. [#4010](https://github.com/CesiumGS/cesium/issues/4010)
- Added `sampleTerrainMostDetailed` to sample the height of an array of positions using the best available terrain data at each point. This requires a `TerrainProvider` with the `availability` property.
- Transparent parts of billboards, labels, and points no longer overwrite parts of the scene behind them. [#4886](https://github.com/CesiumGS/cesium/pull/4886)
  - Added `blendOption` property to `BillboardCollection`, `LabelCollection`, and `PointPrimitiveCollection`. The default is `BlendOption.OPAQUE_AND_TRANSLUCENT`; however, if all billboards, labels, or points are either completely opaque or completely translucent, `blendOption` can be changed to `BlendOption.OPAQUE` or `BlendOption.TRANSLUCENT`, respectively, to increase performance by up to 2x.
- Added support for custom geocoder services and autocomplete, see the [Sandcastle example](http://cesiumjs.org/Cesium/Apps/Sandcastle/index.html?src=Custom%20Geocoder.html). Added `GeocoderService`, an interface for geocoders, and `BingMapsGeocoderService` and `CartographicGeocoderService` implementations. [#4723](https://github.com/CesiumGS/cesium/pull/4723)
- Added ability to draw an `ImageryLayer` with a splitter to allow layers to only display to the left or right of a splitter. See `ImageryLayer.splitDirection`, `Scene.imagerySplitPosition`, and the [Sandcastle example](http://cesiumjs.org/Cesium/Apps/Sandcastle/index.html?src=Imagery%20Layers%20Split.html&label=Showcases).
- Fixed bug where `GroundPrimitives` where rendering incorrectly or disappearing at different zoom levels. [#4161](https://github.com/CesiumGS/cesium/issues/4161), [#4326](https://github.com/CesiumGS/cesium/issues/4326)
- `TerrainProvider` now optionally exposes an `availability` property that can be used to query the terrain level that is available at a location or in a rectangle. Currently only `CesiumTerrainProvider` exposes this property.
- Added support for WMS version 1.3 by using CRS vice SRS query string parameter to request projection. SRS is still used for older versions.
- Fixed a bug that caused all models to use the same highlight color. [#4798](https://github.com/CesiumGS/cesium/pull/4798)
- Fixed sky atmosphere from causing incorrect picking and hanging drill picking. [#4783](https://github.com/CesiumGS/cesium/issues/4783) and [#4784](https://github.com/CesiumGS/cesium/issues/4784)
- Fixed KML loading when color is an empty string. [#4826](https://github.com/CesiumGS/cesium/pull/4826)
- Fixed a bug that could cause a "readyImagery is not actually ready" exception when quickly zooming past the maximum available imagery level of an imagery layer near the poles.
- Fixed a bug that affected dynamic graphics with time-dynamic modelMatrix. [#4907](https://github.com/CesiumGS/cesium/pull/4907)
- Fixed `Geocoder` autocomplete drop down visibility in Firefox. [#4916](https://github.com/CesiumGS/cesium/issues/4916)
- Added `Rectangle.fromRadians`.
- Updated the morph so the default view in Columbus View is now angled. [#3878](https://github.com/CesiumGS/cesium/issues/3878)
- Added 2D and Columbus View support for models using the RTC extension or whose vertices are in WGS84 coordinates. [#4922](https://github.com/CesiumGS/cesium/pull/4922)
- The attribute `perInstanceAttribute` of `DebugAppearance` has been made optional and defaults to `false`.
- Fixed a bug that would cause a crash when `debugShowFrustums` is enabled with OIT. [#4864](https://github.com/CesiumGS/cesium/pull/4864)
- Added the ability to run the unit tests with a [WebGL Stub](https://github.com/CesiumGS/cesium/tree/main/Documentation/Contributors/TestingGuide#run-with-webgl-stub), which makes all WebGL calls a noop and ignores test expectations that rely on reading back from WebGL. Use the web link from the main index.html or run with `npm run test-webgl-stub`.

### 1.29 - 2017-01-02

- Improved 3D Models
  - Added the ability to blend a `Model` with a color/translucency. Added `color`, `colorBlendMode`, and `colorBlendAmount` properties to `Model`, `ModelGraphics`, and CZML. Also added `ColorBlendMode` enum. [#4547](https://github.com/CesiumGS/cesium/pull/4547)
  - Added the ability to render a `Model` with a silhouette. Added `silhouetteColor` and `silhouetteSize` properties to `Model`, `ModelGraphics`, and CZML. [#4314](https://github.com/CesiumGS/cesium/pull/4314)
- Improved Labels
  - Added new `Label` properties `showBackground`, `backgroundColor`, and `backgroundPadding` to the primitive, Entity, and CZML layers.
  - Added support for newlines (`\n`) in Cesium `Label`s and CZML. [#2402]
  - Added new enum `VerticalOrigin.BASELINE`. Previously, `VerticalOrigin.BOTTOM` would sometimes align to the baseline depending on the contents of a label.
    (https://github.com/CesiumGS/cesium/issues/2402)
- Fixed translucency in Firefox 50. [#4762](https://github.com/CesiumGS/cesium/pull/4762)
- Fixed texture rotation for `RectangleGeometry`. [#2737](https://github.com/CesiumGS/cesium/issues/2737)
- Fixed issue where billboards on terrain had an incorrect offset. [#4598](https://github.com/CesiumGS/cesium/issues/4598)
- Fixed issue where `globe.getHeight` incorrectly returned `undefined`. [#3411](https://github.com/CesiumGS/cesium/issues/3411)
- Fixed a crash when using Entity path visualization with reference properties. [#4915](https://github.com/CesiumGS/cesium/issues/4915)
- Fixed a bug that caused `GroundPrimitive` to render incorrectly on systems without the `WEBGL_depth_texture` extension. [#4747](https://github.com/CesiumGS/cesium/pull/4747)
- Fixed default Mapbox token and added a watermark to notify users that they need to sign up for their own token.
- Fixed glTF models with skinning that used `bindShapeMatrix`. [#4722](https://github.com/CesiumGS/cesium/issues/4722)
- Fixed a bug that could cause a "readyImagery is not actually ready" exception with some configurations of imagery layers.
- Fixed `Rectangle.union` to correctly account for rectangles that cross the IDL. [#4732](https://github.com/CesiumGS/cesium/pull/4732)
- Fixed tooltips for gallery thumbnails in Sandcastle [#4702].(https://github.com/CesiumGS/cesium/pull/4702)
- DataSourceClock.getValue now preserves the provided `result` properties when its properties are `undefined`. [#4029](https://github.com/CesiumGS/cesium/issues/4029)
- Added `divideComponents` function to `Cartesian2`, `Cartesian3`, and `Cartesian4`. [#4750](https://github.com/CesiumGS/cesium/pull/4750)
- Added `WebGLConstants` enum. Previously, this was part of the private Renderer API. [#4731](https://github.com/CesiumGS/cesium/pull/4731)

### 1.28 - 2016-12-01

- Improved terrain/imagery load ordering, especially when the terrain is already fully loaded and a new imagery layer is loaded. This results in a 25% reduction in load times in many cases. [#4616](https://github.com/CesiumGS/cesium/pull/4616)
- Improved `Billboard`, `Label`, and `PointPrimitive` visual quality. [#4675](https://github.com/CesiumGS/cesium/pull/4675)
  - Corrected odd-width and odd-height billboard sizes from being incorrectly rounded up.
  - Changed depth testing from `LESS` to `LEQUAL`, allowing label glyphs of equal depths to overlap.
  - Label glyph positions have been adjusted and corrected.
  - `TextureAtlas.borderWidthInPixels` has always been applied to the upper and right edges of each internal texture, but is now also applied to the bottom and left edges of the entire TextureAtlas, guaranteeing borders on all sides regardless of position within the atlas.
- Fall back to packing floats into an unsigned byte texture when floating point textures are unsupported. [#4563](https://github.com/CesiumGS/cesium/issues/4563)
- Added support for saving html and css in GitHub Gists. [#4125](https://github.com/CesiumGS/cesium/issues/4125)
- Fixed `Cartographic.fromCartesian` when the cartesian is not on the ellipsoid surface. [#4611](https://github.com/CesiumGS/cesium/issues/4611)

### 1.27 - 2016-11-01

- Deprecated
  - Individual heading, pitch, and roll options to `Transforms.headingPitchRollToFixedFrame` and `Transforms.headingPitchRollQuaternion` have been deprecated and will be removed in 1.30. Pass the new `HeadingPitchRoll` object instead. [#4498](https://github.com/CesiumGS/cesium/pull/4498)
- Breaking changes
  - The `scene` parameter for creating `BillboardVisualizer`, `LabelVisualizer`, and `PointVisualizer` has been removed. Instead, pass an instance of `EntityCluster`. [#4514](https://github.com/CesiumGS/cesium/pull/4514)
- Fixed an issue where a billboard entity would not render after toggling the show property. [#4408](https://github.com/CesiumGS/cesium/issues/4408)
- Fixed a crash when zooming from touch input on viewer initialization. [#4177](https://github.com/CesiumGS/cesium/issues/4177)
- Fixed a crash when clustering is enabled, an entity has a label graphics defined, but the label isn't visible. [#4414](https://github.com/CesiumGS/cesium/issues/4414)
- Added the ability for KML files to load network links to other KML files within the same KMZ archive. [#4477](https://github.com/CesiumGS/cesium/issues/4477)
- `KmlDataSource` and `GeoJsonDataSource` were not honoring the `clampToGround` option for billboards and labels and was instead always clamping, reducing performance in cases when it was unneeded. [#4459](https://github.com/CesiumGS/cesium/pull/4459)
- Fixed `KmlDataSource` features to respect `timespan` and `timestamp` properties of its parents (e.g. Folders or NetworkLinks). [#4041](https://github.com/CesiumGS/cesium/issues/4041)
- Fixed a `KmlDataSource` bug where features had duplicate IDs and only one was drawn. [#3941](https://github.com/CesiumGS/cesium/issues/3941)
- `GeoJsonDataSource` now treats null crs values as a no-op instead of failing to load. [#4456](https://github.com/CesiumGS/cesium/pull/4456)
- `GeoJsonDataSource` now gracefully handles missing style icons instead of failing to load. [#4452](https://github.com/CesiumGS/cesium/pull/4452)
- Added `HeadingPitchRoll` [#4047](https://github.com/CesiumGS/cesium/pull/4047)
  - `HeadingPitchRoll.fromQuaternion` function for retrieving heading-pitch-roll angles from a quaternion.
  - `HeadingPitchRoll.fromDegrees` function that returns a new HeadingPitchRoll instance from angles given in degrees.
  - `HeadingPitchRoll.clone` function to duplicate HeadingPitchRoll instance.
  - `HeadingPitchRoll.equals` and `HeadingPitchRoll.equalsEpsilon` functions for comparing two instances.
  - Added `Matrix3.fromHeadingPitchRoll` Computes a 3x3 rotation matrix from the provided headingPitchRoll.
- Fixed primitive bounding sphere bug that would cause a crash when loading data sources. [#4431](https://github.com/CesiumGS/cesium/issues/4431)
- Fixed `BoundingSphere` computation for `Primitive` instances with a modelMatrix. [#4428](https://github.com/CesiumGS/cesium/issues/4428)
- Fixed a bug with rotated, textured rectangles. [#4430](https://github.com/CesiumGS/cesium/pull/4430)
- Added the ability to specify retina options, such as `@2x.png`, via the `MapboxImageryProvider` `format` option. [#4453](https://github.com/CesiumGS/cesium/pull/4453).
- Fixed a crash that could occur when specifying an imagery provider's `rectangle` option. [https://github.com/CesiumGS/cesium/issues/4377](https://github.com/CesiumGS/cesium/issues/4377)
- Fixed a crash that would occur when using dynamic `distanceDisplayCondition` properties. [#4403](https://github.com/CesiumGS/cesium/pull/4403)
- Fixed several bugs that lead to billboards and labels being improperly clamped to terrain. [#4396](https://github.com/CesiumGS/cesium/issues/4396), [#4062](https://github.com/CesiumGS/cesium/issues/4062)
- Fixed a bug affected models with multiple meshes without indices. [#4237](https://github.com/CesiumGS/cesium/issues/4237)
- Fixed a glTF transparency bug where `blendFuncSeparate` parameters were loaded in the wrong order. [#4435](https://github.com/CesiumGS/cesium/pull/4435)
- Fixed a bug where creating a custom geometry with attributes and indices that have values that are not a typed array would cause a crash. [#4419](https://github.com/CesiumGS/cesium/pull/4419)
- Fixed a bug when morphing from 2D to 3D. [#4388](https://github.com/CesiumGS/cesium/pull/4388)
- Fixed `RectangleGeometry` rotation when the rectangle is close to the international date line [#3874](https://github.com/CesiumGS/cesium/issues/3874)
- Added `clusterBillboards`, `clusterLabels`, and `cluserPoints` properties to `EntityCluster` to selectively cluster screen space entities.
- Prevent execution of default device/browser behavior when handling "pinch" touch event/gesture. [#4518](https://github.com/CesiumGS/cesium/pull/4518).
- Fixed a shadow aliasing issue where polygon offset was not being applied. [#4559](https://github.com/CesiumGS/cesium/pull/4559)
- Removed an unnecessary reprojection of Web Mercator imagery tiles to the Geographic projection on load. This should improve both visual quality and load performance slightly. [#4339](https://github.com/CesiumGS/cesium/pull/4339)
- Added `Transforms.northUpEastToFixedFrame` to compute a 4x4 local transformation matrix from a reference frame with a north-west-up axes.
- Improved `Geocoder` usability by selecting text on click [#4464](https://github.com/CesiumGS/cesium/pull/4464)
- Added `Rectangle.simpleIntersection` which is an optimized version of `Rectangle.intersection` for more constrained input. [#4339](https://github.com/CesiumGS/cesium/pull/4339)
- Fixed warning when using Webpack. [#4467](https://github.com/CesiumGS/cesium/pull/4467)

### 1.26 - 2016-10-03

- Deprecated
  - The `scene` parameter for creating `BillboardVisualizer`, `LabelVisualizer`, and `PointVisualizer` has been deprecated and will be removed in 1.28. Instead, pass an instance of `EntityCluster`.
- Breaking changes
  - Vertex texture fetch is now required to be supported to render polylines. Maximum vertex texture image units must be greater than zero.
  - Removed `castShadows` and `receiveShadows` properties from `Model`, `Primitive`, and `Globe`. Instead, use `shadows` with the `ShadowMode` enum, e.g. `model.shadows = ShadowMode.ENABLED`.
  - `Viewer.terrainShadows` now uses the `ShadowMode` enum instead of a Boolean, e.g. `viewer.terrainShadows = ShadowMode.RECEIVE_ONLY`.
- Added support for clustering `Billboard`, `Label` and `Point` entities. [#4240](https://github.com/CesiumGS/cesium/pull/4240)
- Added `DistanceDisplayCondition`s to all primitives to determine the range interval from the camera for when it will be visible.
- Removed the default gamma correction for Bing Maps aerial imagery, because it is no longer an improvement to current versions of the tiles. To restore the previous look, set the `defaultGamma` property of your `BingMapsImageryProvider` instance to 1.3.
- Fixed a bug that could lead to incorrect terrain heights when using `HeightmapTerrainData` with an encoding in which actual heights were equal to the minimum representable height.
- Fixed a bug in `AttributeCompression.compressTextureCoordinates` and `decompressTextureCoordinates` that could cause a small inaccuracy in the encoded texture coordinates.
- Fixed a bug where viewing a model with transparent geometry would cause a crash. [#4378](https://github.com/CesiumGS/cesium/issues/4378)
- Added `TrustedServer` collection that controls which servers should have `withCredential` set to `true` on XHR Requests.
- Fixed billboard rotation when sized in meters. [#3979](https://github.com/CesiumGS/cesium/issues/3979)
- Added `backgroundColor` and `borderWidth` properties to `writeTextToCanvas`.
- Fixed timeline touch events. [#4305](https://github.com/CesiumGS/cesium/pull/4305)
- Fixed a bug that was incorrectly clamping Latitudes in KML <GroundOverlay>(s) to the range -PI..PI. Now correctly clamps to -PI/2..PI/2.
- Added `CesiumMath.clampToLatitudeRange`. A convenience function to clamp a passed radian angle to valid Latitudes.
- Added `DebugCameraPrimitive` to visualize the view frustum of a camera.

### 1.25 - 2016-09-01

- Breaking changes
  - The number and order of arguments passed to `KmlDataSource` `unsupportedNodeEvent` listeners have changed to allow better handling of unsupported KML Features.
  - Changed billboards and labels that are clamped to terrain to have the `verticalOrigin` set to `CENTER` by default instead of `BOTTOM`.
- Deprecated
  - Deprecated `castShadows` and `receiveShadows` properties from `Model`, `Primitive`, and `Globe`. They will be removed in 1.26. Use `shadows` instead with the `ShadowMode` enum, e.g. `model.shadows = ShadowMode.ENABLED`.
  - `Viewer.terrainShadows` now uses the `ShadowMode` enum instead of a Boolean, e.g. `viewer.terrainShadows = ShadowMode.RECEIVE_ONLY`. Boolean support will be removed in 1.26.
- Updated the online [model converter](http://cesiumjs.org/convertmodel.html) to convert OBJ models to glTF with [obj2gltf](https://github.com/CesiumGS/OBJ2GLTF), as well as optimize existing glTF models with the [gltf-pipeline](https://github.com/CesiumGS/gltf-pipeline). Added an option to bake ambient occlusion onto the glTF model. Also added an option to compress geometry using the glTF [WEB3D_quantized_attributes](https://github.com/KhronosGroup/glTF/blob/master/extensions/Vendor/WEB3D_quantized_attributes/README.md) extension.
- Improve label quality for oblique and italic fonts. [#3782](https://github.com/CesiumGS/cesium/issues/3782)
- Added `shadows` property to the entity API for `Box`, `Corridor`, `Cylinder`, `Ellipse`, `Ellipsoid`, `Polygon`, `Polyline`, `PoylineVolume`, `Rectangle`, and `Wall`. [#4005](https://github.com/CesiumGS/cesium/pull/4005)
- Added `Camera.cancelFlight` to cancel the existing camera flight if it exists.
- Fix overlapping camera flights by always cancelling the previous flight when a new one is created.
- Camera flights now disable collision with the terrain until all of the terrain in the area has finished loading. This prevents the camera from being moved to be above lower resolution terrain when flying to a position close to higher resolution terrain. [#4075](https://github.com/CesiumGS/cesium/issues/4075)
- Fixed a crash that would occur if quickly toggling imagery visibility. [#4083](https://github.com/CesiumGS/cesium/issues/4083)
- Fixed an issue causing an error if KML has a clamped to ground LineString with color. [#4131](https://github.com/CesiumGS/cesium/issues/4131)
- Added logic to `KmlDataSource` defaulting KML Feature node to hidden unless all ancestors are visible. This better matches the KML specification.
- Fixed position of KML point features with an altitude mode of `relativeToGround` and `clampToGround`.
- Added `GeocoderViewModel.keepExpanded` which when set to true will always keep the Geocoder in its expanded state.
- Added support for `INT` and `UNSIGNED_INT` in `ComponentDatatype`.
- Added `ComponentDatatype.fromName` for getting a `ComponentDatatype` from its name.
- Fixed a crash caused by draping dynamic geometry over terrain. [#4255](https://github.com/CesiumGS/cesium/pull/4255)

### 1.24 - 2016-08-01

- Added support in CZML for expressing `BillboardGraphics.alignedAxis` as the velocity vector of an entity, using `velocityReference` syntax.
- Added `urlSchemeZeroPadding` property to `UrlTemplateImageryProvider` to allow the numeric parts of a URL, such as `{x}`, to be padded with zeros to make them a fixed width.
- Added leap second just prior to January 2017. [#4092](https://github.com/CesiumGS/cesium/issues/4092)
- Fixed an exception that would occur when switching to 2D view when shadows are enabled. [#4051](https://github.com/CesiumGS/cesium/issues/4051)
- Fixed an issue causing entities to disappear when updating multiple entities simultaneously. [#4096](https://github.com/CesiumGS/cesium/issues/4096)
- Normalizing the velocity vector produced by `VelocityVectorProperty` is now optional.
- Pack functions now return the result array [#4156](https://github.com/CesiumGS/cesium/pull/4156)
- Added optional `rangeMax` parameter to `Math.toSNorm` and `Math.fromSNorm`. [#4121](https://github.com/CesiumGS/cesium/pull/4121)
- Removed `MapQuest OpenStreetMap` from the list of demo base layers since direct tile access has been discontinued. See the [MapQuest Developer Blog](http://devblog.mapquest.com/2016/06/15/modernization-of-mapquest-results-in-changes-to-open-tile-access/) for details.
- Fixed PolylinePipeline.generateArc to accept an array of heights when there's only one position [#4155](https://github.com/CesiumGS/cesium/pull/4155)

### 1.23 - 2016-07-01

- Breaking changes
  - `GroundPrimitive.initializeTerrainHeights()` must be called and have the returned promise resolve before a `GroundPrimitive` can be added synchronously.
- Added terrain clamping to entities, KML, and GeoJSON
  - Added `heightReference` property to point, billboard and model entities.
  - Changed corridor, ellipse, polygon and rectangle entities to conform to terrain by using a `GroundPrimitive` if its material is a `ColorMaterialProperty` instance and it doesn't have a `height` or `extrudedHeight`. Entities with any other type of material are not clamped to terrain.
  - `KMLDataSource`
    - Point and Model features will always respect `altitudeMode`.
    - Added `clampToGround` property. When `true`, clamps `Polygon`, `LineString` and `LinearRing` features to the ground if their `altitudeMode` is `clampToGround`. For this case, lines use a corridor instead of a polyline.
  - `GeoJsonDataSource`
    - Points with a height will be drawn at that height; otherwise, they will be clamped to the ground.
    - Added `clampToGround` property. When `true`, clamps `Polygon` and `LineString` features to the ground. For this case, lines use a corridor instead of a polyline.
  - Added [Ground Clamping Sandcastle example](https://cesiumjs.org/Cesium/Apps/Sandcastle/index.html?src=Ground%20Clamping.html&label=Showcases).
- Improved performance and accuracy of polygon triangulation by using the [earcut](https://github.com/mapbox/earcut) library. Loading a GeoJSON with polygons for each country was 2x faster.
- Fix some large polygon triangulations. [#2788](https://github.com/CesiumGS/cesium/issues/2788)
- Added support for the glTF extension [WEB3D_quantized_attributes](https://github.com/KhronosGroup/glTF/blob/master/extensions/Vendor/WEB3D_quantized_attributes/README.md). [#3241](https://github.com/CesiumGS/cesium/issues/3241)
- Added CZML support for `Box`, `Corridor` and `Cylinder`. Added new CZML properties:
  - `Billboard`: `width`, `height`, `heightReference`, `scaleByDistance`, `translucencyByDistance`, `pixelOffsetScaleByDistance`, `imageSubRegion`
  - `Label`: `heightReference`, `translucencyByDistance`, `pixelOffsetScaleByDistance`
  - `Model`: `heightReference`, `maximumScale`
  - `Point`: `heightReference`, `scaleByDistance`, `translucencyByDistance`
  - `Ellipsoid`: `subdivisions`, `stackPartitions`, `slicePartitions`
- Added `rotatable2D` property to to `Scene`, `CesiumWidget` and `Viewer` to enable map rotation in 2D mode. [#3897](https://github.com/CesiumGS/cesium/issues/3897)
- `Camera.setView` and `Camera.flyTo` now use the `orientation.heading` parameter in 2D if the map is rotatable.
- Added `Camera.changed` event that will fire whenever the camera has changed more than `Camera.percentageChanged`. `percentageChanged` is in the range [0, 1].
- Zooming in toward a target point now keeps the target point at the same screen position. [#4016](https://github.com/CesiumGS/cesium/pull/4016)
- Improved `GroundPrimitive` performance.
- Some incorrect KML (specifically KML that reuses IDs) is now parsed correctly.
- Added `unsupportedNodeEvent` to `KmlDataSource` that is fired whenever an unsupported node is encountered.
- `Clock` now keeps its configuration settings self-consistent. Previously, this was done by `AnimationViewModel` and could become inconsistent in certain cases. [#4007](https://github.com/CesiumGS/cesium/pull/4007)
- Updated [Google Cardboard Sandcastle example](http://cesiumjs.org/Cesium/Apps/Sandcastle/index.html?src=Cardboard.html&label=Showcase).
- Added [hot air balloon](https://github.com/CesiumGS/cesium/tree/main/Apps/SampleData/models/CesiumBalloon) sample model.
- Fixed handling of sampled Rectangle coordinates in CZML. [#4033](https://github.com/CesiumGS/cesium/pull/4033)
- Fix "Cannot read property 'x' of undefined" error when calling SceneTransforms.wgs84ToWindowCoordinates in certain cases. [#4022](https://github.com/CesiumGS/cesium/pull/4022)
- Re-enabled mouse inputs after a specified number of milliseconds past the most recent touch event.
- Exposed a parametric ray-triangle intersection test to the API as `IntersectionTests.rayTriangleParametric`.
- Added `packArray` and `unpackArray` functions to `Cartesian2`, `Cartesian3`, and `Cartesian4`.

### 1.22.2 - 2016-06-14

- This is an npm only release to fix the improperly published 1.22.1. There were no code changes.

### 1.22.1 - 2016-06-13

- Fixed default Bing Key and added a watermark to notify users that they need to sign up for their own key.

### 1.22 - 2016-06-01

- Breaking changes
  - `KmlDataSource` now requires `options.camera` and `options.canvas`.
- Added shadows
  - See the Sandcastle demo: [Shadows](http://cesiumjs.org/Cesium/Apps/Sandcastle/index.html?src=Shadows.html&label=Showcases).
  - Added `Viewer.shadows` and `Viewer.terrainShadows`. Both are off by default.
  - Added `Viewer.shadowMap` and `Scene.shadowMap` for accessing the scene's shadow map.
  - Added `castShadows` and `receiveShadows` properties to `Model` and `Entity.model`, and options to the `Model` constructor and `Model.fromGltf`.
  - Added `castShadows` and `receiveShadows` properties to `Primitive`, and options to the `Primitive` constructor.
  - Added `castShadows` and `receiveShadows` properties to `Globe`.
- Added `heightReference` to models so they can be drawn on terrain.
- Added support for rendering models in 2D and Columbus view.
- Added option to enable sun position based atmosphere color when `Globe.enableLighting` is `true`. [3439](https://github.com/CesiumGS/cesium/issues/3439)
- Improved KML NetworkLink compatibility by supporting the `Url` tag. [#3895](https://github.com/CesiumGS/cesium/pull/3895).
- Added `VelocityVectorProperty` so billboard's aligned axis can follow the velocity vector. [#3908](https://github.com/CesiumGS/cesium/issues/3908)
- Improve memory management for entity billboard/label/point/path visualization.
- Added `terrainProviderChanged` event to `Scene` and `Globe`
- Added support for hue, saturation, and brightness color shifts in the atmosphere in `SkyAtmosphere`. See the new Sandcastle example: [Atmosphere Color](http://cesiumjs.org/Cesium/Apps/Sandcastle/index.html?src=Atmosphere%20Color.html&label=Showcases). [#3439](https://github.com/CesiumGS/cesium/issues/3439)
- Fixed exaggerated terrain tiles disappearing. [#3676](https://github.com/CesiumGS/cesium/issues/3676)
- Fixed a bug that could cause incorrect normals to be computed for exaggerated terrain, especially for low-detail tiles. [#3904](https://github.com/CesiumGS/cesium/pull/3904)
- Fixed a bug that was causing errors to be thrown when picking and terrain was enabled. [#3779](https://github.com/CesiumGS/cesium/issues/3779)
- Fixed a bug that was causing the atmosphere to disappear when only atmosphere is visible. [#3347](https://github.com/CesiumGS/cesium/issues/3347)
- Fixed infinite horizontal 2D scrolling in IE/Edge. [#3893](https://github.com/CesiumGS/cesium/issues/3893)
- Fixed a bug that would cause a crash is the camera was on the IDL in 2D. [#3951](https://github.com/CesiumGS/cesium/issues/3951)
- Fixed issue where a repeating model animation doesn't play when the clock is set to a time before the model was created. [#3932](https://github.com/CesiumGS/cesium/issues/3932)
- Fixed `Billboard.computeScreenSpacePosition` returning the wrong y coordinate. [#3920](https://github.com/CesiumGS/cesium/issues/3920)
- Fixed issue where labels were disappearing. [#3730](https://github.com/CesiumGS/cesium/issues/3730)
- Fixed issue where billboards on terrain didn't always update when the terrain provider was changed. [#3921](https://github.com/CesiumGS/cesium/issues/3921)
- Fixed issue where `Matrix4.fromCamera` was taking eye/target instead of position/direction. [#3927](https://github.com/CesiumGS/cesium/issues/3927)
- Added `Scene.nearToFarDistance2D` that determines the size of each frustum of the multifrustum in 2D.
- Added `Matrix4.computeView`.
- Added `CullingVolume.fromBoundingSphere`.
- Added `debugShowShadowVolume` to `GroundPrimitive`.
- Fix issue with disappearing tiles on Linux. [#3889](https://github.com/CesiumGS/cesium/issues/3889)

### 1.21 - 2016-05-02

- Breaking changes
  - Removed `ImageryMaterialProperty.alpha`. Use `ImageryMaterialProperty.color.alpha` instead.
  - Removed `OpenStreetMapImageryProvider`. Use `createOpenStreetMapImageryProvider` instead.
- Added ability to import and export Sandcastle example using GitHub Gists. [#3795](https://github.com/CesiumGS/cesium/pull/3795)
- Added `PolygonGraphics.closeTop`, `PolygonGraphics.closeBottom`, and `PolygonGeometry` options for creating an extruded polygon without a top or bottom. [#3879](https://github.com/CesiumGS/cesium/pull/3879)
- Added support for polyline arrow material to `CzmlDataSource` [#3860](https://github.com/CesiumGS/cesium/pull/3860)
- Fixed issue causing the sun not to render. [#3801](https://github.com/CesiumGS/cesium/pull/3801)
- Fixed issue where `Camera.flyTo` would not work with a rectangle in 2D. [#3688](https://github.com/CesiumGS/cesium/issues/3688)
- Fixed issue causing the fog to go dark and the atmosphere to flicker when the camera clips the globe. [#3178](https://github.com/CesiumGS/cesium/issues/3178)
- Fixed a bug that caused an exception and rendering to stop when using `ArcGisMapServerImageryProvider` to connect to a MapServer specifying the Web Mercator projection and a fullExtent bigger than the valid extent of the projection. [#3854](https://github.com/CesiumGS/cesium/pull/3854)
- Fixed issue causing an exception when switching scene modes with an active KML network link. [#3865](https://github.com/CesiumGS/cesium/issues/3865)

### 1.20 - 2016-04-01

- Breaking changes
  - Removed `TileMapServiceImageryProvider`. Use `createTileMapServiceImageryProvider` instead.
  - Removed `GroundPrimitive.geometryInstance`. Use `GroundPrimitive.geometryInstances` instead.
  - Removed `definedNotNull`. Use `defined` instead.
  - Removed ability to rotate the map in 2D due to the new infinite 2D scrolling feature.
- Deprecated
  - Deprecated `ImageryMaterialProperty.alpha`. It will be removed in 1.21. Use `ImageryMaterialProperty.color.alpha` instead.
- Added infinite horizontal scrolling in 2D.
- Added a code example to Sandcastle for the [new 1-meter Pennsylvania terrain service](http://cesiumjs.org/2016/03/15/New-Cesium-Terrain-Service-Covering-Pennsylvania/).
- Fixed loading for KML `NetworkLink` to not append a `?` if there isn't a query string.
- Fixed handling of non-standard KML `styleUrl` references within a `StyleMap`.
- Fixed issue in KML where StyleMaps from external documents fail to load.
- Added translucent and colored image support to KML ground overlays
- Fix bug when upsampling exaggerated terrain where the terrain heights were exaggerated at twice the value. [#3607](https://github.com/CesiumGS/cesium/issues/3607)
- All external urls are now https by default to make Cesium work better with non-server-based applications. [#3650](https://github.com/CesiumGS/cesium/issues/3650)
- `GeoJsonDataSource` now handles CRS `urn:ogc:def:crs:EPSG::4326`
- Fixed `TimeIntervalCollection.removeInterval` bug that resulted in too many intervals being removed.
- `GroundPrimitive` throws a `DeveloperError` when passed an unsupported geometry type instead of crashing.
- Fix issue with billboard collections that have at least one billboard with an aligned axis and at least one billboard without an aligned axis. [#3318](https://github.com/CesiumGS/cesium/issues/3318)
- Fix a race condition that would cause the terrain to continue loading and unloading or cause a crash when changing terrain providers. [#3690](https://github.com/CesiumGS/cesium/issues/3690)
- Fix issue where the `GroundPrimitive` volume was being clipped by the far plane. [#3706](https://github.com/CesiumGS/cesium/issues/3706)
- Fixed issue where `Camera.computeViewRectangle` was incorrect when crossing the international date line. [#3717](https://github.com/CesiumGS/cesium/issues/3717)
- Added `Rectangle` result parameter to `Camera.computeViewRectangle`.
- Fixed a reentrancy bug in `EntityCollection.collectionChanged`. [#3739](https://github.com/CesiumGS/cesium/pull/3739)
- Fixed a crash that would occur if you added and removed an `Entity` with a path without ever actually rendering it. [#3738](https://github.com/CesiumGS/cesium/pull/3738)
- Fixed issue causing parts of geometry and billboards/labels to be clipped. [#3748](https://github.com/CesiumGS/cesium/issues/3748)
- Fixed bug where transparent image materials were drawn black.
- Fixed `Color.fromCssColorString` from reusing the input `result` alpha value in some cases.

### 1.19 - 2016-03-01

- Breaking changes
  - `PolygonGeometry` now changes the input `Cartesian3` values of `options.positions` so that they are on the ellipsoid surface. This only affects polygons created synchronously with `options.perPositionHeight = false` when the positions have a non-zero height and the same positions are used for multiple entities. In this case, make a copy of the `Cartesian3` values used for the polygon positions.
- Deprecated
  - Deprecated `KmlDataSource` taking a proxy object. It will throw an exception in 1.21. It now should take a `options` object with required `camera` and `canvas` parameters.
  - Deprecated `definedNotNull`. It will be removed in 1.20. Use `defined` instead, which now checks for `null` as well as `undefined`.
- Improved KML support.
  - Added support for `NetworkLink` refresh modes `onInterval`, `onExpire` and `onStop`. Includes support for `viewboundScale`, `viewFormat`, `httpQuery`.
  - Added partial support for `NetworkLinkControl` including `minRefreshPeriod`, `cookie` and `expires`.
  - Added support for local `StyleMap`. The `highlight` style is still ignored.
  - Added support for `root://` URLs.
  - Added more warnings for unsupported features.
  - Improved style processing in IE.
- `Viewer.zoomTo` and `Viewer.flyTo` now accept an `ImageryLayer` instance as a valid parameter and will zoom to the extent of the imagery.
- Added `Camera.flyHome` function for resetting the camera to the home view.
- `Camera.flyTo` now honors max and min zoom settings in `ScreenSpaceCameraController`.
- Added `show` property to `CzmlDataSource`, `GeoJsonDataSource`, `KmlDataSource`, `CustomDataSource`, and `EntityCollection` for easily toggling display of entire data sources.
- Added `owner` property to `CompositeEntityCollection`.
- Added `DataSouceDisplay.ready` for determining whether or not static data associated with the Entity API has been rendered.
- Fix an issue when changing a billboard's position property multiple times per frame. [#3511](https://github.com/CesiumGS/cesium/pull/3511)
- Fixed texture coordinates for polygon with position heights.
- Fixed issue that kept `GroundPrimitive` with an `EllipseGeometry` from having a `rotation`.
- Fixed crash caused when drawing `CorridorGeometry` and `CorridorOutlineGeometry` synchronously.
- Added the ability to create empty geometries. Instead of throwing `DeveloperError`, `undefined` is returned.
- Fixed flying to `latitude, longitude, height` in the Geocoder.
- Fixed bug in `IntersectionTests.lineSegmentSphere` where the ray origin was not set.
- Added `length` to `Matrix2`, `Matrix3` and `Matrix4` so these can be used as array-like objects.
- Added `Color.add`, `Color.subtract`, `Color.multiply`, `Color.divide`, `Color.mod`, `Color.multiplyByScalar`, and `Color.divideByScalar` functions to perform arithmetic operations on colors.
- Added optional `result` parameter to `Color.fromRgba`, `Color.fromHsl` and `Color.fromCssColorString`.
- Fixed bug causing `navigator is not defined` reference error when Cesium is used with Node.js.
- Upgraded Knockout from version 3.2.0 to 3.4.0.
- Fixed hole that appeared in the top of in dynamic ellipsoids

### 1.18 - 2016-02-01

- Breaking changes
  - Removed support for `CESIUM_binary_glTF`. Use `KHR_binary_glTF` instead, which is the default for the online [COLLADA-to-glTF converter](http://cesiumjs.org/convertmodel.html).
- Deprecated
  - Deprecated `GroundPrimitive.geometryInstance`. It will be removed in 1.20. Use `GroundPrimitive.geometryInstances` instead.
  - Deprecated `TileMapServiceImageryProvider`. It will be removed in 1.20. Use `createTileMapServiceImageryProvider` instead.
- Reduced the amount of CPU memory used by terrain by ~25% in Chrome.
- Added a Sandcastle example to "star burst" overlapping billboards and labels.
- Added `VRButton` which is a simple, single-button widget that toggles VR mode. It is off by default. To enable the button, set the `vrButton` option to `Viewer` to `true`. Only Cardboard for mobile is supported. More VR devices will be supported when the WebVR API is more stable.
- Added `Scene.useWebVR` to switch the scene to use stereoscopic rendering.
- Cesium now honors `window.devicePixelRatio` on browsers that support the CSS `imageRendering` attribute. This greatly improves performance on mobile devices and high DPI displays by rendering at the browser-recommended resolution. This also reduces bandwidth usage and increases battery life in these cases. To enable the previous behavior, use the following code:
  ```javascript
  if (Cesium.FeatureDetection.supportsImageRenderingPixelated()) {
    viewer.resolutionScale = window.devicePixelRatio;
  }
  ```
- `GroundPrimitive` now supports batching geometry for better performance.
- Improved compatibility with glTF KHR_binary_glTF and KHR_materials_common extensions
- Added `ImageryLayer.getViewableRectangle` to make it easy to get the effective bounds of an imagery layer.
- Improved compatibility with glTF KHR_binary_glTF and KHR_materials_common extensions
- Fixed a picking issue that sometimes prevented objects being selected. [#3386](https://github.com/CesiumGS/cesium/issues/3386)
- Fixed cracking between tiles in 2D. [#3486](https://github.com/CesiumGS/cesium/pull/3486)
- Fixed creating bounding volumes for `GroundPrimitive`s whose containing rectangle has a width greater than pi.
- Fixed incorrect texture coordinates for polygons with large height.
- Fixed camera.flyTo not working when in 2D mode and only orientation changes
- Added `UrlTemplateImageryProvider.reinitialize` for changing imagery provider options without creating a new instance.
- `UrlTemplateImageryProvider` now accepts a promise to an `options` object in addition to taking the object directly.
- Fixed a bug that prevented WMS feature picking from working with THREDDS XML and msGMLOutput in Internet Explorer 11.
- Added `Scene.useDepthPicking` to enable or disable picking using the depth buffer. [#3390](https://github.com/CesiumGS/cesium/pull/3390)
- Added `BoundingSphere.fromEncodedCartesianVertices` to create bounding volumes from parallel arrays of the upper and lower bits of `EncodedCartesian3`s.
- Added helper functions: `getExtensionFromUri`, `getAbsoluteUri`, and `Math.logBase`.
- Added `Rectangle.union` and `Rectangle.expand`.
- TMS support now works with newer versions of gdal2tiles.py generated layers. `createTileMapServiceImageryProvider`. Tilesets generated with older gdal2tiles.py versions may need to have the `flipXY : true` option set to load correctly.

### 1.17 - 2016-01-04

- Breaking changes
  - Removed `Camera.viewRectangle`. Use `Camera.setView({destination: rectangle})` instead.
  - Removed `RectanglePrimitive`. Use `RectangleGeometry` or `Entity.rectangle` instead.
  - Removed `Polygon`. Use `PolygonGeometry` or `Entity.polygon` instead.
  - Removed `OrthographicFrustum.getPixelSize`. Use `OrthographicFrustum.getPixelDimensions` instead.
  - Removed `PerspectiveFrustum.getPixelSize`. Use `PerspectiveFrustum.getPixelDimensions` instead.
  - Removed `PerspectiveOffCenterFrustum.getPixelSize`. Use `PerspectiveOffCenterFrustum.getPixelDimensions` instead.
  - Removed `Scene\HeadingPitchRange`. Use `Core\HeadingPitchRange` instead.
  - Removed `jsonp`. Use `loadJsonp` instead.
  - Removed `HeightmapTessellator` from the public API. It is an implementation details.
  - Removed `TerrainMesh` from the public API. It is an implementation details.
- Reduced the amount of GPU and CPU memory used by terrain by using [compression](http://cesiumjs.org/2015/12/18/Terrain-Quantization/). The CPU memory was reduced by up to 40%.
- Added the ability to manipulate `Model` node transformations via CZML and the Entity API. See the new Sandcastle example: [CZML Model - Node Transformations](http://cesiumjs.org/Cesium/Apps/Sandcastle/index.html?src=CZML%20Model%20-%20Node%20Transformations.html&label=CZML). [#3316](https://github.com/CesiumGS/cesium/pull/3316)
- Added `Globe.tileLoadProgressEvent`, which is raised when the length of the tile load queue changes, enabling incremental loading indicators.
- Added support for msGMLOutput and Thredds server feature information formats to `GetFeatureInfoFormat` and `WebMapServiceImageryProvider`.
- Added dynamic `enableFeaturePicking` toggle to all ImageryProviders that support feature picking.
- Fixed disappearing terrain while fog is active. [#3335](https://github.com/CesiumGS/cesium/issues/3335)
- Fixed short segments in `CorridorGeometry` and `PolylineVolumeGeometry`. [#3293](https://github.com/CesiumGS/cesium/issues/3293)
- Fixed `CorridorGeometry` with nearly colinear points. [#3320](https://github.com/CesiumGS/cesium/issues/3320)
- Added missing points to `EllipseGeometry` and `EllipseOutlineGeometry`. [#3078](https://github.com/CesiumGS/cesium/issues/3078)
- `Rectangle.fromCartographicArray` now uses the smallest rectangle regardess of whether or not it crosses the international date line. [#3227](https://github.com/CesiumGS/cesium/issues/3227)
- Added `TranslationRotationScale` property, which represents an affine transformation defined by a translation, rotation, and scale.
- Added `Matrix4.fromTranslationRotationScale`.
- Added `NodeTransformationProperty`, which is a `Property` value that is defined by independent `translation`, `rotation`, and `scale` `Property` instances.
- Added `PropertyBag`, which is a `Property` whose value is a key-value mapping of property names to the computed value of other properties.
- Added `ModelGraphics.runAnimations` which is a boolean `Property` indicating if all model animations should be started after the model is loaded.
- Added `ModelGraphics.nodeTransformations` which is a `PropertyBag` of `TranslationRotationScale` properties to be applied to a loaded model.
- Added CZML support for new `runAnimations` and `nodeTransformations` properties on the `model` packet.

### 1.16 - 2015-12-01

- Deprecated
  - Deprecated `HeightmapTessellator`. It will be removed in 1.17.
  - Deprecated `TerrainMesh`. It will be removed in 1.17.
  - Deprecated `OpenStreetMapImageryProvider`. It will be removed in 1.18. Use `createOpenStreetMapImageryProvider` instead.
- Improved terrain performance by up to 35%. Added support for fog near the horizon, which improves performance by rendering less terrain tiles and reduces terrain tile requests. This is enabled by default. See `Scene.fog` for options. [#3154](https://github.com/CesiumGS/cesium/pull/3154)
- Added terrain exaggeration. Enabled on viewer creation with the exaggeration scalar as the `terrainExaggeration` option.
- Added support for incrementally loading textures after a Model is ready. This allows the Model to be visible as soon as possible while its textures are loaded in the background.
- `ImageMaterialProperty.image` now accepts an `HTMLVideoElement`. You can also assign a video element directly to an Entity `material` property.
- `Material` image uniforms now accept and `HTMLVideoElement` anywhere it could previously take a `Canvas` element.
- Added `VideoSynchronizer` helper object for keeping an `HTMLVideoElement` in sync with a scene's clock.
- Fixed an issue with loading skeletons for skinned glTF models. [#3224](https://github.com/CesiumGS/cesium/pull/3224)
- Fixed an issue with tile selection when below the surface of the ellipsoid. [#3170](https://github.com/CesiumGS/cesium/issues/3170)
- Added `Cartographic.fromCartesian` function.
- Added `createOpenStreetMapImageryProvider` function to replace the `OpenStreetMapImageryProvider` class. This function returns a constructed `UrlTemplateImageryProvider`.
- `GeoJsonDataSource.load` now takes an optional `describeProperty` function for generating feature description properties. [#3140](https://github.com/CesiumGS/cesium/pull/3140)
- Added `ImageryProvider.readyPromise` and `TerrainProvider.readyPromise` and implemented it in all terrain and imagery providers. This is a promise which resolves when `ready` becomes true and rejected if there is an error during initialization. [#3175](https://github.com/CesiumGS/cesium/pull/3175)
- Fixed an issue where the sun texture is not generated correctly on some mobile devices. [#3141](https://github.com/CesiumGS/cesium/issues/3141)
- Fixed a bug that caused setting `Entity.parent` to `undefined` to throw an exception. [#3169](https://github.com/CesiumGS/cesium/issues/3169)
- Fixed a bug which caused `Entity` polyline graphics to be incorrect when a scene's ellipsoid was not WGS84. [#3174](https://github.com/CesiumGS/cesium/pull/3174)
- Entities have a reference to their entity collection and to their owner (usually a data source, but can be a `CompositeEntityCollection`).
- Added `ImageMaterialProperty.alpha` and a `alpha` uniform to `Image` and `Material` types to control overall image opacity. It defaults to 1.0, fully opaque.
- Added `Camera.getPixelSize` function to get the size of a pixel in meters based on the current view.
- Added `Camera.distanceToBoundingSphere` function.
- Added `BoundingSphere.fromOrientedBoundingBox` function.
- Added utility function `getBaseUri`, which given a URI with or without query parameters, returns the base path of the URI.
- Added `Queue.peek` to return the item at the front of a Queue.
- Fixed `JulianDate.fromIso8601` so that it correctly parses the `YYYY-MM-DDThh:mmTZD` format.
- Added `Model.maximumScale` and `ModelGraphics.maximumScale` properties, giving an upper limit for minimumPixelSize.
- Fixed glTF implementation to read the version as a string as per the specification and to correctly handle backwards compatibility for axis-angle rotations in glTF 0.8 models.
- Fixed a bug in the deprecated `jsonp` that prevented it from returning a promise. Its replacement, `loadJsonp`, was unaffected.
- Fixed a bug where loadWithXhr would reject the returned promise with successful HTTP responses (2xx) that weren't 200.

### 1.15 - 2015-11-02

- Breaking changes
  - Deleted old `<subfolder>/package.json` and `*.profile.js` files, not used since Cesium moved away from a Dojo-based build years ago. This will allow future compatibility with newer systems like Browserify and Webpack.
- Deprecated
  - Deprecated `Camera.viewRectangle`. It will be removed in 1.17. Use `Camera.setView({destination: rectangle})` instead.
  - The following options to `Camera.setView` have been deprecated and will be removed in 1.17:
    - `position`. Use `destination` instead.
    - `positionCartographic`. Convert to a `Cartesian3` and use `destination` instead.
    - `heading`, `pitch` and `roll`. Use `orientation.heading/pitch/roll` instead.
  - Deprecated `CESIUM_binary_glTF` extension support for glTF models. [KHR_binary_glTF](https://github.com/KhronosGroup/glTF/tree/master/extensions/Khronos/KHR_binary_glTF) should be used instead. `CESIUM_binary_glTF` will be removed in 1.18. Reconvert models using the online [model converter](http://cesiumjs.org/convertmodel.html).
  - Deprecated `RectanglePrimitive`. It will be removed in 1.17. Use `RectangleGeometry` or `Entity.rectangle` instead.
  - Deprecated `EllipsoidPrimitive`. It will be removed in 1.17. Use `EllipsoidGeometry` or `Entity.ellipsoid` instead.
  - Made `EllipsoidPrimitive` private, use `EllipsoidGeometry` or `Entity.ellipsoid` instead.
  - Deprecated `BoxGeometry.minimumCorner` and `BoxGeometry.maximumCorner`. These will be removed in 1.17. Use `BoxGeometry.minimum` and `BoxGeometry.maximum` instead.
  - Deprecated `BoxOutlineGeometry.minimumCorner` and `BoxOutlineGeometry.maximumCorner`. These will be removed in 1.17. Use `BoxOutlineGeometry.minimum` and `BoxOutlineGeometry.maximum` instead.
  - Deprecated `OrthographicFrustum.getPixelSize`. It will be removed in 1.17. Use `OrthographicFrustum.getPixelDimensions` instead.
  - Deprecated `PerspectiveFrustum.getPixelSize`. It will be removed in 1.17. Use `PerspectiveFrustum.getPixelDimensions` instead.
  - Deprecated `PerspectiveOffCenterFrustum.getPixelSize`. It will be removed in 1.17. Use `PerspectiveOffCenterFrustum.getPixelDimensions` instead.
  - Deprecated `Scene\HeadingPitchRange`. It will be removed in 1.17. Use `Core\HeadingPitchRange` instead.
  - Deprecated `jsonp`. It will be removed in 1.17. Use `loadJsonp` instead.
- Added support for the [glTF 1.0](https://github.com/KhronosGroup/glTF/blob/master/specification/README.md) draft specification.
- Added support for the glTF extensions [KHR_binary_glTF](https://github.com/KhronosGroup/glTF/tree/master/extensions/Khronos/KHR_binary_glTF) and [KHR_materials_common](https://github.com/KhronosGroup/glTF/tree/KHR_materials_common/extensions/Khronos/KHR_materials_common).
- Decreased GPU memory usage in `BillboardCollection` and `LabelCollection` by using WebGL instancing.
- Added CZML examples to Sandcastle. See the new CZML tab.
- Changed `Camera.setView` to take the same parameter options as `Camera.flyTo`. `options.destination` takes a rectangle, `options.orientation` works with heading/pitch/roll or direction/up, and `options.endTransform` was added. [#3100](https://github.com/CesiumGS/cesium/pull/3100)
- Fixed token issue in `ArcGisMapServerImageryProvider`.
- `ImageryLayerFeatureInfo` now has an `imageryLayer` property, indicating the layer that contains the feature.
- Made `TileMapServiceImageryProvider` and `CesiumTerrainProvider` work properly when the provided base url contains query parameters and fragments.
- The WebGL setting of `failIfMajorPerformanceCaveat` now defaults to `false`, which is the WebGL default. This improves compatibility with out-of-date drivers and remote desktop sessions. Cesium will run slower in these cases instead of simply failing to load. [#3108](https://github.com/CesiumGS/cesium/pull/3108)
- Fixed the issue where the camera inertia takes too long to finish causing the camera move events to fire after it appears to. [#2839](https://github.com/CesiumGS/cesium/issues/2839)
- Make KML invalid coordinate processing match Google Earth behavior. [#3124](https://github.com/CesiumGS/cesium/pull/3124)
- Added `BoxOutlineGeometry.fromAxisAlignedBoundingBox` and `BoxGeometry.fromAxisAlignedBoundingBox` functions.
- Switched to [gulp](http://gulpjs.com/) for all build tasks. `Java` and `ant` are no longer required to develop Cesium. [#3106](https://github.com/CesiumGS/cesium/pull/3106)
- Updated `requirejs` from 2.1.9 to 2.1.20. [#3107](https://github.com/CesiumGS/cesium/pull/3107)
- Updated `almond` from 0.2.6 to 0.3.1. [#3107](https://github.com/CesiumGS/cesium/pull/3107)

### 1.14 - 2015-10-01

- Fixed issues causing the terrain and sky to disappear when the camera is near the surface. [#2415](https://github.com/CesiumGS/cesium/issues/2415) and [#2271](https://github.com/CesiumGS/cesium/issues/2271)
- Changed the `ScreenSpaceCameraController.minimumZoomDistance` default from `20.0` to `1.0`.
- Added `Billboard.sizeInMeters`. `true` sets the billboard size to be measured in meters; otherwise, the size of the billboard is measured in pixels. Also added support for billboard `sizeInMeters` to entities and CZML.
- Fixed a bug in `AssociativeArray` that would cause unbounded memory growth when adding and removing lots of items.
- Provided a workaround for Safari 9 where WebGL constants can't be accessed through `WebGLRenderingContext`. Now constants are hard-coded in `WebGLConstants`. [#2989](https://github.com/CesiumGS/cesium/issues/2989)
- Added a workaround for Chrome 45, where the first character in a label with a small font size would not appear. [#3011](https://github.com/CesiumGS/cesium/pull/3011)
- Added `subdomains` option to the `WebMapTileServiceImageryProvider` constructor.
- Added `subdomains` option to the `WebMapServiceImageryProvider` constructor.
- Fix zooming in 2D when tracking an object. The zoom was based on location rather than the tracked object. [#2991](https://github.com/CesiumGS/cesium/issues/2991)
- Added `options.credit` parameter to `MapboxImageryProvider`.
- Fixed an issue with drill picking at low frame rates that would cause a crash. [#3010](https://github.com/CesiumGS/cesium/pull/3010)
- Fixed a bug that prevented `setView` from working across all scene modes.
- Fixed a bug that caused `camera.positionWC` to occasionally return the incorrect value.
- Used all the template urls defined in the CesiumTerrain provider.[#3038](https://github.com/CesiumGS/cesium/pull/3038)

### 1.13 - 2015-09-01

- Breaking changes
  - Remove deprecated `AxisAlignedBoundingBox.intersect` and `BoundingSphere.intersect`. Use `BoundingSphere.intersectPlane` instead.
  - Remove deprecated `getFeatureInfoAsGeoJson` and `getFeatureInfoAsXml` constructor parameters from `WebMapServiceImageryProvider`.
- Added support for `GroundPrimitive` which works much like `Primitive` but drapes geometry over terrain. Valid geometries that can be draped on terrain are `CircleGeometry`, `CorridorGeometry`, `EllipseGeometry`, `PolygonGeometry`, and `RectangleGeometry`. Because of the cutting edge nature of this feature in WebGL, it requires the [EXT_frag_depth](https://www.khronos.org/registry/webgl/extensions/EXT_frag_depth/) extension, which is currently only supported in Chrome, Firefox, and Edge. Apple support is expected in iOS 9 and MacOS Safari 9. Android support varies by hardware and IE11 will most likely never support it. You can use [webglreport.com](http://webglreport.com) to verify support for your hardware. Finally, this feature is currently only supported in Primitives and not yet available via the Entity API. [#2865](https://github.com/CesiumGS/cesium/pull/2865)
- Added `Scene.groundPrimitives`, which is a primitive collection like `Scene.primitives`, but for `GroundPrimitive` instances. It allows custom z-ordering. [#2960](https://github.com/CesiumGS/cesium/pull/2960) For example:

        // draws the ellipse on top of the rectangle
        var ellipse = scene.groundPrimitives.add(new Cesium.GroundPrimitive({...}));
        var rectangle = scene.groundPrimitives.add(new Cesium.GroundPrimitive({...}));

        // move the rectangle to draw on top of the ellipse
        scene.groundPrimitives.raise(rectangle);

- Added `reverseZ` tag to `UrlTemplateImageryProvider`. [#2961](https://github.com/CesiumGS/cesium/pull/2961)
- Added `BoundingSphere.isOccluded` and `OrientedBoundingBox.isOccluded` to determine if the volumes are occluded by an `Occluder`.
- Added `distanceSquaredTo` and `computePlaneDistances` functions to `OrientedBoundingBox`.
- Fixed a GLSL precision issue that enables Cesium to support Mali-400MP GPUs and other mobile GPUs where GLSL shaders did not previously compile. [#2984](https://github.com/CesiumGS/cesium/pull/2984)
- Fixed an issue where extruded `PolygonGeometry` was always extruding to the ellipsoid surface instead of specified height. [#2923](https://github.com/CesiumGS/cesium/pull/2923)
- Fixed an issue where non-feature nodes prevented KML documents from loading. [#2945](https://github.com/CesiumGS/cesium/pull/2945)
- Fixed an issue where `JulianDate` would not parse certain dates properly. [#405](https://github.com/CesiumGS/cesium/issues/405)
- Removed [es5-shim](https://github.com/kriskowal/es5-shim), which is no longer being used. [#2933](https://github.com/CesiumGS/cesium/pull/2945)

### 1.12 - 2015-08-03

- Breaking changes
  - Remove deprecated `ObjectOrientedBoundingBox`. Use `OrientedBoundingBox` instead.
- Added `MapboxImageryProvider` to load imagery from [Mapbox](https://www.mapbox.com).
- Added `maximumHeight` option to `Viewer.flyTo`. [#2868](https://github.com/CesiumGS/cesium/issues/2868)
- Added picking support to `UrlTemplateImageryProvider`.
- Added ArcGIS token-based authentication support to `ArcGisMapServerImageryProvider`.
- Added proxy support to `ArcGisMapServerImageryProvider` for `pickFeatures` requests.
- The default `CTRL + Left Click Drag` mouse behavior is now duplicated for `CTRL + Right Click Drag` for better compatibility with Firefox on Mac OS [#2872](https://github.com/CesiumGS/cesium/pull/2913).
- Fixed incorrect texture coordinates for `WallGeometry` [#2872](https://github.com/CesiumGS/cesium/issues/2872)
- Fixed `WallGeometry` bug that caused walls covering a short distance not to render. [#2897](https://github.com/CesiumGS/cesium/issues/2897)
- Fixed `PolygonGeometry` clockwise winding order bug.
- Fixed extruded `RectangleGeometry` bug for small heights. [#2823](https://github.com/CesiumGS/cesium/issues/2823)
- Fixed `BillboardCollection` bounding sphere for billboards with a non-center vertical origin. [#2894](https://github.com/CesiumGS/cesium/issues/2894)
- Fixed a bug that caused `Camera.positionCartographic` to be incorrect. [#2838](https://github.com/CesiumGS/cesium/issues/2838)
- Fixed calling `Scene.pickPosition` after calling `Scene.drillPick`. [#2813](https://github.com/CesiumGS/cesium/issues/2813)
- The globe depth is now rendered during picking when `Scene.depthTestAgainstTerrain` is `true` so objects behind terrain are not picked.
- Fixed Cesium.js failing to parse in IE 8 and 9. While Cesium doesn't work in IE versions less than 11, this allows for more graceful error handling.

### 1.11 - 2015-07-01

- Breaking changes
  - Removed `Scene.fxaaOrderIndependentTranslucency`, which was deprecated in 1.10. Use `Scene.fxaa` which is now `true` by default.
  - Removed `Camera.clone`, which was deprecated in 1.10.
- Deprecated
  - The STK World Terrain url `cesiumjs.org/stk-terrain/world` has been deprecated, use `assets.agi.com/stk-terrain/world` instead. A redirect will be in place until 1.14.
  - Deprecated `AxisAlignedBoundingBox.intersect` and `BoundingSphere.intersect`. These will be removed in 1.13. Use `AxisAlignedBoundingBox.intersectPlane` and `BoundingSphere.intersectPlane` instead.
  - Deprecated `ObjectOrientedBoundingBox`. It will be removed in 1.12. Use `OrientedBoundingBox` instead.
- Improved camera flights. [#2825](https://github.com/CesiumGS/cesium/pull/2825)
- The camera now zooms to the point under the mouse cursor.
- Added a new camera mode for horizon views. When the camera is looking at the horizon and a point on terrain above the camera is picked, the camera moves in the plane containing the camera position, up and right vectors.
- Improved terrain and imagery performance and reduced tile loading by up to 50%, depending on the camera view, by using the new `OrientedBoundingBox` for view frustum culling. See [Terrain Culling with Oriented Bounding Boxes](http://cesiumjs.org/2015/06/24/Oriented-Bounding-Boxes/).
- Added `UrlTemplateImageryProvider`. This new imagery provider allows access to a wide variety of imagery sources, including OpenStreetMap, TMS, WMTS, WMS, WMS-C, and various custom schemes, by specifying a URL template to use to request imagery tiles.
- Fixed flash/streak rendering artifacts when picking. [#2790](https://github.com/CesiumGS/cesium/issues/2790), [#2811](https://github.com/CesiumGS/cesium/issues/2811)
- Fixed 2D and Columbus view lighting issue. [#2635](https://github.com/CesiumGS/cesium/issues/2635).
- Fixed issues with material caching which resulted in the inability to use an image-based material multiple times. [#2821](https://github.com/CesiumGS/cesium/issues/2821)
- Improved `Camera.viewRectangle` so that the specified rectangle is now better centered on the screen. [#2764](https://github.com/CesiumGS/cesium/issues/2764)
- Fixed a crash when `viewer.zoomTo` or `viewer.flyTo` were called immediately before or during a scene morph. [#2775](https://github.com/CesiumGS/cesium/issues/2775)
- Fixed an issue where `Camera` functions would throw an exception if used from within a `Scene.morphComplete` callback. [#2776](https://github.com/CesiumGS/cesium/issues/2776)
- Fixed camera flights that ended up at the wrong position in Columbus view. [#802](https://github.com/CesiumGS/cesium/issues/802)
- Fixed camera flights through the map in 2D. [#804](https://github.com/CesiumGS/cesium/issues/804)
- Fixed strange camera flights from opposite sides of the globe. [#1158](https://github.com/CesiumGS/cesium/issues/1158)
- Fixed camera flights that wouldn't fly to the home view after zooming out past it. [#1400](https://github.com/CesiumGS/cesium/issues/1400)
- Fixed flying to rectangles that cross the IDL in Columbus view and 2D. [#2093](https://github.com/CesiumGS/cesium/issues/2093)
- Fixed flights with a pitch of -90 degrees. [#2468](https://github.com/CesiumGS/cesium/issues/2468)
- `Model` can now load Binary glTF from a `Uint8Array`.
- Fixed a bug in `ImageryLayer` that could cause an exception and the render loop to stop when the base layer did not cover the entire globe.
- The performance statistics displayed when `scene.debugShowFramesPerSecond === true` can now be styled using the `cesium-performanceDisplay` CSS classes in `shared.css` [#2779](https://github.com/CesiumGS/cesium/issues/2779).
- Added `Plane.fromCartesian4`.
- Added `Plane.ORIGIN_XY_PLANE`/`ORIGIN_YZ_PLANE`/`ORIGIN_ZX_PLANE` constants for commonly-used planes.
- Added `Matrix2`/`Matrix3`/`Matrix4.ZERO` constants.
- Added `Matrix2`/`Matrix3.multiplyByScale` for multiplying against non-uniform scales.
- Added `projectPointToNearestOnPlane` and `projectPointsToNearestOnPlane` to `EllipsoidTangentPlane` to project 3D points to the nearest 2D point on an `EllipsoidTangentPlane`.
- Added `EllipsoidTangentPlane.plane` property to get the `Plane` for the tangent plane.
- Added `EllipsoidTangentPlane.xAxis`/`yAxis`/`zAxis` properties to get the local coordinate system of the tangent plane.
- Add `QuantizedMeshTerrainData` constructor argument `orientedBoundingBox`.
- Add `TerrainMesh.orientedBoundingBox` which holds the `OrientedBoundingBox` for the mesh for a single terrain tile.

### 1.10 - 2015-06-01

- Breaking changes
  - Existing bookmarks to documentation of static members have changed [#2757](https://github.com/CesiumGS/cesium/issues/2757).
  - Removed `InfoBoxViewModel.defaultSanitizer`, `InfoBoxViewModel.sanitizer`, and `Cesium.sanitize`, which was deprecated in 1.7.
  - Removed `InfoBoxViewModel.descriptionRawHtml`, which was deprecated in 1.7. Use `InfoBoxViewModel.description` instead.
  - Removed `GeoJsonDataSource.fromUrl`, which was deprecated in 1.7. Use `GeoJsonDataSource.load` instead. Unlike fromUrl, load can take either a url or parsed JSON object and returns a promise to a new instance, rather than a new instance.
  - Removed `GeoJsonDataSource.prototype.loadUrl`, which was deprecated in 1.7. Instead, pass a url as the first parameter to `GeoJsonDataSource.prototype.load`.
  - Removed `CzmlDataSource.prototype.loadUrl`, which was deprecated in 1.7. Instead, pass a url as the first parameter to `CzmlDataSource.prototype.load`.
  - Removed `CzmlDataSource.prototype.processUrl`, which was deprecated in 1.7. Instead, pass a url as the first parameter to `CzmlDataSource.prototype.process`.
  - Removed the `sourceUri` parameter to all `CzmlDataSource` load and process functions, which was deprecated in 1.7. Instead pass an `options` object with `sourceUri` property.
  - Removed `PolygonGraphics.positions` which was deprecated in 1.6. Instead, use `PolygonGraphics.hierarchy`.
  - Existing bookmarks to documentation of static members changed. [#2757](https://github.com/CesiumGS/cesium/issues/2757)
- Deprecated
  - `WebMapServiceImageryProvider` constructor parameters `options.getFeatureInfoAsGeoJson` and `options.getFeatureInfoAsXml` were deprecated and will be removed in Cesium 1.13. Use `options.getFeatureInfoFormats` instead.
  - Deprecated `Camera.clone`. It will be removed in 1.11.
  - Deprecated `Scene.fxaaOrderIndependentTranslucency`. It will be removed in 1.11. Use `Scene.fxaa` which is now `true` by default.
  - The Cesium sample models are now in the Binary glTF format (`.bgltf`). Cesium will also include the models as plain glTF (`.gltf`) until 1.13. Cesium support for `.gltf` will not be removed.
- Added `view` query parameter to the CesiumViewer app, which sets the initial camera position using longitude, latitude, height, heading, pitch and roll. For example: `http://cesiumjs.org/Cesium/Build/Apps/CesiumViewer/index.html/index.html?view=-75.0,40.0,300.0,9.0,-13.0,3.0`
- Added `Billboard.heightReference` and `Label.heightReference` to clamp billboards and labels to terrain.
- Added support for the [CESIUM_binary_glTF](https://github.com/KhronosGroup/glTF/blob/new-extensions/extensions/CESIUM_binary_glTF/README.md) extension for loading binary blobs of glTF to `Model`. See [Faster 3D Models with Binary glTF](http://cesiumjs.org/2015/06/01/Binary-glTF/).
- Added support for the [CESIUM_RTC](https://github.com/KhronosGroup/glTF/blob/new-extensions/extensions/CESIUM_RTC/README.md) glTF extension for high-precision rendering to `Model`.
- Added `PointPrimitive` and `PointPrimitiveCollection`, which are faster and use less memory than billboards with circles.
- Changed `Entity.point` to use the new `PointPrimitive` instead of billboards. This does not change the `Entity.point` API.
- Added `Scene.pickPosition` to reconstruct the WGS84 position from window coordinates.
- The default mouse controls now support panning and zooming on 3D models and other opaque geometry.
- Added `Camera.moveStart` and `Camera.moveEnd` events.
- Added `GeocoderViewModel.complete` event. Triggered after the camera flight is completed.
- `KmlDataSource` can now load a KML file that uses explicit XML namespacing, e.g. `kml:Document`.
- Setting `Entity.show` now properly toggles the display of all descendant entities, previously it only affected its direct children.
- Fixed a bug that sometimes caused `Entity` instances with `show` set to false to reappear when new `Entity` geometry is added. [#2686](https://github.com/CesiumGS/cesium/issues/2686)
- Added a `Rotation` object which, when passed to `SampledProperty`, always interpolates values towards the shortest angle. Also hooked up CZML to use `Rotation` for all time-dynamic rotations.
- Fixed a bug where moon rendered in front of foreground geometry. [#1964](https://github.com/CesiumGS/cesium/issue/1964)
- Fixed a bug where the sun was smeared when the skybox/stars was disabled. [#1829](https://github.com/CesiumGS/cesium/issue/1829)
- `TileProviderError` now optionally takes an `error` parameter with more details of the error or exception that occurred. `ImageryLayer` passes that information through when tiles fail to load. This allows tile provider error handling to take a different action when a tile returns a 404 versus a 500, for example.
- `ArcGisMapServerImageryProvider` now has a `maximumLevel` constructor parameter.
- `ArcGisMapServerImageryProvider` picking now works correctly when the `layers` parameter is specified. Previously, it would pick from all layers even if only displaying a subset.
- `WebMapServiceImageryProvider.pickFeatures` now works with WMS servers, such as Google Maps Engine, that can only return feature information in HTML format.
- `WebMapServiceImageryProvider` now accepts an array of `GetFeatureInfoFormat` instances that it will use to obtain information about the features at a given position on the globe. This enables an arbitrary `info_format` to be passed to the WMS server, and an arbitrary JavaScript function to be used to interpret the response.
- Fixed a crash caused by `ImageryLayer` attempting to generate mipmaps for textures that are not a power-of-two size.
- Fixed a bug where `ImageryLayerCollection.pickImageryLayerFeatures` would return incorrect results when picking from a terrain tile that was partially covered by correct-level imagery and partially covered by imagery from an ancestor level.
- Fixed incorrect counting of `debug.tilesWaitingForChildren` in `QuadtreePrimitive`.
- Added `throttleRequestsByServer.maximumRequestsPerServer` property.
- Changed `createGeometry` to load individual-geometry workers using a CommonJS-style `require` when run in a CommonJS-like environment.
- Added `buildModuleUrl.setBaseUrl` function to allow the Cesium base URL to be set without the use of the global CESIUM_BASE_URL variable.
- Changed `ThirdParty/zip` to defer its call to `buildModuleUrl` until it is needed, rather than executing during module loading.
- Added optional drilling limit to `Scene.drillPick`.
- Added optional `ellipsoid` parameter to construction options of imagery and terrain providers that were lacking it. Note that terrain bounding spheres are precomputed on the server, so any supplied terrain ellipsoid must match the one used by the server.
- Added debug option to `Scene` to show the depth buffer information for a specified view frustum slice and exposed capability in `CesiumInspector` widget.
- Added new leap second for 30 June 2015 at UTC 23:59:60.
- Upgraded Autolinker from version 0.15.2 to 0.17.1.

### 1.9 - 2015-05-01

- Breaking changes
  - Removed `ColorMaterialProperty.fromColor`, previously deprecated in 1.6. Pass a `Color` directly to the `ColorMaterialProperty` constructor instead.
  - Removed `CompositeEntityCollection.entities` and `EntityCollection.entities`, both previously deprecated in 1.6. Use `CompositeEntityCollection.values` and `EntityCollection.values` instead.
  - Removed `DataSourceDisplay.getScene` and `DataSourceDisplay.getDataSources`, both previously deprecated in 1.6. Use `DataSourceDisplay.scene` and `DataSourceDisplay.dataSources` instead.
  - `Entity` no longer takes a string id as its constructor argument. Pass an options object with `id` property instead. This was previously deprecated in 1.6.
  - Removed `Model.readyToRender`, previously deprecated in 1.6. Use `Model.readyPromise` instead.
- Entity `material` properties and `Material` uniform values can now take a `canvas` element in addition to an image or url. [#2667](https://github.com/CesiumGS/cesium/pull/2667)
- Fixed a bug which caused `Entity.viewFrom` to be ignored when flying to, zooming to, or tracking an Entity. [#2628](https://github.com/CesiumGS/cesium/issues/2628)
- Fixed a bug that caused `Corridor` and `PolylineVolume` geometry to be incorrect for sharp corners [#2626](https://github.com/CesiumGS/cesium/pull/2626)
- Fixed crash when modifying a translucent entity geometry outline. [#2630](https://github.com/CesiumGS/cesium/pull/2630)
- Fixed crash when loading KML GroundOverlays that spanned 360 degrees. [#2639](https://github.com/CesiumGS/cesium/pull/2639)
- Fixed `Geocoder` styling issue in Safari. [#2658](https://github.com/CesiumGS/cesium/pull/2658).
- Fixed a crash that would occur when the `Viewer` or `CesiumWidget` was resized to 0 while the camera was in motion. [#2662](https://github.com/CesiumGS/cesium/issues/2662)
- Fixed a bug that prevented the `InfoBox` title from updating if the name of `viewer.selectedEntity` changed. [#2644](https://github.com/CesiumGS/cesium/pull/2644)
- Added an optional `result` parameter to `computeScreenSpacePosition` on both `Billboard` and `Label`.
- Added number of cached shaders to the `CesiumInspector` debugging widget.
- An exception is now thrown if `Primitive.modelMatrix` is not the identity matrix when in in 2D or Columbus View.

### 1.8 - 2015-04-01

- Breaking changes
  - Removed the `eye`, `target`, and `up` parameters to `Camera.lookAt` which were deprecated in Cesium 1.6. Use the `target` and `offset`.
  - Removed `Camera.setTransform`, which was deprecated in Cesium 1.6. Use `Camera.lookAtTransform`.
  - Removed `Camera.transform`, which was deprecated in Cesium 1.6. Use `Camera.lookAtTransform`.
  - Removed the `direction` and `up` options to `Camera.flyTo`, which were deprecated in Cesium 1.6. Use the `orientation` option.
  - Removed `Camera.flyToRectangle`, which was deprecated in Cesium 1.6. Use `Camera.flyTo`.
- Deprecated
  - Deprecated the `smallterrain` tileset. It will be removed in 1.11. Use the [STK World Terrain](http://cesiumjs.org/data-and-assets/terrain/stk-world-terrain.html) tileset.
- Added `Entity.show`, a boolean for hiding or showing an entity and its children.
- Added `Entity.isShowing`, a read-only property that indicates if an entity is currently being drawn.
- Added support for the KML `visibility` element.
- Added `PolylineArrowMaterialProperty` to allow entities materials to use polyline arrows.
- Added `VelocityOrientationProperty` to easily orient Entity graphics (such as a model) along the direction it is moving.
- Added a new Sandcastle demo, [Interpolation](http://cesiumjs.org/Cesium/Apps/Sandcastle/index.html?src=Interpolation.html&label=Showcases), which illustrates time-dynamic position interpolation options and uses the new `VelocityOrientationProperty` to orient an aircraft in flight.
- Improved `viewer.zoomTo` and `viewer.flyTo` so they are now "best effort" and work even if some entities being zoomed to are not currently in the scene.
- Fixed `PointerEvent` detection so that it works with older implementations of the specification. This also fixes lack of mouse handling when detection failed, such as when using Cesium in the Windows `WebBrowser` control.
- Fixed an issue with transparency. [#2572](https://github.com/CesiumGS/cesium/issues/2572)
- Fixed improper handling of null values when loading `GeoJSON` data.
- Added support for automatic raster feature picking from `ArcGisMapServerImagerProvider`.
- Added the ability to specify the desired tiling scheme, rectangle, and width and height of tiles to the `ArcGisMapServerImagerProvider` constructor.
- Added the ability to access dynamic ArcGIS MapServer layers by specifying the `layers` parameter to the `ArcGisMapServerImagerProvider` constructor.
- Fixed a bug that could cause incorrect rendering of an `ArcGisMapServerImageProvider` with a "singleFusedMapCache" in the geographic projection (EPSG:4326).
- Added new construction options to `CesiumWidget` and `Viewer`, for `skyBox`, `skyAtmosphere`, and `globe`.
- Fixed a bug that prevented Cesium from working in browser configurations that explicitly disabled localStorage, such as Safari's private browsing mode.
- Cesium is now tested using Jasmine 2.2.0.

### 1.7.1 - 2015-03-06

- Fixed a crash in `InfoBox` that would occur when attempting to display plain text.
- Fixed a crash when loading KML features that have no description and an empty `ExtendedData` node.
- Fixed a bug `in Color.fromCssColorString` where undefined would be returned for the CSS color `transparent`.
- Added `Color.TRANSPARENT`.
- Added support for KML `TimeStamp` nodes.
- Improved KML compatibility to work with non-specification compliant KML files that still happen to load in Google Earth.
- All data sources now print errors to the console in addition to raising the `errorEvent` and rejecting their load promise.

### 1.7 - 2015-03-02

- Breaking changes
  - Removed `viewerEntityMixin`, which was deprecated in Cesium 1.5. Its functionality is now directly part of the `Viewer` widget.
  - Removed `Camera.tilt`, which was deprecated in Cesium 1.6. Use `Camera.pitch`.
  - Removed `Camera.heading` and `Camera.tilt`. They were deprecated in Cesium 1.6. Use `Camera.setView`.
  - Removed `Camera.setPositionCartographic`, which was was deprecated in Cesium 1.6. Use `Camera.setView`.
- Deprecated
  - Deprecated `InfoBoxViewModel.defaultSanitizer`, `InfoBoxViewModel.sanitizer`, and `Cesium.sanitize`. They will be removed in 1.10.
  - Deprecated `InfoBoxViewModel.descriptionRawHtml`, it will be removed in 1.10. Use `InfoBoxViewModel.description` instead.
  - Deprecated `GeoJsonDataSource.fromUrl`, it will be removed in 1.10. Use `GeoJsonDataSource.load` instead. Unlike fromUrl, load can take either a url or parsed JSON object and returns a promise to a new instance, rather than a new instance.
  - Deprecated `GeoJsonDataSource.prototype.loadUrl`, it will be removed in 1.10. Instead, pass a url as the first parameter to `GeoJsonDataSource.prototype.load`.
  - Deprecated `CzmlDataSource.prototype.loadUrl`, it will be removed in 1.10. Instead, pass a url as the first parameter to `CzmlDataSource.prototype.load`.
  - Deprecated `CzmlDataSource.prototype.processUrl`, it will be removed in 1.10. Instead, pass a url as the first parameter to `CzmlDataSource.prototype.process`.
  - Deprecated the `sourceUri` parameter to all `CzmlDataSource` load and process functions. Support will be removed in 1.10. Instead pass an `options` object with `sourceUri` property.
- Added initial support for [KML 2.2](https://developers.google.com/kml/) via `KmlDataSource`. Check out the new [Sandcastle Demo](http://cesiumjs.org/Cesium/Apps/Sandcastle/index.html?src=KML.html) and the [reference documentation](http://cesiumjs.org/Cesium/Build/Documentation/KmlDataSource.html) for more details.
- `InfoBox` sanitization now relies on [iframe sandboxing](http://www.html5rocks.com/en/tutorials/security/sandboxed-iframes/). This allows for much more content to be displayed in the InfoBox (and still be secure).
- Added `InfoBox.frame` which is the instance of the iframe that is used to host description content. Sanitization can be controlled via the frame's `sandbox` attribute. See the above link for additional information.
- Worked around a bug in Safari that caused most of Cesium to be broken. Cesium should now work much better on Safari for both desktop and mobile.
- Fixed incorrect ellipse texture coordinates. [#2363](https://github.com/CesiumGS/cesium/issues/2363) and [#2465](https://github.com/CesiumGS/cesium/issues/2465)
- Fixed a bug that would cause incorrect geometry for long Corridors and Polyline Volumes. [#2513](https://github.com/CesiumGS/cesium/issues/2513)
- Fixed a bug in imagery loading that could cause some or all of the globe to be missing when using an imagery layer that does not cover the entire globe.
- Fixed a bug that caused `ElipseOutlineGeometry` and `CircleOutlineGeometry` to be extruded to the ground when they should have instead been drawn at height. [#2499](https://github.com/CesiumGS/cesium/issues/2499).
- Fixed a bug that prevented per-vertex colors from working with `PolylineGeometry` and `SimplePolylineGeometry` when used asynchronously. [#2516](https://github.com/CesiumGS/cesium/issues/2516)
- Fixed a bug that would caused duplicate graphics if non-time-dynamic `Entity` objects were modified in quick succession. [#2514](https://github.com/CesiumGS/cesium/issues/2514).
- Fixed a bug where `camera.flyToBoundingSphere` would ignore range if the bounding sphere radius was 0. [#2519](https://github.com/CesiumGS/cesium/issues/2519)
- Fixed some styling issues with `InfoBox` and `BaseLayerPicker` caused by using Bootstrap with Cesium. [#2487](https://github.com/CesiumGS/cesium/issues/2479)
- Added support for rendering a water effect on Quantized-Mesh terrain tiles.
- Added `pack` and `unpack` functions to `Matrix2` and `Matrix3`.
- Added camera-terrain collision detection/response when the camera reference frame is set.
- Added `ScreenSpaceCameraController.enableCollisionDetection` to enable/disable camera collision detection with terrain.
- Added `CzmlDataSource.load` and `GeoJsonDataSource.load` to make it easy to create and load data in a single line.
- Added the ability to pass a `Promise` to a `DataSource` to `DataSourceCollection.add`. The `DataSource` will not actually be added until the promise resolves.
- Added the ability to pass a `Promise` to a target to `viewer.zoomTo` and `viewer.flyTo`.
- All `CzmlDataSource` and `GeoJsonDataSource` loading functions now return `Promise` instances that resolve to the instances after data is loaded.
- Error handling in all `CzmlDataSource` and `GeoJsonDataSource` loading functions is now more consistent. Rather than a mix of exceptions and `Promise` rejections, all errors are raised via `Promise` rejections.
- In addition to addresses, the `Geocoder` widget now allows input of longitude, latitude, and an optional height in degrees and meters. Example: `-75.596, 40.038, 1000` or `-75.596 40.038`.

### 1.6 - 2015-02-02

- Breaking changes
  - `Rectangle.intersectWith` was deprecated in Cesium 1.5. Use `Rectangle.intersection`, which is the same but returns `undefined` when two rectangles do not intersect.
  - `Rectangle.isEmpty` was deprecated in Cesium 1.5.
  - The `sourceUri` parameter to `GeoJsonDatasource.load` was deprecated in Cesium 1.4 and has been removed. Use options.sourceUri instead.
  - `PolygonGraphics.positions` created by `GeoJSONDataSource` now evaluate to a `PolygonHierarchy` object instead of an array of positions.
- Deprecated
  - `Camera.tilt` was deprecated in Cesium 1.6. It will be removed in Cesium 1.7. Use `Camera.pitch`.
  - `Camera.heading` and `Camera.tilt` were deprecated in Cesium 1.6. They will become read-only in Cesium 1.7. Use `Camera.setView`.
  - `Camera.setPositionCartographic` was deprecated in Cesium 1.6. It will be removed in Cesium 1.7. Use `Camera.setView`.
  - The `direction` and `up` options to `Camera.flyTo` have been deprecated in Cesium 1.6. They will be removed in Cesium 1.8. Use the `orientation` option.
  - `Camera.flyToRectangle` has been deprecated in Cesium 1.6. They will be removed in Cesium 1.8. Use `Camera.flyTo`.
  - `Camera.setTransform` was deprecated in Cesium 1.6. It will be removed in Cesium 1.8. Use `Camera.lookAtTransform`.
  - `Camera.transform` was deprecated in Cesium 1.6. It will be removed in Cesium 1.8. Use `Camera.lookAtTransform`.
  - The `eye`, `target`, and `up` parameters to `Camera.lookAt` were deprecated in Cesium 1.6. It will be removed in Cesium 1.8. Use the `target` and `offset`.
  - `PolygonGraphics.positions` was deprecated and replaced with `PolygonGraphics.hierarchy`, whose value is a `PolygonHierarchy` instead of an array of positions. `PolygonGraphics.positions` will be removed in Cesium 1.8.
  - The `Model.readyToRender` event was deprecated and will be removed in Cesium 1.9. Use the new `Model.readyPromise` instead.
  - `ColorMaterialProperty.fromColor(color)` has been deprecated and will be removed in Cesium 1.9. The constructor can now take a Color directly, for example `new ColorMaterialProperty(color)`.
  - `DataSourceDisplay` methods `getScene` and `getDataSources` have been deprecated and replaced with `scene` and `dataSources` properties. They will be removed in Cesium 1.9.
  - The `Entity` constructor taking a single string value for the id has been deprecated. The constructor now takes an options object which allows you to provide any and all `Entity` related properties at construction time. Support for the deprecated behavior will be removed in Cesium 1.9.
  - The `EntityCollection.entities` and `CompositeEntityCollect.entities` properties have both been renamed to `values`. Support for the deprecated behavior will be removed in Cesium 1.9.
- Fixed an issue which caused order independent translucency to be broken on many video cards. Disabling order independent translucency should no longer be necessary.
- `GeoJsonDataSource` now supports polygons with holes.
- Many Sandcastle examples have been rewritten to make use of the newly improved Entity API.
- Instead of throwing an exception when there are not enough unique positions to define a geometry, creating a `Primitive` will succeed, but not render. [#2375](https://github.com/CesiumGS/cesium/issues/2375)
- Improved performance of asynchronous geometry creation (as much as 20% faster in some use cases). [#2342](https://github.com/CesiumGS/cesium/issues/2342)
- Fixed picking in 2D. [#2447](https://github.com/CesiumGS/cesium/issues/2447)
- Added `viewer.entities` which allows you to easily create and manage `Entity` instances without a corresponding `DataSource`. This is just a shortcut to `viewer.dataSourceDisplay.defaultDataSource.entities`
- Added `viewer.zoomTo` and `viewer.flyTo` which takes an entity, array of entities, `EntityCollection`, or `DataSource` as a parameter and zooms or flies to the corresponding visualization.
- Setting `viewer.trackedEntity` to `undefined` will now restore the camera controls to their default states.
- When you track an entity by clicking on the track button in the `InfoBox`, you can now stop tracking by clicking the button a second time.
- Added `Quaternion.fromHeadingPitchRoll` to create a rotation from heading, pitch, and roll angles.
- Added `Transforms.headingPitchRollToFixedFrame` to create a local frame from a position and heading/pitch/roll angles.
- Added `Transforms.headingPitchRollQuaternion` which is the quaternion rotation from `Transforms.headingPitchRollToFixedFrame`.
- Added `Color.fromAlpha` and `Color.withAlpha` to make it easy to create translucent colors from constants, i.e. `var translucentRed = Color.RED.withAlpha(0.95)`.
- Added `PolylineVolumeGraphics` and `Entity.polylineVolume`
- Added `Camera.lookAtTransform` which sets the camera position and orientation given a transformation matrix defining a reference frame and either a cartesian offset or heading/pitch/range from the center of that frame.
- Added `Camera.setView` (which use heading, pitch, and roll) and `Camera.roll`.
- Added an orientation option to `Camera.flyTo` that can be either direction and up unit vectors or heading, pitch and roll angles.
- Added `BillboardGraphics.imageSubRegion`, to enable custom texture atlas use for `Entity` instances.
- Added `CheckerboardMaterialProperty` to enable use of the checkerboard material with the entity API.
- Added `PolygonHierarchy` to make defining polygons with holes clearer.
- Added `PolygonGraphics.hierarchy` for supporting polygons with holes via data sources.
- Added `BoundingSphere.fromBoundingSpheres`, which creates a `BoundingSphere` that encloses the specified array of BoundingSpheres.
- Added `Model.readyPromise` and `Primitive.readyPromise` which are promises that resolve when the primitives are ready.
- `ConstantProperty` can now hold any value; previously it was limited to values that implemented `equals` and `clones` functions, as well as a few special cases.
- Fixed a bug in `EllipsoidGeodesic` that caused it to modify the `height` of the positions passed to the constructor or to to `setEndPoints`.
- `WebMapTileServiceImageryProvider` now supports RESTful requests (by accepting a tile-URL template).
- Fixed a bug that caused `Camera.roll` to be around 180 degrees, indicating the camera was upside-down, when in the Southern hemisphere.
- The object returned by `Primitive.getGeometryInstanceAttributes` now contains the instance's bounding sphere and repeated calls will always now return the same object instance.
- Fixed a bug that caused dynamic geometry outlines widths to not work on implementations that support them.
- The `SelectionIndicator` widget now works for all entity visualization and uses the center of visualization instead of entity.position. This produces more accurate results, especially for shapes, volumes, and models.
- Added `CustomDataSource` which makes it easy to create and manage a group of entities without having to manually implement the DataSource interface in a new class.
- Added `DataSourceDisplay.defaultDataSource` which is an instance of `CustomDataSource` and allows you to easily add custom entities to the display.
- Added `Camera.viewBoundingSphere` and `Camera.flyToBoundingSphere`, which as the names imply, sets or flies to a view that encloses the provided `BoundingSphere`
- For constant `Property` values, there is no longer a need to create an instance of `ConstantProperty` or `ConstantPositionProperty`, you can now assign a value directly to the corresponding property. The same is true for material images and colors.
- All Entity and related classes can now be assigned using anonymous objects as well as be passed template objects. The correct underlying instance is created for you automatically. For a more detailed overview of changes to the Entity API, see [this forum thread](https://community.cesium.com/t/cesium-in-2015-entity-api/1863) for details.

### 1.5 - 2015-01-05

- Breaking changes
  - Removed `GeometryPipeline.wrapLongitude`, which was deprecated in 1.4. Use `GeometryPipeline.splitLongitude` instead.
  - Removed `GeometryPipeline.combine`, which was deprecated in 1.4. Use `GeometryPipeline.combineInstances` instead.
- Deprecated
  - `viewerEntityMixin` was deprecated. It will be removed in Cesium 1.6. Its functionality is now directly part of the `Viewer` widget.
  - `Rectangle.intersectWith` was deprecated. It will be removed in Cesium 1.6. Use `Rectangle.intersection`, which is the same but returns `undefined` when two rectangles do not intersect.
  - `Rectangle.isEmpty` was deprecated. It will be removed in Cesium 1.6.
- Improved GeoJSON, TopoJSON, and general polygon loading performance.
- Added caching to `Model` to save memory and improve loading speed when several models with the same url are created.
- Added `ModelNode.show` for per-node show/hide.
- Added the following properties to `Viewer` and `CesiumWidget`: `imageryLayers`, `terrainProvider`, and `camera`. This avoids the need to access `viewer.scene` in some cases.
- Dramatically improved the quality of font outlines.
- Added `BoxGraphics` and `Entity.box`.
- Added `CorridorGraphics` and `Entity.corridor`.
- Added `CylinderGraphics` and `Entity.cylinder`.
- Fixed imagery providers whose rectangle crosses the IDL. Added `Rectangle.computeWidth`, `Rectangle.computeHeight`, `Rectangle.width`, and `Rectangle.height`. [#2195](https://github.com/CesiumGS/cesium/issues/2195)
- `ConstantProperty` now accepts `HTMLElement` instances as valid values.
- `BillboardGraphics.image` and `ImageMaterialProperty.image` now accept `Property` instances that represent an `Image` or `Canvas` in addition to a url.
- Fixed a bug in `PolylineGeometry` that would cause gaps in the line. [#2136](https://github.com/CesiumGS/cesium/issues/2136)
- Fixed `upsampleQuantizedTerrainMesh` rounding errors that had occasionally led to missing terrain skirt geometry in upsampled tiles.
- Added `Math.mod` which computes `m % n` but also works when `m` is negative.

### 1.4 - 2014-12-01

- Breaking changes
  - Types implementing `TerrainProvider` are now required to implement the `getTileDataAvailable` function. Backwards compatibility for this was deprecated in Cesium 1.2.
- Deprecated
  - The `sourceUri` parameter to `GeoJsonDatasource.load` was deprecated and will be removed in Cesium 1.6 on February 3, 2015 ([#2257](https://github.com/CesiumGS/cesium/issues/2257)). Use `options.sourceUri` instead.
  - `GeometryPipeline.wrapLongitude` was deprecated. It will be removed in Cesium 1.5 on January 2, 2015. Use `GeometryPipeline.splitLongitude`. ([#2272](https://github.com/CesiumGS/cesium/issues/2272))
  - `GeometryPipeline.combine` was deprecated. It will be removed in Cesium 1.5. Use `GeometryPipeline.combineInstances`.
- Added support for touch events on Internet Explorer 11 using the [Pointer Events API](http://www.w3.org/TR/pointerevents/).
- Added geometry outline width support to the `DataSource` layer. This is exposed via the new `outlineWidth` property on `EllipseGraphics`, `EllipsoidGraphics`, `PolygonGraphics`, `RectangleGraphics`, and `WallGraphics`.
- Added `outlineWidth` support to CZML geometry packets.
- Added `stroke-width` support to the GeoJSON simple-style implementation.
- Added the ability to specify global GeoJSON default styling. See the [documentation](http://cesiumjs.org/Cesium/Build/Documentation/GeoJsonDataSource.html) for details.
- Added `CallbackProperty` to support lazy property evaluation as well as make custom properties easier to create.
- Added an options parameter to `GeoJsonDataSource.load`, `GeoJsonDataSource.loadUrl`, and `GeoJsonDataSource.fromUrl` to allow for basic per-instance styling. [Sandcastle example](http://cesiumjs.org/Cesium/Apps/Sandcastle/index.html?src=GeoJSON%20and%20TopoJSON.html&label=Showcases).
- Improved GeoJSON loading performance.
- Improved point visualization performance for all DataSources.
- Improved the performance and memory usage of `EllipseGeometry`, `EllipseOutlineGeometry`, `CircleGeometry`, and `CircleOutlineGeometry`.
- Added `tileMatrixLabels` option to `WebMapTileServiceImageryProvider`.
- Fixed a bug in `PolylineGeometry` that would cause the geometry to be split across the IDL for 3D only scenes. [#1197](https://github.com/CesiumGS/cesium/issues/1197)
- Added `modelMatrix` and `cull` options to `Primitive` constructor.
- The `translation` parameter to `Matrix4.fromRotationTranslation` now defaults to `Cartesian3.ZERO`.
- Fixed `ModelNode.matrix` when a node is targeted for animation.
- `Camera.tilt` now clamps to [-pi / 2, pi / 2] instead of [0, pi / 2].
- Fixed an issue that could lead to poor performance on lower-end GPUs like the Intel HD 3000.
- Added `distanceSquared` to `Cartesian2`, `Cartesian3`, and `Cartesian4`.
- Added `Matrix4.multiplyByMatrix3`.
- Fixed a bug in `Model` where the WebGL shader optimizer in Linux was causing mesh loading to fail.

### 1.3 - 2014-11-03

- Worked around a shader compilation regression in Firefox 33 and 34 by falling back to a less precise shader on those browsers. [#2197](https://github.com/CesiumGS/cesium/issues/2197)
- Added support to the `CesiumTerrainProvider` for terrain tiles with more than 64K vertices, which is common for sub-meter terrain.
- Added `Primitive.compressVertices`. When true (default), geometry vertices are compressed to save GPU memory.
- Added `culture` option to `BingMapsImageryProvider` constructor.
- Reduced the amount of GPU memory used by billboards and labels.
- Fixed a bug that caused non-base imagery layers with a limited `rectangle` to be stretched to the edges of imagery tiles. [#416](https://github.com/CesiumGS/cesium/issues/416)
- Fixed rendering polylines with duplicate positions. [#898](https://github.com/CesiumGS/cesium/issues/898)
- Fixed a bug in `Globe.pick` that caused it to return incorrect results when using terrain data with vertex normals. The bug manifested itself as strange behavior when navigating around the surface with the mouse as well as incorrect results when using `Camera.viewRectangle`.
- Fixed a bug in `sampleTerrain` that could cause it to produce undefined heights when sampling for a position very near the edge of a tile.
- `ReferenceProperty` instances now retain their last value if the entity being referenced is removed from the target collection. The reference will be automatically reattached if the target is reintroduced.
- Upgraded topojson from 1.6.8 to 1.6.18.
- Upgraded Knockout from version 3.1.0 to 3.2.0.
- Upgraded CodeMirror, used by SandCastle, from 2.24 to 4.6.

### 1.2 - 2014-10-01

- Deprecated
  - Types implementing the `TerrainProvider` interface should now include the new `getTileDataAvailable` function. The function will be required starting in Cesium 1.4.
- Fixed model orientations to follow the same Z-up convention used throughout Cesium. There was also an orientation issue fixed in the [online model converter](http://cesiumjs.org/convertmodel.html). If you are having orientation issues after updating, try reconverting your models.
- Fixed a bug in `Model` where the wrong animations could be used when the model was created from glTF JSON instead of a url to a glTF file. [#2078](https://github.com/CesiumGS/cesium/issues/2078)
- Fixed a bug in `GeoJsonDataSource` which was causing polygons with height values to be drawn onto the surface.
- Fixed a bug that could cause a crash when quickly adding and removing imagery layers.
- Eliminated imagery artifacts at some zoom levels due to Mercator reprojection.
- Added support for the GeoJSON [simplestyle specification](https://github.com/mapbox/simplestyle-spec). ([Sandcastle example](http://cesiumjs.org/Cesium/Apps/Sandcastle/index.html?src=GeoJSON%20simplestyle.html))
- Added `GeoJsonDataSource.fromUrl` to make it easy to add a data source in less code.
- Added `PinBuilder` class for easy creation of map pins. ([Sandcastle example](http://cesiumjs.org/Cesium/Apps/Sandcastle/index.html?src=PinBuilder.html))
- Added `Color.brighten` and `Color.darken` to make it easy to brighten or darker a color instance.
- Added a constructor option to `Scene`, `CesiumWidget`, and `Viewer` to disable order independent translucency.
- Added support for WKID 102113 (equivalent to 102100) to `ArcGisMapServerImageryProvider`.
- Added `TerrainProvider.getTileDataAvailable` to improve tile loading performance when camera starts near globe.
- Added `Globe.showWaterEffect` to enable/disable the water effect for supported terrain providers.
- Added `Globe.baseColor` to set the color of the globe when no imagery is available.
- Changed default `GeoJSON` Point feature graphics to use `BillboardGraphics` with a blue map pin instead of color `PointGraphics`.
- Cesium now ships with a version of the [maki icon set](https://www.mapbox.com/maki/) for use with `PinBuilder` and GeoJSON simplestyle support.
- Cesium now ships with a default web.config file to simplify IIS deployment.

### 1.1 - 2014-09-02

- Added a new imagery provider, `WebMapTileServiceImageryProvider`, for accessing tiles on a WMTS 1.0.0 server.
- Added an optional `pickFeatures` function to the `ImageryProvider` interface. With supporting imagery providers, such as `WebMapServiceImageryProvider`, it can be used to determine the rasterized features under a particular location.
- Added `ImageryLayerCollection.pickImageryLayerFeatures`. It determines the rasterized imagery layer features intersected by a given pick ray by querying supporting layers using `ImageryProvider.pickFeatures`.
- Added `tileWidth`, `tileHeight`, `minimumLevel`, and `tilingScheme` parameters to the `WebMapServiceImageryProvider` constructor.
- Added `id` property to `Scene` which is a readonly unique identifier associated with each instance.
- Added `FeatureDetection.supportsWebWorkers`.
- Greatly improved the performance of time-varying polylines when using DataSources.
- `viewerEntityMixin` now automatically queries for imagery layer features on click and shows their properties in the `InfoBox` panel.
- Fixed a bug in terrain and imagery loading that could cause an inconsistent frame rate when moving around the globe, especially on a faster internet connection.
- Fixed a bug that caused `SceneTransforms.wgs84ToWindowCoordinates` to incorrectly return `undefined` when in 2D.
- Fixed a bug in `ImageryLayer` that caused layer images to be rendered twice for each terrain tile that existed prior to adding the imagery layer.
- Fixed a bug in `Camera.pickEllipsoid` that caused it to return the back side of the ellipsoid when near the surface.
- Fixed a bug which prevented `loadWithXhr` from working with older browsers, such as Internet Explorer 9.

### 1.0 - 2014-08-01

- Breaking changes ([why so many?](https://community.cesium.com/t/moving-towards-cesium-1-0/1209))

  - All `Matrix2`, `Matrix3`, `Matrix4` and `Quaternion` functions that take a `result` parameter now require the parameter, except functions starting with `from`.
  - Removed `Billboard.imageIndex` and `BillboardCollection.textureAtlas`. Instead, use `Billboard.image`.

    - Code that looked like:

            var billboards = new Cesium.BillboardCollection();
            var textureAtlas = new Cesium.TextureAtlas({
                scene : scene,
                images : images // array of loaded images
            });
            billboards.textureAtlas = textureAtlas;
            billboards.add({
                imageIndex : 0,
                position : //...
            });

    - should now look like:

            var billboards = new Cesium.BillboardCollection();
            billboards.add({
                image : '../images/Cesium_Logo_overlay.png',
                position : //...
            });

  - Updated the [Model Converter](http://cesiumjs.org/convertmodel.html) and `Model` to support [glTF 0.8](https://github.com/KhronosGroup/glTF/blob/schema-8/specification/README.md). See the [forum post](https://community.cesium.com/t/cesium-and-gltf-version-compatibility/1343) for full details.
  - `Model` primitives are now rotated to be `Z`-up to match Cesium convention; glTF stores models with `Y` up.
  - `SimplePolylineGeometry` and `PolylineGeometry` now curve to follow the ellipsoid surface by default. To disable this behavior, set the option `followSurface` to `false`.
  - Renamed `DynamicScene` layer to `DataSources`. The following types were also renamed:
    - `DynamicBillboard` -> `BillboardGraphics`
    - `DynamicBillboardVisualizer` -> `BillboardVisualizer`
    - `CompositeDynamicObjectCollection` -> `CompositeEntityCollection`
    - `DynamicClock` -> `DataSourceClock`
    - `DynamicEllipse` -> `EllipseGraphics`
    - `DynamicEllipsoid` -> `EllipsoidGraphics`
    - `DynamicObject` -> `Entity`
    - `DynamicObjectCollection` -> `EntityCollection`
    - `DynamicObjectView` -> `EntityView`
    - `DynamicLabel` -> `LabelGraphics`
    - `DynamicLabelVisualizer` -> `LabelVisualizer`
    - `DynamicModel` -> `ModelGraphics`
    - `DynamicModelVisualizer` -> `ModelVisualizer`
    - `DynamicPath` -> `PathGraphics`
    - `DynamicPathVisualizer` -> `PathVisualizer`
    - `DynamicPoint` -> `PointGraphics`
    - `DynamicPointVisualizer` -> `PointVisualizer`
    - `DynamicPolygon` -> `PolygonGraphics`
    - `DynamicPolyline` -> `PolylineGraphics`
    - `DynamicRectangle` -> `RectangleGraphics`
    - `DynamicWall` -> `WallGraphics`
    - `viewerDynamicObjectMixin` -> `viewerEntityMixin`
  - Removed `DynamicVector` and `DynamicVectorVisualizer`.
  - Renamed `DataSource.dynamicObjects` to `DataSource.entities`.
  - `EntityCollection.getObjects()` and `CompositeEntityCollection.getObjects()` are now properties named `EntityCollection.entities` and `CompositeEntityCollection.entities`.
  - Renamed `Viewer.trackedObject` and `Viewer.selectedObject` to `Viewer.trackedEntity` and `Viewer.selectedEntity` when using the `viewerEntityMixin`.
  - Renamed functions for consistency:
    - `BoundingSphere.getPlaneDistances` -> `BoundingSphere.computePlaneDistances`
    - `Cartesian[2,3,4].getMaximumComponent` -> `Cartesian[2,3,4].maximumComponent`
    - `Cartesian[2,3,4].getMinimumComponent` -> `Cartesian[2,3,4].minimumComponent`
    - `Cartesian[2,3,4].getMaximumByComponent` -> `Cartesian[2,3,4].maximumByComponent`
    - `Cartesian[2,3,4].getMinimumByComponent` -> `Cartesian[2,3,4].minimumByComponent`
    - `CubicRealPolynomial.realRoots` -> `CubicRealPolynomial.computeRealRoots`
    - `CubicRealPolynomial.discriminant` -> `CubicRealPolynomial.computeDiscriminant`
    - `JulianDate.getTotalDays` -> `JulianDate.totalDyas`
    - `JulianDate.getSecondsDifference` -> `JulianDate.secondsDifference`
    - `JulianDate.getDaysDifference` -> `JulianDate.daysDifference`
    - `JulianDate.getTaiMinusUtc` -> `JulianDate.computeTaiMinusUtc`
    - `Matrix3.getEigenDecompostion` -> `Matrix3.computeEigenDecomposition`
    - `Occluder.getVisibility` -> `Occluder.computeVisibility`
    - `Occluder.getOccludeePoint` -> `Occluder.computerOccludeePoint`
    - `QuadraticRealPolynomial.discriminant` -> `QuadraticRealPolynomial.computeDiscriminant`
    - `QuadraticRealPolynomial.realRoots` -> `QuadraticRealPolynomial.computeRealRoots`
    - `QuarticRealPolynomial.discriminant` -> `QuarticRealPolynomial.computeDiscriminant`
    - `QuarticRealPolynomial.realRoots` -> `QuarticRealPolynomial.computeRealRoots`
    - `Quaternion.getAxis` -> `Quaternion.computeAxis`
    - `Quaternion.getAngle` -> `Quaternion.computeAngle`
    - `Quaternion.innerQuadrangle` -> `Quaternion.computeInnerQuadrangle`
    - `Rectangle.getSouthwest` -> `Rectangle.southwest`
    - `Rectangle.getNorthwest` -> `Rectangle.northwest`
    - `Rectangle.getSoutheast` -> `Rectangle.southeast`
    - `Rectangle.getNortheast` -> `Rectangle.northeast`
    - `Rectangle.getCenter` -> `Rectangle.center`
    - `CullingVolume.getVisibility` -> `CullingVolume.computeVisibility`
  - Replaced `PerspectiveFrustum.fovy` with `PerspectiveFrustum.fov` which will change the field of view angle in either the `X` or `Y` direction depending on the aspect ratio.
  - Removed the following from the Cesium API: `Transforms.earthOrientationParameters`, `EarthOrientationParameters`, `EarthOrientationParametersSample`, `Transforms.iau2006XysData`, `Iau2006XysData`, `Iau2006XysSample`, `IauOrientationAxes`, `TimeConstants`, `Scene.frameState`, `FrameState`, `EncodedCartesian3`, `EllipsoidalOccluder`, `TextureAtlas`, and `FAR`. These are still available but are not part of the official API and may change in future versions.
  - Removed `DynamicObject.vertexPositions`. Use `DynamicWall.positions`, `DynamicPolygon.positions`, and `DynamicPolyline.positions` instead.
  - Removed `defaultPoint`, `defaultLine`, and `defaultPolygon` from `GeoJsonDataSource`.
  - Removed `Primitive.allow3DOnly`. Set the `Scene` constructor option `scene3DOnly` instead.
  - `SampledProperty` and `SampledPositionProperty` no longer extrapolate outside of their sample data time range by default.
  - Changed the following functions to properties:
    - `TerrainProvider.hasWaterMask`
    - `CesiumTerrainProvider.hasWaterMask`
    - `ArcGisImageServerTerrainProvider.hasWaterMask`
    - `EllipsoidTerrainProvider.hasWaterMask`
    - `VRTheWorldTerrainProvider.hasWaterMask`
  - Removed `ScreenSpaceCameraController.ellipsoid`. The behavior that depended on the ellipsoid is now determined based on the scene state.
  - Sandcastle examples now automatically wrap the example code in RequireJS boilerplate. To upgrade any custom examples, copy the code into an existing example (such as Hello World) and save a new file.
  - Removed `CustomSensorVolume`, `RectangularPyramidSensorVolume`, `DynamicCone`, `DynamicConeVisualizerUsingCustomSensor`, `DynamicPyramid` and `DynamicPyramidVisualizer`. This will be moved to a plugin in early August. [#1887](https://github.com/CesiumGS/cesium/issues/1887)
  - If `Primitive.modelMatrix` is changed after creation, it only affects primitives with one instance and only in 3D mode.
  - `ImageryLayer` properties `alpha`, `brightness`, `contrast`, `hue`, `saturation`, and `gamma` may no longer be functions. If you need to change these values each frame, consider moving your logic to an event handler for `Scene.preRender`.
  - Removed `closeTop` and `closeBottom` options from `RectangleGeometry`.
  - CZML changes:
    - CZML is now versioned using the <major>.<minor> scheme. For example, any CZML 1.0 implementation will be able to load any 1.<minor> document (with graceful degradation). Major version number increases will be reserved for breaking changes. We fully expect these major version increases to happen, as CZML is still in development, but we wanted to give developers a stable target to work with.
    - A `"1.0"` version string is required to be on the document packet, which is required to be the first packet in a CZML file. Previously the `document` packet was optional; it is now mandatory. The simplest document packet is:
      ```
      {
        "id":"document",
        "version":"1.0"
      }
      ```
    - The `vertexPositions` property has been removed. There is now a `positions` property directly on objects that use it, currently `polyline`, `polygon`, and `wall`.
    - `cone`, `pyramid`, and `vector` have been removed from the core CZML schema. They are now treated as extensions maintained by Analytical Graphics and have been renamed to `agi_conicSensor`, `agi_customPatternSensor`, and `agi_vector` respectively.
    - The `orientation` property has been changed to match Cesium convention. To update existing CZML documents, conjugate the quaternion values.
    - `pixelOffset` now uses the top-left of the screen as the origin; previously it was the bottom-left. To update existing documents, negate the `y` value.
    - Removed `color`, `outlineColor`, and `outlineWidth` properties from `polyline` and `path`. There is a new `material` property that allows you to specify a variety of materials, such as `solidColor`, `polylineOutline` and `polylineGlow`.
    - See the [CZML Schema](https://github.com/CesiumGS/cesium/wiki/CZML-Content) for more details. We plan on greatly improving this document in the coming weeks.

- Added camera collision detection with terrain to the default mouse interaction.
- Modified the default camera tilt mouse behavior to tilt about the point clicked, taking into account terrain.
- Modified the default camera mouse behavior to look about the camera's position when the sky is clicked.
- Cesium can now render an unlimited number of imagery layers, no matter how few texture units are supported by the hardware.
- Added support for rendering terrain lighting with oct-encoded per-vertex normals. Added `CesiumTerrainProvider.requestVertexNormals` to request per vertex normals. Added `hasVertexNormals` property to all terrain providers to indicate whether or not vertex normals are included in the requested terrain tiles.
- Added `Globe.getHeight` and `Globe.pick` for finding the terrain height at a given Cartographic coordinate and picking the terrain with a ray.
- Added `scene3DOnly` options to `Viewer`, `CesiumWidget`, and `Scene` constructors. This setting optimizes memory usage and performance for 3D mode at the cost of losing the ability to use 2D or Columbus View.
- Added `forwardExtrapolationType`, `forwardExtrapolationDuration`, `backwardExtrapolationType`, and `backwardExtrapolationDuration` to `SampledProperty` and `SampledPositionProperty` which allows the user to specify how a property calculates its value when outside the range of its sample data.
- Prevent primitives from flashing off and on when modifying static DataSources.
- Added the following methods to `IntersectionTests`: `rayTriangle`, `lineSegmentTriangle`, `raySphere`, and `lineSegmentSphere`.
- Matrix types now have `add` and `subtract` functions.
- `Matrix3` type now has a `fromCrossProduct` function.
- Added `CesiumMath.signNotZero`, `CesiumMath.toSNorm` and `CesiumMath.fromSNorm` functions.
- DataSource & CZML models now default to North-East-Down orientation if none is provided.
- `TileMapServiceImageryProvider` now works with tilesets created by tools that better conform to the TMS specification. In particular, a profile of `global-geodetic` or `global-mercator` is now supported (in addition to the previous `geodetic` and `mercator`) and in these profiles it is assumed that the X coordinates of the bounding box correspond to the longitude direction.
- `EntityCollection` and `CompositeEntityCollection` now include the array of modified entities as the last parameter to their `onCollectionChanged` event.
- `RectangleGeometry`, `RectangleOutlineGeometry` and `RectanglePrimitive` can cross the international date line.

## Beta Releases

### b30 - 2014-07-01

- Breaking changes ([why so many?](https://community.cesium.com/t/moving-towards-cesium-1-0/1209))

  - CZML property references now use a `#` symbol to separate identifier from property path. `objectId.position` should now be `objectId#position`.
  - All `Cartesian2`, `Cartesian3`, `Cartesian4`, `TimeInterval`, and `JulianDate` functions that take a `result` parameter now require the parameter (except for functions starting with `from`).
  - Modified `Transforms.pointToWindowCoordinates` and `SceneTransforms.wgs84ToWindowCoordinates` to return window coordinates with origin at the top left corner.
  - `Billboard.pixelOffset` and `Label.pixelOffset` now have their origin at the top left corner.
  - Replaced `CameraFlightPath.createAnimation` with `Camera.flyTo` and replaced `CameraFlightPath.createAnimationRectangle` with `Camera.flyToRectangle`. Code that looked like:

            scene.animations.add(Cesium.CameraFlightPath.createAnimation(scene, {
                destination : Cesium.Cartesian3.fromDegrees(-117.16, 32.71, 15000.0)
            }));

    should now look like:

            scene.camera.flyTo({
                destination : Cesium.Cartesian3.fromDegrees(-117.16, 32.71, 15000.0)
            });

  - In `Camera.flyTo` and `Camera.flyToRectangle`:
    - `options.duration` is now in seconds, not milliseconds.
    - Renamed `options.endReferenceFrame` to `options.endTransform`.
    - Renamed `options.onComplete` to `options.complete`.
    - Renamed `options.onCancel` to `options.cancel`.
  - The following are now in seconds, not milliseconds.
    - `Scene.morphToColumbusView`, `Scene.morphTo2D`, and `Scene.morphTo3D` parameter `duration`.
    - `HomeButton` constructor parameter `options.duration`, `HomeButtonViewModel` constructor parameter `duration`, and `HomeButtonViewModel.duration`.
    - `SceneModePicker` constructor parameter `duration`, `SceneModePickerViewModel` constructor parameter `duration`, and `SceneModePickerViewModel.duration`.
    - `Geocoder` and `GeocoderViewModel` constructor parameter `options.flightDuration` and `GeocoderViewModel.flightDuration`.
    - `ScreenSpaceCameraController.bounceAnimationTime`.
    - `FrameRateMonitor` constructor parameter `options.samplingWindow`, `options.quietPeriod`, and `options.warmupPeriod`.
  - Refactored `JulianDate` to be in line with other Core types.
    - Most functions now take result parameters.
    - The default constructor no longer creates a date at the current time, use `JulianDate.now()` instead.
    - Removed `JulianDate.getJulianTimeFraction` and `JulianDate.compareTo`
    - `new JulianDate()` -> `JulianDate.now()`
    - `date.getJulianDayNumber()` -> `date.dayNumber`
    - `date.getSecondsOfDay()` -> `secondsOfDay`
    - `date.getTotalDays()` -> `JulianDate.getTotalDays(date)`
    - `date.getSecondsDifference(arg1, arg2)` -> `JulianDate.getSecondsDifference(arg2, arg1)` (Note, order of arguments flipped)
    - `date.getDaysDifference(arg1, arg2)` -> `JulianDate.getDaysDifference(arg2, arg1)` (Note, order of arguments flipped)
    - `date.getTaiMinusUtc()` -> `JulianDate.getTaiMinusUtc(date)`
    - `date.addSeconds(seconds)` -> `JulianDate.addSeconds(date, seconds)`
    - `date.addMinutes(minutes)` -> `JulianDate.addMinutes(date, minutes)`
    - `date.addHours(hours)` -> `JulianDate.addHours(date, hours)`
    - `date.addDays(days)` -> `JulianDate.addDays(date, days)`
    - `date.lessThan(right)` -> `JulianDate.lessThan(left, right)`
    - `date.lessThanOrEquals(right)` -> `JulianDate.lessThanOrEquals(left, right)`
    - `date.greaterThan(right)` -> `JulianDate.greaterThan(left, right)`
    - `date.greaterThanOrEquals(right)` -> `JulianDate.greaterThanOrEquals(left, right)`
  - Refactored `TimeInterval` to be in line with other Core types.

    - The constructor no longer requires parameters and now takes a single options parameter. Code that looked like:

            new TimeInterval(startTime, stopTime, true, true, data);

    should now look like:

            new TimeInterval({
                start : startTime,
                stop : stopTime,
                isStartIncluded : true,
                isStopIncluded : true,
                data : data
            });

    - `TimeInterval.fromIso8601` now takes a single options parameter. Code that looked like:

            TimeInterval.fromIso8601(intervalString, true, true, data);

    should now look like:

            TimeInterval.fromIso8601({
                iso8601 : intervalString,
                isStartIncluded : true,
                isStopIncluded : true,
                data : data
            });

    - `interval.intersect(otherInterval)` -> `TimeInterval.intersect(interval, otherInterval)`
    - `interval.contains(date)` -> `TimeInterval.contains(interval, date)`

  - Removed `TimeIntervalCollection.intersectInterval`.
  - `TimeIntervalCollection.findInterval` now takes a single options parameter instead of individual parameters. Code that looked like:

            intervalCollection.findInterval(startTime, stopTime, false, true);

    should now look like:

            intervalCollection.findInterval({
                start : startTime,
                stop : stopTime,
                isStartIncluded : false,
                isStopIncluded : true
            });

  - `TimeIntervalCollection.empty` was renamed to `TimeIntervalCollection.isEmpty`
  - Removed `Scene.animations` and `AnimationCollection` from the public Cesium API.
  - Replaced `color`, `outlineColor`, and `outlineWidth` in `DynamicPath` with a `material` property.
  - `ModelAnimationCollection.add` and `ModelAnimationCollection.addAll` renamed `options.startOffset` to `options.delay`. Also renamed `ModelAnimation.startOffset` to `ModelAnimation.delay`.
  - Replaced `Scene.scene2D.projection` property with read-only `Scene.mapProjection`. Set this with the `mapProjection` option for the `Viewer`, `CesiumWidget`, or `Scene` constructors.
  - Moved Fresnel, Reflection, and Refraction materials to the [Materials Pack Plugin](https://github.com/CesiumGS/cesium-materials-pack).
  - Renamed `Simon1994PlanetaryPositions` functions `ComputeSunPositionInEarthInertialFrame` and `ComputeMoonPositionInEarthInertialFrame` to `computeSunPositionInEarthInertialFrame` and `computeMoonPositionInEarthInertialFrame`, respectively.
  - `Scene` constructor function now takes an `options` parameter instead of individual parameters.
  - `CesiumWidget.showErrorPanel` now takes a `message` parameter in between the previous `title` and `error` parameters.
  - Removed `Camera.createCorrectPositionAnimation`.
  - Moved `LeapSecond.leapSeconds` to `JulianDate.leapSeconds`.
  - `Event.removeEventListener` no longer throws `DeveloperError` if the `listener` does not exist; it now returns `false`.
  - Enumeration values of `SceneMode` have better correspondence with mode names to help with debugging.
  - The build process now requires [Node.js](http://nodejs.org/) to be installed on the system.

- Cesium now supports Internet Explorer 11.0.9 on desktops. For the best results, use the new [IE Developer Channel](http://devchannel.modern.ie/) for development.
- `ReferenceProperty` can now handle sub-properties, for example, `myObject#billboard.scale`.
- `DynamicObject.id` can now include period characters.
- Added `PolylineGlowMaterialProperty` which enables data sources to use the PolylineGlow material.
- Fixed support for embedded resources in glTF models.
- Added `HermitePolynomialApproximation.interpolate` for performing interpolation when derivative information is available.
- `SampledProperty` and `SampledPositionProperty` can now store derivative information for each sample value. This allows for more accurate interpolation when using `HermitePolynomialApproximation`.
- Added `FrameRateMonitor` to monitor the frame rate achieved by a `Scene` and to raise a `lowFrameRate` event when it falls below a configurable threshold.
- Added `PerformanceWatchdog` widget and `viewerPerformanceWatchdogMixin`.
- `Viewer` and `CesiumWidget` now provide more user-friendly error messages when an initialization or rendering error occurs.
- `Viewer` and `CesiumWidget` now take a new optional parameter, `creditContainer`.
- `Viewer` can now optionally be constructed with a `DataSourceCollection`. Previously, it always created one itself internally.
- Fixed a problem that could rarely lead to the camera's `tilt` property being `NaN`.
- `GeoJsonDataSource` no longer uses the `name` or `title` property of the feature as the dynamic object's name if the value of the property is null.
- Added `TimeIntervalCollection.isStartIncluded` and `TimeIntervalCollection.isStopIncluded`.
- Added `Cesium.VERSION` to the combined `Cesium.js` file.
- Made general improvements to the [reference documentation](http://cesiumjs.org/refdoc.html).
- Updated third-party [Tween.js](https://github.com/sole/tween.js/) from r7 to r13.
- Updated third-party JSDoc 3.3.0-alpha5 to 3.3.0-alpha9.
- The development web server has been rewritten in Node.js, and is now included as part of each release.

### b29 - 2014-06-02

- Breaking changes ([why so many?](https://community.cesium.com/t/moving-towards-cesium-1-0/1209))

  - Replaced `Scene.createTextureAtlas` with `new TextureAtlas`.
  - Removed `CameraFlightPath.createAnimationCartographic`. Code that looked like:

           var flight = CameraFlightPath.createAnimationCartographic(scene, {
               destination : cartographic
           });
           scene.animations.add(flight);

    should now look like:

           var flight = CameraFlightPath.createAnimation(scene, {
               destination : ellipsoid.cartographicToCartesian(cartographic)
           });
           scene.animations.add(flight);

  - Removed `CesiumWidget.onRenderLoopError` and `Viewer.renderLoopError`. They have been replaced by `Scene.renderError`.
  - Renamed `CompositePrimitive` to `PrimitiveCollection` and added an `options` parameter to the constructor function.
  - Removed `Shapes.compute2DCircle`, `Shapes.computeCircleBoundary` and `Shapes.computeEllipseBoundary`. Instead, use `CircleOutlineGeometry` and `EllipseOutlineGeometry`. See the [tutorial](http://cesiumjs.org/2013/11/04/Geometry-and-Appearances/).
  - Removed `PolylinePipeline`, `PolygonPipeline`, `Tipsify`, `FrustumCommands`, and all `Renderer` types (except noted below) from the public Cesium API. These are still available but are not part of the official API and may change in future versions. `Renderer` types in particular are likely to change.
  - For AMD users only:
    - Moved `PixelFormat` from `Renderer` to `Core`.
    - Moved the following from `Renderer` to `Scene`: `TextureAtlas`, `TextureAtlasBuilder`, `BlendEquation`, `BlendFunction`, `BlendingState`, `CullFace`, `DepthFunction`, `StencilFunction`, and `StencilOperation`.
    - Moved the following from `Scene` to `Core`: `TerrainProvider`, `ArcGisImageServerTerrainProvider`, `CesiumTerrainProvider`, `EllipsoidTerrainProvider`, `VRTheWorldTerrainProvider`, `TerrainData`, `HeightmapTerrainData`, `QuantizedMeshTerrainData`, `TerrainMesh`, `TilingScheme`, `GeographicTilingScheme`, `WebMercatorTilingScheme`, `sampleTerrain`, `TileProviderError`, `Credit`.
  - Removed `TilingScheme.createRectangleOfLevelZeroTiles`, `GeographicTilingScheme.createLevelZeroTiles` and `WebMercatorTilingScheme.createLevelZeroTiles`.
  - Removed `CameraColumbusViewMode`.
  - Removed `Enumeration`.

- Added new functions to `Cartesian3`: `fromDegrees`, `fromRadians`, `fromDegreesArray`, `fromRadiansArray`, `fromDegreesArray3D` and `fromRadiansArray3D`. Added `fromRadians` to `Cartographic`.
- Fixed dark lighting in 3D and Columbus View when viewing a primitive edge on. ([#592](https://github.com/CesiumGS/cesium/issues/592))
- Improved Internet Explorer 11.0.8 support including workarounds for rendering labels, billboards, and the sun.
- Improved terrain and imagery rendering performance when very close to the surface.
- Added `preRender` and `postRender` events to `Scene`.
- Added `Viewer.targetFrameRate` and `CesiumWidget.targetFrameRate` to allow for throttling of the requestAnimationFrame rate.
- Added `Viewer.resolutionScale` and `CesiumWidget.resolutionScale` to allow the scene to be rendered at a resolution other than the canvas size.
- `Camera.transform` now works consistently across scene modes.
- Fixed a bug that prevented `sampleTerrain` from working with STK World Terrain in Firefox.
- `sampleTerrain` no longer fails when used with a `TerrainProvider` that is not yet ready.
- Fixed problems that could occur when using `ArcGisMapServerImageryProvider` to access a tiled MapServer of non-global extent.
- Added `interleave` option to `Primitive` constructor.
- Upgraded JSDoc from 3.0 to 3.3.0-alpha5. The Cesium reference documentation now has a slightly different look and feel.
- Upgraded Dojo from 1.9.1 to 1.9.3. NOTE: Dojo is only used in Sandcastle and not required by Cesium.

### b28 - 2014-05-01

- Breaking changes ([why so many?](https://community.cesium.com/t/breaking-changes/1132)):
  - Renamed and moved `Scene.primitives.centralBody` moved to `Scene.globe`.
  - Removed `CesiumWidget.centralBody` and `Viewer.centralBody`. Use `CesiumWidget.scene.globe` and `Viewer.scene.globe`.
  - Renamed `CentralBody` to `Globe`.
  - Replaced `Model.computeWorldBoundingSphere` with `Model.boundingSphere`.
  - Refactored visualizers, removing `setDynamicObjectCollection`, `getDynamicObjectCollection`, `getScene`, and `removeAllPrimitives` which are all superfluous after the introduction of `DataSourceDisplay`. The affected classes are:
    - `DynamicBillboardVisualizer`
    - `DynamicConeVisualizerUsingCustomSensor`
    - `DynamicLabelVisualizer`
    - `DynamicModelVisualizer`
    - `DynamicPathVisualizer`
    - `DynamicPointVisualizer`
    - `DynamicPyramidVisualizer`
    - `DynamicVectorVisualizer`
    - `GeometryVisualizer`
  - Renamed Extent to Rectangle
    - `Extent` -> `Rectangle`
    - `ExtentGeometry` -> `RectangleGeomtry`
    - `ExtentGeometryOutline` -> `RectangleGeometryOutline`
    - `ExtentPrimitive` -> `RectanglePrimitive`
    - `BoundingRectangle.fromExtent` -> `BoundingRectangle.fromRectangle`
    - `BoundingSphere.fromExtent2D` -> `BoundingSphere.fromRectangle2D`
    - `BoundingSphere.fromExtentWithHeights2D` -> `BoundingSphere.fromRectangleWithHeights2D`
    - `BoundingSphere.fromExtent3D` -> `BoundingSphere.fromRectangle3D`
    - `EllipsoidalOccluder.computeHorizonCullingPointFromExtent` -> `EllipsoidalOccluder.computeHorizonCullingPointFromRectangle`
    - `Occluder.computeOccludeePointFromExtent` -> `Occluder.computeOccludeePointFromRectangle`
    - `Camera.getExtentCameraCoordinates` -> `Camera.getRectangleCameraCoordinates`
    - `Camera.viewExtent` -> `Camera.viewRectangle`
    - `CameraFlightPath.createAnimationExtent` -> `CameraFlightPath.createAnimationRectangle`
    - `TilingScheme.extentToNativeRectangle` -> `TilingScheme.rectangleToNativeRectangle`
    - `TilingScheme.tileXYToNativeExtent` -> `TilingScheme.tileXYToNativeRectangle`
    - `TilingScheme.tileXYToExtent` -> `TilingScheme.tileXYToRectangle`
  - Converted `DataSource` get methods into properties.
    - `getName` -> `name`
    - `getClock` -> `clock`
    - `getChangedEvent` -> `changedEvent`
    - `getDynamicObjectCollection` -> `dynamicObjects`
    - `getErrorEvent` -> `errorEvent`
  - `BaseLayerPicker` has been extended to support terrain selection ([#1607](https://github.com/CesiumGS/cesium/pull/1607)).
    - The `BaseLayerPicker` constructor function now takes the container element and an options object instead of a CentralBody and ImageryLayerCollection.
    - The `BaseLayerPickerViewModel` constructor function now takes an options object instead of a `CentralBody` and `ImageryLayerCollection`.
    - `ImageryProviderViewModel` -> `ProviderViewModel`
    - `BaseLayerPickerViewModel.selectedName` -> `BaseLayerPickerViewModel.buttonTooltip`
    - `BaseLayerPickerViewModel.selectedIconUrl` -> `BaseLayerPickerViewModel.buttonImageUrl`
    - `BaseLayerPickerViewModel.selectedItem` -> `BaseLayerPickerViewModel.selectedImagery`
    - `BaseLayerPickerViewModel.imageryLayers`has been removed and replaced with `BaseLayerPickerViewModel.centralBody`
  - Renamed `TimeIntervalCollection.clear` to `TimeIntervalColection.removeAll`
  - `Context` is now private.
    - Removed `Scene.context`. Instead, use `Scene.drawingBufferWidth`, `Scene.drawingBufferHeight`, `Scene.maximumAliasedLineWidth`, and `Scene.createTextureAtlas`.
    - `Billboard.computeScreenSpacePosition`, `Label.computeScreenSpacePosition`, `SceneTransforms.clipToWindowCoordinates` and `SceneTransforms.clipToDrawingBufferCoordinates` take a `Scene` parameter instead of a `Context`.
    - `Camera` constructor takes `Scene` as parameter instead of `Context`
  - Types implementing the `ImageryProvider` interface arenow require a `hasAlphaChannel` property.
  - Removed `checkForChromeFrame` since Chrome Frame is no longer supported by Google. See [Google's official announcement](http://blog.chromium.org/2013/06/retiring-chrome-frame.html).
  - Types implementing `DataSource` no longer need to implement `getIsTimeVarying`.
- Added a `NavigationHelpButton` widget that, when clicked, displays information about how to navigate around the globe with the mouse. The new button is enabled by default in the `Viewer` widget.
- Added `Model.minimumPixelSize` property so models remain visible when the viewer zooms out.
- Added `DynamicRectangle` to support DataSource provided `RectangleGeometry`.
- Added `DynamicWall` to support DataSource provided `WallGeometry`.
- Improved texture upload performance and reduced memory usage when using `BingMapsImageryProvider` and other imagery providers that return false from `hasAlphaChannel`.
- Added the ability to offset the grid in the `GridMaterial`.
- `GeometryVisualizer` now creates geometry asynchronously to prevent locking up the browser.
- Add `Clock.canAnimate` to prevent time from advancing, even while the clock is animating.
- `Viewer` now prevents time from advancing if asynchronous geometry is being processed in order to avoid showing an incomplete picture. This can be disabled via the `Viewer.allowDataSourcesToSuspendAnimation` settings.
- Added ability to modify glTF material parameters using `Model.getMaterial`, `ModelMaterial`, and `ModelMesh.material`.
- Added `asynchronous` and `ready` properties to `Model`.
- Added `Cartesian4.fromColor` and `Color.fromCartesian4`.
- Added `getScale` and `getMaximumScale` to `Matrix2`, `Matrix3`, and `Matrix4`.
- Upgraded Knockout from version 3.0.0 to 3.1.0.
- Upgraded TopoJSON from version 1.1.4 to 1.6.8.

### b27 - 2014-04-01

- Breaking changes:

  - All `CameraController` functions have been moved up to the `Camera`. Removed `CameraController`. For example, code that looked like:

           scene.camera.controller.viewExtent(extent);

    should now look like:

           scene.camera.viewExtent(extent);

  - Finished replacing getter/setter functions with properties:
    - `ImageryLayer`
      - `getImageryProvider` -> `imageryProvider`
      - `getExtent` -> `extent`
    - `Billboard`, `Label`
      - `getShow`, `setShow` -> `show`
      - `getPosition`, `setPosition` -> `position`
      - `getPixelOffset`, `setPixelOffset` -> `pixelOffset`
      - `getTranslucencyByDistance`, `setTranslucencyByDistance` -> `translucencyByDistance`
      - `getPixelOffsetScaleByDistance`, `setPixelOffsetScaleByDistance` -> `pixelOffsetScaleByDistance`
      - `getEyeOffset`, `setEyeOffset` -> `eyeOffset`
      - `getHorizontalOrigin`, `setHorizontalOrigin` -> `horizontalOrigin`
      - `getVerticalOrigin`, `setVerticalOrigin` -> `verticalOrigin`
      - `getScale`, `setScale` -> `scale`
      - `getId` -> `id`
    - `Billboard`
      - `getScaleByDistance`, `setScaleByDistance` -> `scaleByDistance`
      - `getImageIndex`, `setImageIndex` -> `imageIndex`
      - `getColor`, `setColor` -> `color`
      - `getRotation`, `setRotation` -> `rotation`
      - `getAlignedAxis`, `setAlignedAxis` -> `alignedAxis`
      - `getWidth`, `setWidth` -> `width`
      - `getHeight` `setHeight` -> `height`
    - `Label`
      - `getText`, `setText` -> `text`
      - `getFont`, `setFont` -> `font`
      - `getFillColor`, `setFillColor` -> `fillColor`
      - `getOutlineColor`, `setOutlineColor` -> `outlineColor`
      - `getOutlineWidth`, `setOutlineWidth` -> `outlineWidth`
      - `getStyle`, `setStyle` -> `style`
    - `Polygon`
      - `getPositions`, `setPositions` -> `positions`
    - `Polyline`
      - `getShow`, `setShow` -> `show`
      - `getPositions`, `setPositions` -> `positions`
      - `getMaterial`, `setMeterial` -> `material`
      - `getWidth`, `setWidth` -> `width`
      - `getLoop`, `setLoop` -> `loop`
      - `getId` -> `id`
    - `Occluder`
      - `getPosition` -> `position`
      - `getRadius` -> `radius`
      - `setCameraPosition` -> `cameraPosition`
    - `LeapSecond`
      - `getLeapSeconds`, `setLeapSeconds` -> `leapSeconds`
    - `Fullscreen`
      - `getFullscreenElement` -> `element`
      - `getFullscreenChangeEventName` -> `changeEventName`
      - `getFullscreenErrorEventName` -> `errorEventName`
      - `isFullscreenEnabled` -> `enabled`
      - `isFullscreen` -> `fullscreen`
    - `Event`
      - `getNumberOfListeners` -> `numberOfListeners`
    - `EllipsoidGeodesic`
      - `getSurfaceDistance` -> `surfaceDistance`
      - `getStart` -> `start`
      - `getEnd` -> `end`
      - `getStartHeading` -> `startHeading`
      - `getEndHeading` -> `endHeading`
    - `AnimationCollection`
      - `getAll` -> `all`
    - `CentralBodySurface`
      - `getTerrainProvider`, `setTerrainProvider` -> `terrainProvider`
    - `Credit`
      - `getText` -> `text`
      - `getImageUrl` -> `imageUrl`
      - `getLink` -> `link`
    - `TerrainData`, `HightmapTerrainData`, `QuanitzedMeshTerrainData`
      - `getWaterMask` -> `waterMask`
    - `Tile`
      - `getChildren` -> `children`
    - `Buffer`
      - `getSizeInBytes` -> `sizeInBytes`
      - `getUsage` -> `usage`
      - `getVertexArrayDestroyable`, `setVertexArrayDestroyable` -> `vertexArrayDestroyable`
    - `CubeMap`
      - `getPositiveX` -> `positiveX`
      - `getNegativeX` -> `negativeX`
      - `getPositiveY` -> `positiveY`
      - `getNegativeY` -> `negativeY`
      - `getPositiveZ` -> `positiveZ`
      - `getNegativeZ` -> `negativeZ`
    - `CubeMap`, `Texture`
      - `getSampler`, `setSampler` -> `sampler`
      - `getPixelFormat` -> `pixelFormat`
      - `getPixelDatatype` -> `pixelDatatype`
      - `getPreMultiplyAlpha` -> `preMultiplyAlpha`
      - `getFlipY` -> `flipY`
      - `getWidth` -> `width`
      - `getHeight` -> `height`
    - `CubeMapFace`
      - `getPixelFormat` -> `pixelFormat`
      - `getPixelDatatype` -> `pixelDatatype`
    - `Framebuffer`
      - `getNumberOfColorAttachments` -> `numberOfColorAttachments`
      - `getDepthTexture` -> `depthTexture`
      - `getDepthRenderbuffer` -> `depthRenderbuffer`
      - `getStencilRenderbuffer` -> `stencilRenderbuffer`
      - `getDepthStencilTexture` -> `depthStencilTexture`
      - `getDepthStencilRenderbuffer` -> `depthStencilRenderbuffer`
      - `hasDepthAttachment` -> `hasdepthAttachment`
    - `Renderbuffer`
      - `getFormat` -> `format`
      - `getWidth` -> `width`
      - `getHeight` -> `height`
    - `ShaderProgram`
      - `getVertexAttributes` -> `vertexAttributes`
      - `getNumberOfVertexAttributes` -> `numberOfVertexAttributes`
      - `getAllUniforms` -> `allUniforms`
      - `getManualUniforms` -> `manualUniforms`
    - `Texture`
      - `getDimensions` -> `dimensions`
    - `TextureAtlas`
      - `getBorderWidthInPixels` -> `borderWidthInPixels`
      - `getTextureCoordinates` -> `textureCoordinates`
      - `getTexture` -> `texture`
      - `getNumberOfImages` -> `numberOfImages`
      - `getGUID` -> `guid`
    - `VertexArray`
      - `getNumberOfAttributes` -> `numberOfAttributes`
      - `getIndexBuffer` -> `indexBuffer`
  - Finished removing prototype functions. (Use 'static' versions of these functions instead):
    - `BoundingRectangle`
      - `union`, `expand`
    - `BoundingSphere`
      - `union`, `expand`, `getPlaneDistances`, `projectTo2D`
    - `Plane`
      - `getPointDistance`
    - `Ray`
      - `getPoint`
    - `Spherical`
      - `normalize`
    - `Extent`
      - `validate`, `getSouthwest`, `getNorthwest`, `getNortheast`, `getSoutheast`, `getCenter`, `intersectWith`, `contains`, `isEmpty`, `subsample`
  - `DataSource` now has additional required properties, `isLoading` and `loadingEvent` as well as a new optional `update` method which will be called each frame.
  - Renamed `Stripe` material uniforms `lightColor` and `darkColor` to `evenColor` and `oddColor`.
  - Replaced `SceneTransitioner` with new functions and properties on the `Scene`: `morphTo2D`, `morphToColumbusView`, `morphTo3D`, `completeMorphOnUserInput`, `morphStart`, `morphComplete`, and `completeMorph`.
  - Removed `TexturePool`.

- Improved visual quality for translucent objects with [Weighted Blended Order-Independent Transparency](http://cesiumjs.org/2014/03/14/Weighted-Blended-Order-Independent-Transparency/).
- Fixed extruded polygons rendered in the southern hemisphere. [#1490](https://github.com/CesiumGS/cesium/issues/1490)
- Fixed Primitive picking that have a closed appearance drawn on the surface. [#1333](https://github.com/CesiumGS/cesium/issues/1333)
- Added `StripeMaterialProperty` for supporting the `Stripe` material in DynamicScene.
- `loadArrayBuffer`, `loadBlob`, `loadJson`, `loadText`, and `loadXML` now support loading data from data URIs.
- The `debugShowBoundingVolume` property on primitives now works across all scene modes.
- Eliminated the use of a texture pool for Earth surface imagery textures. The use of the pool was leading to mipmapping problems in current versions of Google Chrome where some tiles would show imagery from entirely unrelated parts of the globe.

### b26 - 2014-03-03

- Breaking changes:
  - Replaced getter/setter functions with properties:
    - `Scene`
      - `getCanvas` -> `canvas`
      - `getContext` -> `context`
      - `getPrimitives` -> `primitives`
      - `getCamera` -> `camera`
      - `getScreenSpaceCameraController` -> `screenSpaceCameraController`
      - `getFrameState` -> `frameState`
      - `getAnimations` -> `animations`
    - `CompositePrimitive`
      - `getCentralBody`, `setCentralBody` -> `centralBody`
      - `getLength` -> `length`
    - `Ellipsoid`
      - `getRadii` -> `radii`
      - `getRadiiSquared` -> `radiiSquared`
      - `getRadiiToTheFourth` -> `radiiToTheFourth`
      - `getOneOverRadii` -> `oneOverRadii`
      - `getOneOverRadiiSquared` -> `oneOverRadiiSquared`
      - `getMinimumRadius` -> `minimumRadius`
      - `getMaximumRadius` -> `maximumRadius`
    - `CentralBody`
      - `getEllipsoid` -> `ellipsoid`
      - `getImageryLayers` -> `imageryLayers`
    - `EllipsoidalOccluder`
      - `getEllipsoid` -> `ellipsoid`
      - `getCameraPosition`, `setCameraPosition` -> `cameraPosition`
    - `EllipsoidTangentPlane`
      - `getEllipsoid` -> `ellipsoid`
      - `getOrigin` -> `origin`
    - `GeographicProjection`
      - `getEllipsoid` -> `ellipsoid`
    - `WebMercatorProjection`
      - `getEllipsoid` -> `ellipsoid`
    - `SceneTransitioner`
      - `getScene` -> `scene`
      - `getEllipsoid` -> `ellipsoid`
    - `ScreenSpaceCameraController`
      - `getEllipsoid`, `setEllipsoid` -> `ellipsoid`
    - `SkyAtmosphere`
      - `getEllipsoid` -> `ellipsoid`
    - `TilingScheme`, `GeographicTilingScheme`, `WebMercatorTilingSheme`
      - `getEllipsoid` -> `ellipsoid`
      - `getExtent` -> `extent`
      - `getProjection` -> `projection`
    - `ArcGisMapServerImageryProvider`, `BingMapsImageryProvider`, `GoogleEarthImageryProvider`, `GridImageryProvider`, `OpenStreetMapImageryProvider`, `SingleTileImageryProvider`, `TileCoordinatesImageryProvider`, `TileMapServiceImageryProvider`, `WebMapServiceImageryProvider`
      - `getProxy` -> `proxy`
      - `getTileWidth` -> `tileWidth`
      - `getTileHeight` -> `tileHeight`
      - `getMaximumLevel` -> `maximumLevel`
      - `getMinimumLevel` -> `minimumLevel`
      - `getTilingScheme` -> `tilingScheme`
      - `getExtent` -> `extent`
      - `getTileDiscardPolicy` -> `tileDiscardPolicy`
      - `getErrorEvent` -> `errorEvent`
      - `isReady` -> `ready`
      - `getCredit` -> `credit`
    - `ArcGisMapServerImageryProvider`, `BingMapsImageryProvider`, `GoogleEarthImageryProvider`, `OpenStreetMapImageryProvider`, `SingleTileImageryProvider`, `TileMapServiceImageryProvider`, `WebMapServiceImageryProvider`
      - `getUrl` -> `url`
    - `ArcGisMapServerImageryProvider`
      - `isUsingPrecachedTiles` - > `usingPrecachedTiles`
    - `BingMapsImageryProvider`
      - `getKey` -> `key`
      - `getMapStyle` -> `mapStyle`
    - `GoogleEarthImageryProvider`
      - `getPath` -> `path`
      - `getChannel` -> `channel`
      - `getVersion` -> `version`
      - `getRequestType` -> `requestType`
    - `WebMapServiceImageryProvider`
      - `getLayers` -> `layers`
    - `CesiumTerrainProvider`, `EllipsoidTerrainProvider`, `ArcGisImageServerTerrainProvider`, `VRTheWorldTerrainProvider`
      - `getErrorEvent` -> `errorEvent`
      - `getCredit` -> `credit`
      - `getTilingScheme` -> `tilingScheme`
      - `isReady` -> `ready`
    - `TimeIntervalCollection`
      - `getChangedEvent` -> `changedEvent`
      - `getStart` -> `start`
      - `getStop` -> `stop`
      - `getLength` -> `length`
      - `isEmpty` -> `empty`
    - `DataSourceCollection`, `ImageryLayerCollection`, `LabelCollection`, `PolylineCollection`, `SensorVolumeCollection`
      - `getLength` -> `length`
    - `BillboardCollection`
      - `getLength` -> `length`
      - `getTextureAtlas`, `setTextureAtlas` -> `textureAtlas`
      - `getDestroyTextureAtlas`, `setDestroyTextureAtlas` -> `destroyTextureAtlas`
  - Removed `Scene.getUniformState()`. Use `scene.context.getUniformState()`.
  - Visualizers no longer create a `dynamicObject` property on the primitives they create. Instead, they set the `id` property that is standard for all primitives.
  - The `propertyChanged` on DynamicScene objects has been renamed to `definitionChanged`. Also, the event is now raised in the case of an existing property being modified as well as having a new property assigned (previously only property assignment would raise the event).
  - The `visualizerTypes` parameter to the `DataSouceDisplay` has been changed to a callback function that creates an array of visualizer instances.
  - `DynamicDirectionsProperty` and `DynamicVertexPositionsProperty` were both removed, they have been superseded by `PropertyArray` and `PropertyPositionArray`, which make it easy for DataSource implementations to create time-dynamic arrays.
  - `VisualizerCollection` has been removed. It is superseded by `DataSourceDisplay`.
  - `DynamicEllipsoidVisualizer`, `DynamicPolygonVisualizer`, and `DynamicPolylineVisualizer` have been removed. They are superseded by `GeometryVisualizer` and corresponding `GeometryUpdater` implementations; `EllipsoidGeometryUpdater`, `PolygonGeometryUpdater`, `PolylineGeometryUpdater`.
  - Modified `CameraFlightPath` functions to take place in the camera's current reference frame. The arguments to the function now need to be given in world coordinates and an optional reference frame can be given when the flight is completed.
  - `PixelDatatype` properties are now JavaScript numbers, not `Enumeration` instances.
  - `combine` now takes two objects instead of an array, and defaults to copying shallow references. The `allowDuplicates` parameter has been removed. In the event of duplicate properties, the first object's properties will be used.
  - Removed `FeatureDetection.supportsCrossOriginImagery`. This check was only useful for very old versions of WebKit.
- Added `Model` for drawing 3D models using glTF. See the [tutorial](http://cesiumjs.org/2014/03/03/Cesium-3D-Models-Tutorial/) and [Sandcastle example](http://cesiumjs.org/Cesium/Apps/Sandcastle/index.html?src=3D%20Models.html&label=Showcases).
- DynamicScene now makes use of [Geometry and Appearances](http://cesiumjs.org/2013/11/04/Geometry-and-Appearances/), which provides a tremendous improvements to DataSource visualization (CZML, GeoJSON, etc..). Extruded geometries are now supported and in many use cases performance is an order of magnitude faster.
- Added new `SelectionIndicator` and `InfoBox` widgets to `Viewer`, activated by `viewerDynamicObjectMixin`.
- `CesiumTerrainProvider` now supports mesh-based terrain like the tiles created by [STK Terrain Server](https://community.cesium.com/t/stk-terrain-server-beta/1017).
- Fixed rendering artifact on translucent objects when zooming in or out.
- Added `CesiumInspector` widget for graphics debugging. In Cesium Viewer, it is enabled by using the query parameter `inspector=true`. Also see the [Sandcastle example](http://cesiumjs.org/Cesium/Apps/Sandcastle/index.html?src=Cesium%20Inspector.html&label=Showcases).
- Improved compatibility with Internet Explorer 11.
- `DynamicEllipse`, `DynamicPolygon`, and `DynamicEllipsoid` now have properties matching their geometry counterpart, i.e. `EllipseGeometry`, `EllipseOutlineGeometry`, etc. These properties are also available in CZML.
- Added a `definitionChanged` event to the `Property` interface as well as most `DynamicScene` objects. This makes it easy for a client to observe when new data is loaded into a property or object.
- Added an `isConstant` property to the `Property` interface. Constant properties do not change in regards to simulation time, i.e. `Property.getValue` will always return the same result for all times.
- `ConstantProperty` is now mutable; it's value can be updated via `ConstantProperty.setValue`.
- Improved the quality of imagery near the poles when the imagery source uses a `GeographicTilingScheme`.
- `OpenStreetMapImageryProvider` now supports imagery with a minimum level.
- `BingMapsImageryProvider` now uses HTTPS by default for metadata and tiles when the document is loaded over HTTPS.
- Added the ability for imagery providers to specify view-dependent attribution to be display in the `CreditDisplay`.
- View-dependent imagery source attribution is now added to the `CreditDisplay` by the `BingMapsImageryProvider`.
- Fixed viewing an extent. [#1431](https://github.com/CesiumGS/cesium/issues/1431)
- Fixed camera tilt in ICRF. [#544](https://github.com/CesiumGS/cesium/issues/544)
- Fixed developer error when zooming in 2D. If the zoom would create an invalid frustum, nothing is done. [#1432](https://github.com/CesiumGS/cesium/issues/1432)
- Fixed `WallGeometry` bug that failed by removing positions that were less close together by less than 6 decimal places. [#1483](https://github.com/CesiumGS/cesium/pull/1483)
- Fixed `EllipsoidGeometry` texture coordinates. [#1454](https://github.com/CesiumGS/cesium/issues/1454)
- Added a loop property to `Polyline`s to join the first and last point. [#960](https://github.com/CesiumGS/cesium/issues/960)
- Use `performance.now()` instead of `Date.now()`, when available, to limit time spent loading terrain and imagery tiles. This results in more consistent frame rates while loading tiles on some systems.
- `RequestErrorEvent` now includes the headers that were returned with the error response.
- Added `AssociativeArray`, which is a helper class for maintaining a hash of objects that also needs to be iterated often.
- Added `TimeIntervalCollection.getChangedEvent` which returns an event that will be raised whenever intervals are updated.
- Added a second parameter to `Material.fromType` to override default uniforms. [#1522](https://github.com/CesiumGS/cesium/pull/1522)
- Added `Intersections2D` class containing operations on 2D triangles.
- Added `czm_inverseViewProjection` and `czm_inverseModelViewProjection` automatic GLSL uniform.

### b25 - 2014-02-03

- Breaking changes:
  - The `Viewer` constructor argument `options.fullscreenElement` now matches the `FullscreenButton` default of `document.body`, it was previously the `Viewer` container itself.
  - Removed `Viewer.objectTracked` event; `Viewer.trackedObject` is now an ES5 Knockout observable that can be subscribed to directly.
  - Replaced `PerformanceDisplay` with `Scene.debugShowFramesPerSecond`.
  - `Asphalt`, `Blob`, `Brick`, `Cement`, `Erosion`, `Facet`, `Grass`, `TieDye`, and `Wood` materials were moved to the [Materials Pack Plugin](https://github.com/CesiumGS/cesium-materials-pack).
  - Renamed `GeometryPipeline.createAttributeIndices` to `GeometryPipeline.createAttributeLocations`.
  - Renamed `attributeIndices` property to `attributeLocations` when calling `Context.createVertexArrayFromGeometry`.
  - `PerformanceDisplay` requires a DOM element as a parameter.
- Fixed globe rendering in the current Canary version of Google Chrome.
- `Viewer` now monitors the clock settings of the first added `DataSource` for changes, and also now has a constructor option `automaticallyTrackFirstDataSourceClock` which will turn off this behavior.
- The `DynamicObjectCollection` created by `CzmlDataSource` now sends a single `collectionChanged` event after CZML is loaded; previously it was sending an event every time an object was created or removed during the load process.
- Added `ScreenSpaceCameraController.enableInputs` to fix issue with inputs not being restored after overlapping camera flights.
- Fixed picking in 2D with rotated map. [#1337](https://github.com/CesiumGS/cesium/issues/1337)
- `TileMapServiceImageryProvider` can now handle casing differences in tilemapresource.xml.
- `OpenStreetMapImageryProvider` now supports imagery with a minimum level.
- Added `Quaternion.fastSlerp` and `Quaternion.fastSquad`.
- Upgraded Tween.js to version r12.

### b24 - 2014-01-06

- Breaking changes:

  - Added `allowTextureFilterAnisotropic` (default: `true`) and `failIfMajorPerformanceCaveat` (default: `true`) properties to the `contextOptions` property passed to `Viewer`, `CesiumWidget`, and `Scene` constructors and moved the existing properties to a new `webgl` sub-property. For example, code that looked like:

           var viewer = new Viewer('cesiumContainer', {
               contextOptions : {
                 alpha : true
               }
           });

    should now look like:

           var viewer = new Viewer('cesiumContainer', {
               contextOptions : {
                 webgl : {
                   alpha : true
                 }
               }
           });

  - The read-only `Cartesian3` objects must now be cloned to camera properties instead of assigned. For example, code that looked like:

          camera.up = Cartesian3.UNIT_Z;

    should now look like:

          Cartesian3.clone(Cartesian3.UNIT_Z, camera.up);

  - The CSS files for individual widgets, e.g. `BaseLayerPicker.css`, no longer import other CSS files. Most applications should import `widgets.css` (and optionally `lighter.css`).
  - `SvgPath` has been replaced by a Knockout binding: `cesiumSvgPath`.
  - `DynamicObject.availability` is now a `TimeIntervalCollection` instead of a `TimeInterval`.
  - Removed prototype version of `BoundingSphere.transform`.
  - `Matrix4.multiplyByPoint` now returns a `Cartesian3` instead of a `Cartesian4`.

- The minified, combined `Cesium.js` file now omits certain `DeveloperError` checks, to increase performance and reduce file size. When developing your application, we recommend using the unminified version locally for early error detection, then deploying the minified version to production.
- Fixed disabling `CentralBody.enableLighting`.
- Fixed `Geocoder` flights when following an object.
- The `Viewer` widget now clears `Geocoder` input when the user clicks the home button.
- The `Geocoder` input type has been changed to `search`, which improves usability (particularly on mobile devices). There were also some other minor styling improvements.
- Added `CentralBody.maximumScreenSpaceError`.
- Added `translateEventTypes`, `zoomEventTypes`, `rotateEventTypes`, `tiltEventTypes`, and `lookEventTypes` properties to `ScreenSpaceCameraController` to change the default mouse inputs.
- Added `Billboard.setPixelOffsetScaleByDistance`, `Label.setPixelOffsetScaleByDistance`, `DynamicBillboard.pixelOffsetScaleByDistance`, and `DynamicLabel.pixelOffsetScaleByDistance` to control minimum/maximum pixelOffset scaling based on camera distance.
- Added `BoundingSphere.transformsWithoutScale`.
- Added `fromArray` function to `Matrix2`, `Matrix3` and `Matrix4`.
- Added `Matrix4.multiplyTransformation`, `Matrix4.multiplyByPointAsVector`.

### b23 - 2013-12-02

- Breaking changes:

  - Changed the `CatmulRomSpline` and `HermiteSpline` constructors from taking an array of structures to a structure of arrays. For example, code that looked like:

           var controlPoints = [
               { point: new Cartesian3(1235398.0, -4810983.0, 4146266.0), time: 0.0},
               { point: new Cartesian3(1372574.0, -5345182.0, 4606657.0), time: 1.5},
               { point: new Cartesian3(-757983.0, -5542796.0, 4514323.0), time: 3.0},
               { point: new Cartesian3(-2821260.0, -5248423.0, 4021290.0), time: 4.5},
               { point: new Cartesian3(-2539788.0, -4724797.0, 3620093.0), time: 6.0}
           ];
           var spline = new HermiteSpline(controlPoints);

    should now look like:

           var spline = new HermiteSpline({
               times : [ 0.0, 1.5, 3.0, 4.5, 6.0 ],
               points : [
                   new Cartesian3(1235398.0, -4810983.0, 4146266.0),
                   new Cartesian3(1372574.0, -5345182.0, 4606657.0),
                   new Cartesian3(-757983.0, -5542796.0, 4514323.0),
                   new Cartesian3(-2821260.0, -5248423.0, 4021290.0),
                   new Cartesian3(-2539788.0, -4724797.0, 3620093.0)
               ]
           });

  - `loadWithXhr` now takes an options object, and allows specifying HTTP method and data to send with the request.
  - Renamed `SceneTransitioner.onTransitionStart` to `SceneTransitioner.transitionStart`.
  - Renamed `SceneTransitioner.onTransitionComplete` to `SceneTransitioner.transitionComplete`.
  - Renamed `CesiumWidget.onRenderLoopError` to `CesiumWidget.renderLoopError`.
  - Renamed `SceneModePickerViewModel.onTransitionStart` to `SceneModePickerViewModel.transitionStart`.
  - Renamed `Viewer.onRenderLoopError` to `Viewer.renderLoopError`.
  - Renamed `Viewer.onDropError` to `Viewer.dropError`.
  - Renamed `CesiumViewer.onDropError` to `CesiumViewer.dropError`.
  - Renamed `viewerDragDropMixin.onDropError` to `viewerDragDropMixin.dropError`.
  - Renamed `viewerDynamicObjectMixin.onObjectTracked` to `viewerDynamicObjectMixin.objectTracked`.
  - `PixelFormat`, `PrimitiveType`, `IndexDatatype`, `TextureWrap`, `TextureMinificationFilter`, and `TextureMagnificationFilter` properties are now JavaScript numbers, not `Enumeration` instances.
  - Replaced `sizeInBytes` properties on `IndexDatatype` with `IndexDatatype.getSizeInBytes`.

- Added `perPositionHeight` option to `PolygonGeometry` and `PolygonOutlineGeometry`.
- Added `QuaternionSpline` and `LinearSpline`.
- Added `Quaternion.log`, `Quaternion.exp`, `Quaternion.innerQuadrangle`, and `Quaternion.squad`.
- Added `Matrix3.inverse` and `Matrix3.determinant`.
- Added `ObjectOrientedBoundingBox`.
- Added `Ellipsoid.transformPositionFromScaledSpace`.
- Added `Math.nextPowerOfTwo`.
- Renamed our main website from [cesium.agi.com](http://cesium.agi.com/) to [cesiumjs.org](http://cesiumjs.org/).

### b22 - 2013-11-01

- Breaking changes:
  - Reversed the rotation direction of `Matrix3.fromQuaternion` to be consistent with graphics conventions. Mirrored change in `Quaternion.fromRotationMatrix`.
  - The following prototype functions were removed:
    - From `Matrix2`, `Matrix3`, and `Matrix4`: `toArray`, `getColumn`, `setColumn`, `getRow`, `setRow`, `multiply`, `multiplyByVector`, `multiplyByScalar`, `negate`, and `transpose`.
    - From `Matrix4`: `getTranslation`, `getRotation`, `inverse`, `inverseTransformation`, `multiplyByTranslation`, `multiplyByUniformScale`, `multiplyByPoint`. For example, code that previously looked like `matrix.toArray();` should now look like `Matrix3.toArray(matrix);`.
  - Replaced `DynamicPolyline` `color`, `outlineColor`, and `outlineWidth` properties with a single `material` property.
  - Renamed `DynamicBillboard.nearFarScalar` to `DynamicBillboard.scaleByDistance`.
  - All data sources must now implement `DataSource.getName`, which returns a user-readable name for the data source.
  - CZML `document` objects are no longer added to the `DynamicObjectCollection` created by `CzmlDataSource`. Use the `CzmlDataSource` interface to access the data instead.
  - `TimeInterval.equals`, and `TimeInterval.equalsEpsilon` now compare interval data as well.
  - All SVG files were deleted from `Widgets/Images` and replaced by a new `SvgPath` class.
  - The toolbar widgets (Home, SceneMode, BaseLayerPicker) and the fullscreen button now depend on `CesiumWidget.css` for global Cesium button styles.
  - The toolbar widgets expect their `container` to be the toolbar itself now, no need for separate containers for each widget on the bar.
  - `Property` implementations are now required to implement a prototype `equals` function.
  - `ConstantProperty` and `TimeIntervalCollectionProperty` no longer take a `clone` function and instead require objects to implement prototype `clone` and `equals` functions.
  - The `SkyBox` constructor now takes an `options` argument with a `sources` property, instead of directly taking `sources`.
  - Replaced `SkyBox.getSources` with `SkyBox.sources`.
  - The `bearing` property of `DynamicEllipse` is now called `rotation`.
  - CZML `ellipse.bearing` property is now `ellipse.rotation`.
- Added a `Geocoder` widget that allows users to enter an address or the name of a landmark and zoom to that location. It is enabled by default in applications that use the `Viewer` widget.
- Added `GoogleEarthImageryProvider`.
- Added `Moon` for drawing the moon, and `IauOrientationAxes` for computing the Moon's orientation.
- Added `Material.translucent` property. Set this property or `Appearance.translucent` for correct rendering order. Translucent geometries are rendered after opaque geometries.
- Added `enableLighting`, `lightingFadeOutDistance`, and `lightingFadeInDistance` properties to `CentralBody` to configure lighting.
- Added `Billboard.setTranslucencyByDistance`, `Label.setTranslucencyByDistance`, `DynamicBillboard.translucencyByDistance`, and `DynamicLabel.translucencyByDistance` to control minimum/maximum translucency based on camera distance.
- Added `PolylineVolumeGeometry` and `PolylineVolumeGeometryOutline`.
- Added `Shapes.compute2DCircle`.
- Added `Appearances` tab to Sandcastle with an example for each geometry appearance.
- Added `Scene.drillPick` to return list of objects each containing 1 primitive at a screen space position.
- Added `PolylineOutlineMaterialProperty` for use with `DynamicPolyline.material`.
- Added the ability to use `Array` and `JulianDate` objects as custom CZML properties.
- Added `DynamicObject.name` and corresponding CZML support. This is a non-unique, user-readable name for the object.
- Added `DynamicObject.parent` and corresponding CZML support. This allows for `DataSource` objects to present data hierarchically.
- Added `DynamicPoint.scaleByDistance` to control minimum/maximum point size based on distance from the camera.
- The toolbar widgets (Home, SceneMode, BaseLayerPicker) and the fullscreen button can now be styled directly with user-supplied CSS.
- Added `skyBox` to the `CesiumWidget` and `Viewer` constructors for changing the default stars.
- Added `Matrix4.fromTranslationQuaternionRotationScale` and `Matrix4.multiplyByScale`.
- Added `Matrix3.getEigenDecomposition`.
- Added utility function `getFilenameFromUri`, which given a URI with or without query parameters, returns the last segment of the URL.
- Added prototype versions of `equals` and `equalsEpsilon` method back to `Cartesian2`, `Cartesian3`, `Cartesian4`, and `Quaternion`.
- Added prototype equals function to `NearFarScalar`, and `TimeIntervalCollection`.
- Added `FrameState.events`.
- Added `Primitive.allowPicking` to save memory when picking is not needed.
- Added `debugShowBoundingVolume`, for debugging primitive rendering, to `Primitive`, `Polygon`, `ExtentPrimitive`, `EllipsoidPrimitive`, `BillboardCollection`, `LabelCollection`, and `PolylineCollection`.
- Added `DebugModelMatrixPrimitive` for debugging primitive's `modelMatrix`.
- Added `options` argument to the `EllipsoidPrimitive` constructor.
- Upgraded Knockout from version 2.3.0 to 3.0.0.
- Upgraded RequireJS to version 2.1.9, and Almond to 0.2.6.
- Added a user-defined `id` to all primitives for use with picking. For example:

            primitives.add(new Polygon({
                id : {
                    // User-defined object returned by Scene.pick
                },
                // ...
            }));
            // ...
            var p = scene.pick(/* ... */);
            if (defined(p) && defined(p.id)) {
               // Use properties and functions in p.id
            }

### b21 - 2013-10-01

- Breaking changes:

  - Cesium now prints a reminder to the console if your application uses Bing Maps imagery and you do not supply a Bing Maps key for your application. This is a reminder that you should create a Bing Maps key for your application as soon as possible and prior to deployment. You can generate a Bing Maps key by visiting [https://www.bingmapsportal.com/](https://www.bingmapsportal.com/). Set the `BingMapsApi.defaultKey` property to the value of your application's key before constructing the `CesiumWidget` or any other types that use the Bing Maps API.

           BingMapsApi.defaultKey = 'my-key-generated-with-bingmapsportal.com';

  - `Scene.pick` now returns an object with a `primitive` property, not the primitive itself. For example, code that looked like:

           var primitive = scene.pick(/* ... */);
           if (defined(primitive)) {
              // Use primitive
           }

    should now look like:

           var p = scene.pick(/* ... */);
           if (defined(p) && defined(p.primitive)) {
              // Use p.primitive
           }

  - Removed `getViewMatrix`, `getInverseViewMatrix`, `getInverseTransform`, `getPositionWC`, `getDirectionWC`, `getUpWC` and `getRightWC` from `Camera`. Instead, use the `viewMatrix`, `inverseViewMatrix`, `inverseTransform`, `positionWC`, `directionWC`, `upWC`, and `rightWC` properties.
  - Removed `getProjectionMatrix` and `getInfiniteProjectionMatrix` from `PerspectiveFrustum`, `PerspectiveOffCenterFrustum` and `OrthographicFrustum`. Instead, use the `projectionMatrix` and `infiniteProjectionMatrix` properties.
  - The following prototype functions were removed:

    - From `Quaternion`: `conjugate`, `magnitudeSquared`, `magnitude`, `normalize`, `inverse`, `add`, `subtract`, `negate`, `dot`, `multiply`, `multiplyByScalar`, `divideByScalar`, `getAxis`, `getAngle`, `lerp`, `slerp`, `equals`, `equalsEpsilon`
    - From `Cartesian2`, `Cartesian3`, and `Cartesian4`: `getMaximumComponent`, `getMinimumComponent`, `magnitudeSquared`, `magnitude`, `normalize`, `dot`, `multiplyComponents`, `add`, `subtract`, `multiplyByScalar`, `divideByScalar`, `negate`, `abs`, `lerp`, `angleBetween`, `mostOrthogonalAxis`, `equals`, and `equalsEpsilon`.
    - From `Cartesian3`: `cross`

    Code that previously looked like `quaternion.magnitude();` should now look like `Quaternion.magnitude(quaternion);`.

  - `DynamicObjectCollection` and `CompositeDynamicObjectCollection` have been largely re-written, see the documentation for complete details. Highlights include:
    - `getObject` has been renamed `getById`.
    - `removeObject` has been renamed `removeById`.
    - `collectionChanged` event added for notification of objects being added or removed.
  - `DynamicScene` graphics object (`DynamicBillboard`, etc...) have had their static `mergeProperties` and `clean` functions removed.
  - `UniformState.update` now takes a context as its first parameter.
  - `Camera` constructor now takes a context instead of a canvas.
  - `SceneTransforms.clipToWindowCoordinates` now takes a context instead of a canvas.
  - Removed `canvasDimensions` from `FrameState`.
  - Removed `context` option from `Material` constructor and parameter from `Material.fromType`.
  - Renamed `TextureWrap.CLAMP` to `TextureWrap.CLAMP_TO_EDGE`.

- Added `Geometries` tab to Sandcastle with an example for each geometry type.
- Added `CorridorOutlineGeometry`.
- Added `PolylineGeometry`, `PolylineColorAppearance`, and `PolylineMaterialAppearance`.
- Added `colors` option to `SimplePolylineGeometry` for per vertex or per segment colors.
- Added proper support for browser zoom.
- Added `propertyChanged` event to `DynamicScene` graphics objects for receiving change notifications.
- Added prototype `clone` and `merge` functions to `DynamicScene` graphics objects.
- Added `width`, `height`, and `nearFarScalar` properties to `DynamicBillboard` for controlling the image size.
- Added `heading` and `tilt` properties to `CameraController`.
- Added `Scene.sunBloom` to enable/disable the bloom filter on the sun. The bloom filter should be disabled for better frame rates on mobile devices.
- Added `getDrawingBufferWidth` and `getDrawingBufferHeight` to `Context`.
- Added new built-in GLSL functions `czm_getLambertDiffuse` and `czm_getSpecular`.
- Added support for [EXT_frag_depth](http://www.khronos.org/registry/webgl/extensions/EXT_frag_depth/).
- Improved graphics performance.
  - An Everest terrain view went from 135-140 to over 150 frames per second.
  - Rendering over a thousand polylines in the same collection with different materials went from 20 to 40 frames per second.
- Improved runtime generation of GLSL shaders.
- Made sun size accurate.
- Fixed bug in triangulation that fails on complex polygons. Instead, it makes a best effort to render what it can. [#1121](https://github.com/CesiumGS/cesium/issues/1121)
- Fixed geometries not closing completely. [#1093](https://github.com/CesiumGS/cesium/issues/1093)
- Fixed `EllipsoidTangentPlane.projectPointOntoPlane` for tangent planes on an ellipsoid other than the unit sphere.
- `CompositePrimitive.add` now returns the added primitive. This allows us to write more concise code.

        var p = new Primitive(/* ... */);
        primitives.add(p);
        return p;

  becomes

        return primitives.add(new Primitive(/* ... */));

### b20 - 2013-09-03

_This releases fixes 2D and other issues with Chrome 29.0.1547.57 ([#1002](https://github.com/CesiumGS/cesium/issues/1002) and [#1047](https://github.com/CesiumGS/cesium/issues/1047))._

- Breaking changes:

  - The `CameraFlightPath` functions `createAnimation`, `createAnimationCartographic`, and `createAnimationExtent` now take `scene` as their first parameter instead of `frameState`.
  - Completely refactored the `DynamicScene` property system to vastly improve the API. See [#1080](https://github.com/CesiumGS/cesium/pull/1080) for complete details.
    - Removed `CzmlBoolean`, `CzmlCartesian2`, `CzmlCartesian3`, `CzmlColor`, `CzmlDefaults`, `CzmlDirection`, `CzmlHorizontalOrigin`, `CzmlImage`, `CzmlLabelStyle`, `CzmlNumber`, `CzmlPosition`, `CzmlString`, `CzmlUnitCartesian3`, `CzmlUnitQuaternion`, `CzmlUnitSpherical`, and `CzmlVerticalOrigin` since they are no longer needed.
    - Removed `DynamicProperty`, `DynamicMaterialProperty`, `DynamicDirectionsProperty`, and `DynamicVertexPositionsProperty`; replacing them with an all new system of properties.
      - `Property` - base interface for all properties.
      - `CompositeProperty` - a property composed of other properties.
      - `ConstantProperty` - a property whose value never changes.
      - `SampledProperty` - a property whose value is interpolated from a set of samples.
      - `TimeIntervalCollectionProperty` - a property whose value changes based on time interval.
      - `MaterialProperty` - base interface for all material properties.
      - `CompositeMaterialProperty` - a `CompositeProperty` for materials.
      - `ColorMaterialProperty` - a property that maps to a color material. (replaces `DynamicColorMaterial`)
      - `GridMaterialProperty` - a property that maps to a grid material. (replaces `DynamicGridMaterial`)
      - `ImageMaterialProperty` - a property that maps to an image material. (replaces `DynamicImageMaterial`)
      - `PositionProperty`- base interface for all position properties.
      - `CompositePositionProperty` - a `CompositeProperty` for positions.
      - `ConstantPositionProperty` - a `PositionProperty` whose value does not change in respect to the `ReferenceFrame` in which is it defined.
      - `SampledPositionProperty` - a `SampledProperty` for positions.
      - `TimeIntervalCollectionPositionProperty` - A `TimeIntervalCollectionProperty` for positions.
  - Removed `processCzml`, use `CzmlDataSource` instead.
  - `Source/Widgets/Viewer/lighter.css` was deleted, use `Source/Widgets/lighter.css` instead.
  - Replaced `ExtentGeometry` parameters for extruded extent to make them consistent with other geometries.
    - `options.extrudedOptions.height` -> `options.extrudedHeight`
    - `options.extrudedOptions.closeTop` -> `options.closeBottom`
    - `options.extrudedOptions.closeBottom` -> `options.closeTop`
  - Geometry constructors no longer compute vertices or indices. Use the type's `createGeometry` method. For example, code that looked like:

          var boxGeometry = new BoxGeometry({
            minimumCorner : min,
            maximumCorner : max,
            vertexFormat : VertexFormat.POSITION_ONLY
          });

    should now look like:

          var box = new BoxGeometry({
              minimumCorner : min,
              maximumCorner : max,
              vertexFormat : VertexFormat.POSITION_ONLY
          });
          var geometry = BoxGeometry.createGeometry(box);

  - Removed `createTypedArray` and `createArrayBufferView` from each of the `ComponentDatatype` enumerations. Instead, use `ComponentDatatype.createTypedArray` and `ComponentDatatype.createArrayBufferView`.
  - `DataSourceDisplay` now requires a `DataSourceCollection` to be passed into its constructor.
  - `DeveloperError` and `RuntimeError` no longer contain an `error` property. Call `toString`, or check the `stack` property directly instead.
  - Replaced `createPickFragmentShaderSource` with `createShaderSource`.
  - Renamed `PolygonPipeline.earClip2D` to `PolygonPipeline.triangulate`.

- Added outline geometries. [#1021](https://github.com/CesiumGS/cesium/pull/1021).
- Added `CorridorGeometry`.
- Added `Billboard.scaleByDistance` and `NearFarScalar` to control billboard minimum/maximum scale based on camera distance.
- Added `EllipsoidGeodesic`.
- Added `PolylinePipeline.scaleToSurface`.
- Added `PolylinePipeline.scaleToGeodeticHeight`.
- Added the ability to specify a `minimumTerrainLevel` and `maximumTerrainLevel` when constructing an `ImageryLayer`. The layer will only be shown for terrain tiles within the specified range.
- Added `Math.setRandomNumberSeed` and `Math.nextRandomNumber` for generating repeatable random numbers.
- Added `Color.fromRandom` to generate random and partially random colors.
- Added an `onCancel` callback to `CameraFlightPath` functions that will be executed if the flight is canceled.
- Added `Scene.debugShowFrustums` and `Scene.debugFrustumStatistics` for rendering debugging.
- Added `Packable` and `PackableForInterpolation` interfaces to aid interpolation and in-memory data storage. Also made most core Cesium types implement them.
- Added `InterpolationAlgorithm` interface to codify the base interface already being used by `LagrangePolynomialApproximation`, `LinearApproximation`, and `HermitePolynomialApproximation`.
- Improved the performance of polygon triangulation using an O(n log n) algorithm.
- Improved geometry batching performance by moving work to a web worker.
- Improved `WallGeometry` to follow the curvature of the earth.
- Improved visual quality of closed translucent geometries.
- Optimized polyline bounding spheres.
- `Viewer` now automatically sets its clock to that of the first added `DataSource`, regardless of how it was added to the `DataSourceCollection`. Previously, this was only done for dropped files by `viewerDragDropMixin`.
- `CesiumWidget` and `Viewer` now display an HTML error panel if an error occurs while rendering, which can be disabled with a constructor option.
- `CameraFlightPath` now automatically disables and restores mouse input for the flights it generates.
- Fixed broken surface rendering in Columbus View when using the `EllipsoidTerrainProvider`.
- Fixed triangulation for polygons that cross the international date line.
- Fixed `EllipsoidPrimitive` rendering for some oblate ellipsoids. [#1067](https://github.com/CesiumGS/cesium/pull/1067).
- Fixed Cesium on Nexus 4 with Android 4.3.
- Upgraded Knockout from version 2.2.1 to 2.3.0.

### b19 - 2013-08-01

- Breaking changes:
  - Replaced tessellators and meshes with geometry. In particular:
    - Replaced `CubeMapEllipsoidTessellator` with `EllipsoidGeometry`.
    - Replaced `BoxTessellator` with `BoxGeometry`.
    - Replaced `ExtentTessletaor` with `ExtentGeometry`.
    - Removed `PlaneTessellator`. It was incomplete and not used.
    - Renamed `MeshFilters` to `GeometryPipeline`.
    - Renamed `MeshFilters.toWireframeInPlace` to `GeometryPipeline.toWireframe`.
    - Removed `MeshFilters.mapAttributeIndices`. It was not used.
    - Renamed `Context.createVertexArrayFromMesh` to `Context.createVertexArrayFromGeometry`. Likewise, renamed `mesh` constructor property to `geometry`.
  - Renamed `ComponentDatatype.*.toTypedArray` to `ComponentDatatype.*.createTypedArray`.
  - Removed `Polygon.configureExtent`. Use `ExtentPrimitive` instead.
  - Removed `Polygon.bufferUsage`. It is no longer needed.
  - Removed `height` and `textureRotationAngle` arguments from `Polygon` `setPositions` and `configureFromPolygonHierarchy` functions. Use `Polygon` `height` and `textureRotationAngle` properties.
  - Renamed `PolygonPipeline.cleanUp` to `PolygonPipeline.removeDuplicates`.
  - Removed `PolygonPipeline.wrapLongitude`. Use `GeometryPipeline.wrapLongitude` instead.
  - Added `surfaceHeight` parameter to `BoundingSphere.fromExtent3D`.
  - Added `surfaceHeight` parameter to `Extent.subsample`.
  - Renamed `pointInsideTriangle2D` to `pointInsideTriangle`.
  - Renamed `getLogo` to `getCredit` for `ImageryProvider` and `TerrainProvider`.
- Added Geometry and Appearances [#911](https://github.com/CesiumGS/cesium/pull/911).
- Added property `intersectionWidth` to `DynamicCone`, `DynamicPyramid`, `CustomSensorVolume`, and `RectangularPyramidSensorVolume`.
- Added `ExtentPrimitive`.
- Added `PolylinePipeline.removeDuplicates`.
- Added `barycentricCoordinates` to compute the barycentric coordinates of a point in a triangle.
- Added `BoundingSphere.fromEllipsoid`.
- Added `BoundingSphere.projectTo2D`.
- Added `Extent.fromDegrees`.
- Added `czm_tangentToEyeSpaceMatrix` built-in GLSL function.
- Added debugging aids for low-level rendering: `DrawCommand.debugShowBoundingVolume` and `Scene.debugCommandFilter`.
- Added extrusion to `ExtentGeometry`.
- Added `Credit` and `CreditDisplay` for displaying credits on the screen.
- Improved performance and visual quality of `CustomSensorVolume` and `RectangularPyramidSensorVolume`.
- Improved the performance of drawing polygons created with `configureFromPolygonHierarchy`.

### b18 - 2013-07-01

- Breaking changes:
  - Removed `CesiumViewerWidget` and replaced it with a new `Viewer` widget with mixin architecture. This new widget does not depend on Dojo and is part of the combined Cesium.js file. It is intended to be a flexible base widget for easily building robust applications. ([#838](https://github.com/CesiumGS/cesium/pull/838))
  - Changed all widgets to use ECMAScript 5 properties. All public observable properties now must be accessed and assigned as if they were normal properties, instead of being called as functions. For example:
    - `clockViewModel.shouldAnimate()` -> `clockViewModel.shouldAnimate`
    - `clockViewModel.shouldAnimate(true);` -> `clockViewModel.shouldAnimate = true;`
  - `ImageryProviderViewModel.fromConstants` has been removed. Use the `ImageryProviderViewModel` constructor directly.
  - Renamed the `transitioner` property on `CesiumWidget`, `HomeButton`, and `ScreenModePicker` to `sceneTrasitioner` to be consistent with property naming convention.
  - `ImageryProvider.loadImage` now requires that the calling imagery provider instance be passed as its first parameter.
  - Removed the Dojo-based `checkForChromeFrame` function, and replaced it with a new standalone version that returns a promise to signal when the asynchronous check has completed.
  - Removed `Assets/Textures/NE2_LR_LC_SR_W_DR_2048.jpg`. If you were previously using this image with `SingleTileImageryProvider`, consider instead using `TileMapServiceImageryProvider` with a URL of `Assets/Textures/NaturalEarthII`.
  - The `Client CZML` SandCastle demo has been removed, largely because it is redundant with the Simple CZML demo.
  - The `Two Viewer Widgets` SandCastle demo has been removed. We will add back a multi-scene example when we have a good architecture for it in place.
  - Changed static `clone` functions in all objects such that if the object being cloned is undefined, the function will return undefined instead of throwing an exception.
- Fix resizing issues in `CesiumWidget` ([#608](https://github.com/CesiumGS/cesium/issues/608), [#834](https://github.com/CesiumGS/cesium/issues/834)).
- Added initial support for [GeoJSON](http://www.geojson.org/) and [TopoJSON](https://github.com/mbostock/topojson). ([#890](https://github.com/CesiumGS/cesium/pull/890), [#906](https://github.com/CesiumGS/cesium/pull/906))
- Added rotation, aligned axis, width, and height properties to `Billboard`s.
- Improved the performance of "missing tile" checking, especially for Bing imagery.
- Improved the performance of terrain and imagery refinement, especially when using a mixture of slow and fast imagery sources.
- `TileMapServiceImageryProvider` now supports imagery with a minimum level. This improves compatibility with tile sets generated by MapTiler or gdal2tiles.py using their default settings.
- Added `Context.getAntialias`.
- Improved test robustness on Mac.
- Upgraded RequireJS to version 2.1.6, and Almond to 0.2.5.
- Fixed artifacts that showed up on the edges of imagery tiles on a number of GPUs.
- Fixed an issue in `BaseLayerPicker` where destroy wasn't properly cleaning everything up.
- Added the ability to unsubscribe to `Timeline` update event.
- Added a `screenSpaceEventHandler` property to `CesiumWidget`. Also added a `sceneMode` option to the constructor to set the initial scene mode.
- Added `useDefaultRenderLoop` property to `CesiumWidget` that allows the default render loop to be disabled so that a custom render loop can be used.
- Added `CesiumWidget.onRenderLoopError` which is an `Event` that is raised if an exception is generated inside of the default render loop.
- `ImageryProviderViewModel.creationCommand` can now return an array of ImageryProvider instances, which allows adding multiple layers when a single item is selected in the `BaseLayerPicker` widget.

### b17 - 2013-06-03

- Breaking changes:
  - Replaced `Uniform.getFrameNumber` and `Uniform.getTime` with `Uniform.getFrameState`, which returns the full frame state.
  - Renamed `Widgets/Fullscreen` folder to `Widgets/FullscreenButton` along with associated objects/files.
    - `FullscreenWidget` -> `FullscreenButton`
    - `FullscreenViewModel` -> `FullscreenButtonViewModel`
  - Removed `addAttribute`, `removeAttribute`, and `setIndexBuffer` from `VertexArray`. They were not used.
- Added support for approximating local vertical, local horizontal (LVLH) reference frames when using `DynamicObjectView` in 3D. The object automatically selects LVLH or EastNorthUp based on the object's velocity.
- Added support for CZML defined vectors via new `CzmlDirection`, `DynamicVector`, and `DynamicVectorVisualizer` objects.
- Added `SceneTransforms.wgs84ToWindowCoordinates`. [#746](https://github.com/CesiumGS/cesium/issues/746).
- Added `fromElements` to `Cartesian2`, `Cartesian3`, and `Cartesian4`.
- Added `DrawCommand.cull` to avoid redundant visibility checks.
- Added `czm_morphTime` automatic GLSL uniform.
- Added support for [OES_vertex_array_object](http://www.khronos.org/registry/webgl/extensions/OES_vertex_array_object/), which improves rendering performance.
- Added support for floating-point textures.
- Added `IntersectionTests.trianglePlaneIntersection`.
- Added `computeHorizonCullingPoint`, `computeHorizonCullingPointFromVertices`, and `computeHorizonCullingPointFromExtent` methods to `EllipsoidalOccluder` and used them to build a more accurate horizon occlusion test for terrain rendering.
- Added sun visualization. See `Sun` and `Scene.sun`.
- Added a new `HomeButton` widget for returning to the default view of the current scene mode.
- Added `Command.beforeExecute` and `Command.afterExecute` events to enable additional processing when a command is executed.
- Added rotation parameter to `Polygon.configureExtent`.
- Added camera flight to extents. See new methods `CameraController.getExtentCameraCoordinates` and `CameraFlightPath.createAnimationExtent`.
- Improved the load ordering of terrain and imagery tiles, so that relevant detail is now more likely to be loaded first.
- Improved appearance of the Polyline arrow material.
- Fixed polyline clipping artifact. [#728](https://github.com/CesiumGS/cesium/issues/728).
- Fixed polygon crossing International Date Line for 2D and Columbus view. [#99](https://github.com/CesiumGS/cesium/issues/99).
- Fixed issue for camera flights when `frameState.mode === SceneMode.MORPHING`.
- Fixed ISO8601 date parsing when UTC offset is specified in the extended format, such as `2008-11-10T14:00:00+02:30`.

### b16 - 2013-05-01

- Breaking changes:

  - Removed the color, outline color, and outline width properties of polylines. Instead, use materials for polyline color and outline properties. Code that looked like:

           var polyline = polylineCollection.add({
               positions : positions,
               color : new Color(1.0, 1.0, 1.0, 1.0),
               outlineColor : new Color(1.0, 0.0, 0.0, 1.0),
               width : 1.0,
               outlineWidth : 3.0
           });

    should now look like:

           var outlineMaterial = Material.fromType(context, Material.PolylineOutlineType);
           outlineMaterial.uniforms.color = new Color(1.0, 1.0, 1.0, 1.0);
           outlineMaterial.uniforms.outlineColor = new Color(1.0, 0.0, 0.0, 1.0);
           outlineMaterial.uniforms.outlinewidth = 2.0;

           var polyline = polylineCollection.add({
               positions : positions,
               width : 3.0,
               material : outlineMaterial
           });

  - `CzmlCartographic` has been removed and all cartographic values are converted to Cartesian internally during CZML processing. This improves performance and fixes interpolation of cartographic source data. The Cartographic representation can still be retrieved if needed.
  - Removed `ComplexConicSensorVolume`, which was not documented and did not work on most platforms. It will be brought back in a future release. This does not affect CZML, which uses a custom sensor to approximate a complex conic.
  - Replaced `computeSunPosition` with `Simon1994PlanetaryPosition`, which has functions to calculate the position of the sun and the moon more accurately.
  - Removed `Context.createClearState`. These properties are now part of `ClearCommand`.
  - `RenderState` objects returned from `Context.createRenderState` are now immutable.
  - Removed `positionMC` from `czm_materialInput`. It is no longer used by any materials.

- Added wide polylines that work with and without ANGLE.
- Polylines now use materials to describe their surface appearance. See the [Fabric](https://github.com/CesiumGS/cesium/wiki/Fabric) wiki page for more details on how to create materials.
- Added new `PolylineOutline`, `PolylineGlow`, `PolylineArrow`, and `Fade` materials.
- Added `czm_pixelSizeInMeters` automatic GLSL uniform.
- Added `AnimationViewModel.snapToTicks`, which when set to true, causes the shuttle ring on the Animation widget to snap to the defined tick values, rather than interpolate between them.
- Added `Color.toRgba` and `Color.fromRgba` to convert to/from numeric unsigned 32-bit RGBA values.
- Added `GridImageryProvider` for custom rendering effects and debugging.
- Added new `Grid` material.
- Made `EllipsoidPrimitive` double-sided.
- Improved rendering performance by minimizing WebGL state calls.
- Fixed an error in Web Worker creation when loading Cesium.js from a different origin.
- Fixed `EllipsoidPrimitive` picking and picking objects with materials that have transparent parts.
- Fixed imagery smearing artifacts on mobile devices and other devices without high-precision fragment shaders.

### b15 - 2013-04-01

- Breaking changes:
  - `Billboard.computeScreenSpacePosition` now takes `Context` and `FrameState` arguments instead of a `UniformState` argument.
  - Removed `clampToPixel` property from `BillboardCollection` and `LabelCollection`. This option is no longer needed due to overall LabelCollection visualization improvements.
  - Removed `Widgets/Dojo/CesiumWidget` and replaced it with `Widgets/CesiumWidget`, which has no Dojo dependancies.
  - `destroyObject` no longer deletes properties from the object being destroyed.
  - `darker.css` files have been deleted and the `darker` theme is now the default style for widgets. The original theme is now known as `lighter` and is in corresponding `lighter.css` files.
  - CSS class names have been standardized to avoid potential collisions. All widgets now follow the same pattern, `cesium-<widget>-<className>`.
  - Removed `view2D`, `view3D`, and `viewColumbus` properties from `CesiumViewerWidget`. Use the `sceneTransitioner` property instead.
- Added `BoundingSphere.fromCornerPoints`.
- Added `fromArray` and `distance` functions to `Cartesian2`, `Cartesian3`, and `Cartesian4`.
- Added `DynamicPath.resolution` property for setting the maximum step size, in seconds, to take when sampling a position for path visualization.
- Added `TileCoordinatesImageryProvider` that renders imagery with tile X, Y, Level coordinates on the surface of the globe. This is mostly useful for debugging.
- Added `DynamicEllipse` and `DynamicObject.ellipse` property to render CZML ellipses on the globe.
- Added `sampleTerrain` function to sample the terrain height of a list of `Cartographic` positions.
- Added `DynamicObjectCollection.removeObject` and handling of the new CZML `delete` property.
- Imagery layers with an `alpha` of exactly 0.0 are no longer rendered. Previously these invisible layers were rendered normally, which was a waste of resources. Unlike the `show` property, imagery tiles in a layer with an `alpha` of 0.0 are still downloaded, so the layer will become visible more quickly when its `alpha` is increased.
- Added `onTransitionStart` and `onTransitionComplete` events to `SceneModeTransitioner`.
- Added `SceneModePicker`; a new widget for morphing between scene modes.
- Added `BaseLayerPicker`; a new widget for switching among pre-configured base layer imagery providers.

### b14 - 2013-03-01

- Breaking changes:
  - Major refactoring of both animation and widgets systems as we move to an MVVM-like architecture for user interfaces.
    - New `Animation` widget for controlling playback.
    - AnimationController.js has been deleted.
    - `ClockStep.SYSTEM_CLOCK_DEPENDENT` was renamed to `ClockStep.SYSTEM_CLOCK_MULTIPLIER`.
    - `ClockStep.SYSTEM_CLOCK` was added to have the clock always match the system time.
    - `ClockRange.LOOP` was renamed to `ClockRange.LOOP_STOP` and now only loops in the forward direction.
    - `Clock.reverseTick` was removed, simply negate `Clock.multiplier` and pass it to `Clock.tick`.
    - `Clock.shouldAnimate` was added to indicate if `Clock.tick` should actually advance time.
    - The Timeline widget was moved into the Widgets/Timeline subdirectory.
    - `Dojo/TimelineWidget` was removed. You should use the non-toolkit specific Timeline widget directly.
  - Removed `CesiumViewerWidget.fullScreenElement`, instead use the `CesiumViewerWidget.fullscreen.viewModel.fullScreenElement` observable property.
  - `IntersectionTests.rayPlane` now takes the new `Plane` type instead of separate `planeNormal` and `planeD` arguments.
  - Renamed `ImageryProviderError` to `TileProviderError`.
- Added support for global terrain visualization via `CesiumTerrainProvider`, `ArcGisImageServerTerrainProvider`, and `VRTheWorldTerrainProvider`. See the [Terrain Tutorial](http://cesiumjs.org/2013/02/15/Cesium-Terrain-Tutorial/) for more information.
- Added `FullscreenWidget` which is a simple, single-button widget that toggles fullscreen mode of the specified element.
- Added interactive extent drawing to the `Picking` Sandcastle example.
- Added `HeightmapTessellator` to create a mesh from a heightmap.
- Added `JulianDate.equals`.
- Added `Plane` for representing the equation of a plane.
- Added a line segment-plane intersection test to `IntersectionTests`.
- Improved the lighting used in 2D and Columbus View modes. In general, the surface lighting in these modes should look just like it does in 3D.
- Fixed an issue where a `PolylineCollection` with a model matrix other than the identity would be incorrectly rendered in 2D and Columbus view.
- Fixed an issue in the `ScreenSpaceCameraController` where disabled mouse events can cause the camera to be moved after being re-enabled.

### b13 - 2013-02-01

- Breaking changes:
  - The combined `Cesium.js` file and other required files are now created in `Build/Cesium` and `Build/CesiumUnminified` folders.
  - The Web Worker files needed when using the combined `Cesium.js` file are now in a `Workers` subdirectory.
  - Removed `erosion` property from `Polygon`, `ComplexConicSensorVolume`, `RectangularPyramidSensorVolume`, and `ComplexConicSensorVolume`. Use the new `Erosion` material. See the Sandbox Animation example.
  - Removed `setRectangle` and `getRectangle` methods from `ViewportQuad`. Use the new `rectangle` property.
  - Removed `time` parameter from `Scene.initializeFrame`. Instead, pass the time to `Scene.render`.
- Added new `RimLighting` and `Erosion` materials. See the [Fabric](https://github.com/CesiumGS/cesium/wiki/Fabric) wiki page.
- Added `hue` and `saturation` properties to `ImageryLayer`.
- Added `czm_hue` and `czm_saturation` to adjust the hue and saturation of RGB colors.
- Added `JulianDate.getDaysDifference` method.
- Added `Transforms.computeIcrfToFixedMatrix` and `computeFixedToIcrfMatrix`.
- Added `EarthOrientationParameters`, `EarthOrientationParametersSample`, `Iau2006XysData`, and `Iau2006XysDataSample` classes to `Core`.
- CZML now supports the ability to specify positions in the International Celestial Reference Frame (ICRF), and inertial reference frame.
- Fixed globe rendering on the Nexus 4 running Google Chrome Beta.
- `ViewportQuad` now supports the material system. See the [Fabric](https://github.com/CesiumGS/cesium/wiki/Fabric) wiki page.
- Fixed rendering artifacts in `EllipsoidPrimitive`.
- Fixed an issue where streaming CZML would fail when changing material types.
- Updated Dojo from 1.7.2 to 1.8.4. Reminder: Cesium does not depend on Dojo but uses it for reference applications.

### b12a - 2013-01-18

- Breaking changes:

  - Renamed the `server` property to `url` when constructing a `BingMapsImageryProvider`. Likewise, renamed `BingMapsImageryProvider.getServer` to `BingMapsImageryProvider.getUrl`. Code that looked like

           var bing = new BingMapsImageryProvider({
               server : 'dev.virtualearth.net'
           });

    should now look like:

           var bing = new BingMapsImageryProvider({
               url : 'http://dev.virtualearth.net'
           });

  - Renamed `toCSSColor` to `toCssColorString`.
  - Moved `minimumZoomDistance` and `maximumZoomDistance` from the `CameraController` to the `ScreenSpaceCameraController`.

- Added `fromCssColorString` to `Color` to create a `Color` instance from any CSS value.
- Added `fromHsl` to `Color` to create a `Color` instance from H, S, L values.
- Added `Scene.backgroundColor`.
- Added `textureRotationAngle` parameter to `Polygon.setPositions` and `Polygon.configureFromPolygonHierarchy` to rotate textures on polygons.
- Added `Matrix3.fromRotationX`, `Matrix3.fromRotationY`, `Matrix3.fromRotationZ`, and `Matrix2.fromRotation`.
- Added `fromUniformScale` to `Matrix2`, `Matrix3`, and `Matrix4`.
- Added `fromScale` to `Matrix2`.
- Added `multiplyByUniformScale` to `Matrix4`.
- Added `flipY` property when calling `Context.createTexture2D` and `Context.createCubeMap`.
- Added `MeshFilters.encodePosition` and `EncodedCartesian3.encode`.
- Fixed jitter artifacts with polygons.
- Fixed camera tilt close to the `minimumZoomDistance`.
- Fixed a bug that could lead to blue tiles when zoomed in close to the North and South poles.
- Fixed a bug where removing labels would remove the wrong label and ultimately cause a crash.
- Worked around a bug in Firefox 18 preventing typed arrays from being transferred to or from Web Workers.
- Upgraded RequireJS to version 2.1.2, and Almond to 0.2.3.
- Updated the default Bing Maps API key.

### b12 - 2013-01-03

- Breaking changes:
  - Renamed `EventHandler` to `ScreenSpaceEventHandler`.
  - Renamed `MouseEventType` to `ScreenSpaceEventType`.
  - Renamed `MouseEventType.MOVE` to `ScreenSpaceEventType.MOUSE_MOVE`.
  - Renamed `CameraEventHandler` to `CameraEventAggregator`.
  - Renamed all `*MouseAction` to `*InputAction` (including get, set, remove, etc).
  - Removed `Camera2DController`, `CameraCentralBodyController`, `CameraColumbusViewController`, `CameraFlightController`, `CameraFreeLookController`, `CameraSpindleController`, and `CameraControllerCollection`. Common ways to modify the camera are through the `CameraController` object of the `Camera` and will work in all scene modes. The default camera handler is the `ScreenSpaceCameraController` object on the `Scene`.
  - Changed default Natural Earth imagery to a 2K version of [Natural Earth II with Shaded Relief, Water, and Drainages](http://www.naturalearthdata.com/downloads/10m-raster-data/10m-natural-earth-2/). The previously used version did not include lakes and rivers. This replaced `Source/Assets/Textures/NE2_50M_SR_W_2048.jpg` with `Source/Assets/Textures/NE2_LR_LC_SR_W_DR_2048.jpg`.
- Added pinch-zoom, pinch-twist, and pinch-tilt for touch-enabled browsers (particularly mobile browsers).
- Improved rendering support on Nexus 4 and Nexus 7 using Firefox.
- Improved camera flights.
- Added Sandbox example using NASA's new [Black Marble](http://www.nasa.gov/mission_pages/NPP/news/earth-at-night.html) night imagery.
- Added constrained z-axis by default to the Cesium widgets.
- Upgraded Jasmine from version 1.1.0 to 1.3.0.
- Added `JulianDate.toIso8601`, which creates an ISO8601 compliant representation of a JulianDate.
- The `Timeline` widget now properly displays leap seconds.

### b11 - 2012-12-03

- Breaking changes:
  - Widget render loop now started by default. Startup code changed, see Sandcastle examples.
  - Changed `Timeline.makeLabel` to take a `JulianDate` instead of a JavaScript date parameter.
  - Default Earth imagery has been moved to a new package `Assets`. Images used by `Sandcastle` examples have been moved to the Sandcastle folder, and images used by the Dojo widgets are now self-contained in the `Widgets` package.
  - `positionToEyeEC` in `czm_materialInput` is no longer normalized by default.
  - `FullScreen` and related functions have been renamed to `Fullscreen` to match the W3C standard name.
  - `Fullscreen.isFullscreenEnabled` was incorrectly implemented in certain browsers. `isFullscreenEnabled` now correctly determines whether the browser will allow an element to go fullscreen. A new `isFullscreen` function is available to determine if the browser is currently in fullscreen mode.
  - `Fullscreen.getFullScreenChangeEventName` and `Fullscreen.getFullScreenChangeEventName` now return the proper event name, suitable for use with the `addEventListener` API, instead prefixing them with "on".
  - Removed `Scene.setSunPosition` and `Scene.getSunPosition`. The sun position used for lighting is automatically computed based on the scene's time.
  - Removed a number of rendering options from `CentralBody`, including the ground atmosphere, night texture, specular map, cloud map, cloud shadows, and bump map. These features weren't really production ready and had a disproportionate cost in terms of shader complexity and compilation time. They may return in a more polished form in a future release.
  - Removed `affectedByLighting` property from `Polygon`, `EllipsoidPrimitive`, `RectangularPyramidSensorVolume`, `CustomSensorVolume`, and `ComplexConicSensorVolume`.
  - Removed `DistanceIntervalMaterial`. This was not documented.
  - `Matrix2.getElementIndex`, `Matrix3.getElementIndex`, and `Matrix4.getElementIndex` functions have had their parameters swapped and now take row first and column second. This is consistent with other class constants, such as Matrix2.COLUMN1ROW2.
  - Replaced `CentralBody.showSkyAtmosphere` with `Scene.skyAtmosphere` and `SkyAtmosphere`. This has no impact for those using the Cesium widget.
- Improved lighting in Columbus view and on polygons, ellipsoids, and sensors.
- Fixed atmosphere rendering artifacts and improved Columbus view transition.
- Fixed jitter artifacts with billboards and polylines.
- Added `TileMapServiceImageryProvider`. See the Imagery Layers `Sandcastle` example.
- Added `Water` material. See the Materials `Sandcastle` example.
- Added `SkyBox` to draw stars. Added `CesiumWidget.showSkyBox` and `CesiumViewerWidget.showSkyBox`.
- Added new `Matrix4` functions: `Matrix4.multiplyByTranslation`, `multiplyByPoint`, and `Matrix4.fromScale`. Added `Matrix3.fromScale`.
- Added `EncodedCartesian3`, which is used to eliminate jitter when drawing primitives.
- Added new automatic GLSL uniforms: `czm_frameNumber`, `czm_temeToPseudoFixed`, `czm_entireFrustum`, `czm_inverseModel`, `czm_modelViewRelativeToEye`, `czm_modelViewProjectionRelativeToEye`, `czm_encodedCameraPositionMCHigh`, and `czm_encodedCameraPositionMCLow`.
- Added `czm_translateRelativeToEye` and `czm_luminance` GLSL functions.
- Added `shininess` to `czm_materialInput`.
- Added `QuadraticRealPolynomial`, `CubicRealPolynomial`, and `QuarticRealPolynomial` for finding the roots of quadratic, cubic, and quartic polynomials.
- Added `IntersectionTests.grazingAltitudeLocation` for finding a point on a ray nearest to an ellipsoid.
- Added `mostOrthogonalAxis` function to `Cartesian2`, `Cartesian3`, and `Cartesian4`.
- Changed CesiumViewerWidget default behavior so that zooming to an object now requires a single left-click, rather than a double-click.
- Updated third-party [Tween.js](https://github.com/sole/tween.js/).

### b10 - 2012-11-02

- Breaking changes:
  - Renamed `Texture2DPool` to `TexturePool`.
  - Renamed `BingMapsTileProvider` to `BingMapsImageryProvider`.
  - Renamed `SingleTileProvider` to `SingleTileImageryProvider`.
  - Renamed `ArcGISTileProvider` to `ArcGisMapServerImageryProvider`.
  - Renamed `EquidistantCylindrdicalProjection` to `GeographicProjection`.
  - Renamed `MercatorProjection` to `WebMercatorProjection`.
  - `CentralBody.dayTileProvider` has been removed. Instead, add one or more imagery providers to the collection returned by `CentralBody.getImageryLayers()`.
  - The `description.generateTextureCoords` parameter passed to `ExtentTessellator.compute` is now called `description.generateTextureCoordinates`.
  - Renamed `bringForward`, `sendBackward`, `bringToFront`, and `sendToBack` methods on `CompositePrimitive` to `raise`, `lower`, `raiseToTop`, and `lowerToBottom`, respectively.
  - `Cache` and `CachePolicy` are no longer used and have been removed.
  - Fixed problem with Dojo widget startup, and removed "postSetup" callback in the process. See Sandcastle examples and update your startup code.
- `CentralBody` now allows imagery from multiple sources to be layered and alpha blended on the globe. See the new `Imagery Layers` and `Map Projections` Sandcastle examples.
- Added `WebMapServiceImageryProvider`.
- Improved middle mouse click behavior to always tilt in the same direction.
- Added `getElementIndex` to `Matrix2`, `Matrix3`, and `Matrix4`.

### b9 - 2012-10-01

- Breaking changes:
  - Removed the `render` and `renderForPick` functions of primitives. The primitive `update` function updates a list of commands for the renderer. For more details, see the [Data Driven Renderer](https://github.com/CesiumGS/cesium/wiki/Data-Driven-Renderer-Details).
  - Removed `Context.getViewport` and `Context.setViewport`. The viewport defaults to the size of the canvas if a primitive does not override the viewport property in the render state.
  - `shallowEquals` has been removed.
  - Passing `undefined` to any of the set functions on `Billboard` now throws an exception.
  - Passing `undefined` to any of the set functions on `Polyline` now throws an exception.
  - `PolygonPipeline.scaleToGeodeticHeight` now takes ellipsoid as the last parameter, instead of the first. It also now defaults to `Ellipsoid.WGS84` if no parameter is provided.
- The new Sandcastle live editor and demo gallery replace the Sandbox and Skeleton examples.
- Improved picking performance and accuracy.
- Added EllipsoidPrimitive for visualizing ellipsoids and spheres. Currently, this is only supported in 3D, not 2D or Columbus view.
- Added `DynamicEllipsoid` and `DynamicEllipsoidVisualizer` which use the new `EllipsoidPrimitive` to implement ellipsoids in CZML.
- `Extent` functions now take optional result parameters. Also added `getCenter`, `intersectWith`, and `contains` functions.
- Add new utility class, `DynamicObjectView` for tracking a DynamicObject with the camera across scene modes; also hooked up CesiumViewerWidget to use it.
- Added `enableTranslate`, `enableZoom`, and `enableRotate` properties to `Camera2DController` to selectively toggle camera behavior. All values default to `true`.
- Added `Camera2DController.setPositionCartographic` to simplify moving the camera programmatically when in 2D mode.
- Improved near/far plane distances and eliminated z-fighting.
- Added `Matrix4.multiplyByTranslation`, `Matrix4.fromScale`, and `Matrix3.fromScale`.

### b8 - 2012-09-05

- Breaking changes:

  - Materials are now created through a centralized Material class using a JSON schema called [Fabric](https://github.com/CesiumGS/cesium/wiki/Fabric). For example, change:

          polygon.material = new BlobMaterial({repeat : 10.0});

    to:

          polygon.material = Material.fromType(context, 'Blob');
          polygon.material.repeat = 10.0;

    or:

          polygon.material = new Material({
              context : context,
              fabric : {
                  type : 'Blob',
                  uniforms : {
                      repeat : 10.0
                  }
              }
          });

  - `Label.computeScreenSpacePosition` now requires the current scene state as a parameter.
  - Passing `undefined` to any of the set functions on `Label` now throws an exception.
  - Renamed `agi_` prefix on GLSL identifiers to `czm_`.
  - Replaced `ViewportQuad` properties `vertexShader` and `fragmentShader` with optional constructor arguments.
  - Changed the GLSL automatic uniform `czm_viewport` from an `ivec4` to a `vec4` to reduce casting.
  - `Billboard` now defaults to an image index of `-1` indicating no texture, previously billboards defaulted to `0` indicating the first texture in the atlas. For example, change:

          billboards.add({
              position : { x : 1.0, y : 2.0, z : 3.0 },
          });

    to:

          billboards.add({
              position : { x : 1.0, y : 2.0, z : 3.0 },
              imageIndex : 0
          });

  - Renamed `SceneState` to `FrameState`.
  - `SunPosition` was changed from a static object to a function `computeSunPosition`; which now returns a `Cartesian3` with the computed position. It was also optimized for performance and memory pressure. For example, change:

          var result = SunPosition.compute(date);
          var position = result.position;

        to:

          var position = computeSunPosition(date);

- All `Quaternion` operations now have static versions that work with any objects exposing `x`, `y`, `z` and `w` properties.
- Added support for nested polygons with holes. See `Polygon.configureFromPolygonHierarchy`.
- Added support to the renderer for view frustum and central body occlusion culling. All built-in primitives, such as `BillboardCollection`, `Polygon`, `PolylineCollection`, etc., can be culled. See the advanced examples in the Sandbox for details.
- Added `writeTextToCanvas` function which handles sizing the resulting canvas to fit the desired text.
- Added support for CZML path visualization via the `DynamicPath` and `DynamicPathVisualizer` objects. See the [CZML wiki](https://github.com/CesiumGS/cesium/wiki/CZML-Guide) for more details.
- Added support for [WEBGL_depth_texture](http://www.khronos.org/registry/webgl/extensions/WEBGL_depth_texture/). See `Framebuffer.setDepthTexture`.
- Added `CesiumMath.isPowerOfTwo`.
- Added `affectedByLighting` to `ComplexConicSensorVolume`, `CustomSensorVolume`, and `RectangularPyramidSensorVolume` to turn lighting on/off for these objects.
- CZML `Polygon`, `Cone`, and `Pyramid` objects are no longer affected by lighting.
- Added `czm_viewRotation` and `czm_viewInverseRotation` automatic GLSL uniforms.
- Added a `clampToPixel` property to `BillboardCollection` and `LabelCollection`. When true, it aligns all billboards and text to a pixel in screen space, providing a crisper image at the cost of jumpier motion.
- `Ellipsoid` functions now take optional result parameters.

### b7 - 2012-08-01

- Breaking changes:

  - Removed keyboard input handling from `EventHandler`.
  - `TextureAtlas` takes an object literal in its constructor instead of separate parameters. Code that previously looked like:

          context.createTextureAtlas(images, pixelFormat, borderWidthInPixels);

    should now look like:

          context.createTextureAtlas({images : images, pixelFormat : pixelFormat, borderWidthInPixels : borderWidthInPixels});

  - `Camera.pickEllipsoid` returns the picked position in world coordinates and the ellipsoid parameter is optional. Prefer the new `Scene.pickEllipsoid` method. For example, change

          var position = camera.pickEllipsoid(ellipsoid, windowPosition);

    to:

          var position = scene.pickEllipsoid(windowPosition, ellipsoid);

  - `Camera.getPickRay` now returns the new `Ray` type instead of an object with position and direction properties.
  - `Camera.viewExtent` now takes an `Extent` argument instead of west, south, east and north arguments. Prefer `Scene.viewExtent` over `Camera.viewExtent`. `Scene.viewExtent` will work in any `SceneMode`. For example, change

          camera.viewExtent(ellipsoid, west, south, east, north);

    to:

          scene.viewExtent(extent, ellipsoid);

  - `CameraSpindleController.mouseConstrainedZAxis` has been removed. Instead, use `CameraSpindleController.constrainedAxis`. Code that previously looked like:

          spindleController.mouseConstrainedZAxis = true;

    should now look like:

          spindleController.constrainedAxis = Cartesian3.UNIT_Z;

  - The `Camera2DController` constructor and `CameraControllerCollection.add2D` now require a projection instead of an ellipsoid.
  - `Chain` has been removed. `when` is now included as a more complete CommonJS Promises/A implementation.
  - `Jobs.downloadImage` was replaced with `loadImage` to provide a promise that will asynchronously load an image.
  - `jsonp` now returns a promise for the requested data, removing the need for a callback parameter.
  - JulianDate.getTimeStandard() has been removed, dates are now always stored internally as TAI.
  - LeapSeconds.setLeapSeconds now takes an array of LeapSecond instances instead of JSON.
  - TimeStandard.convertUtcToTai and TimeStandard.convertTaiToUtc have been removed as they are no longer needed.
  - `Cartesian3.prototype.getXY()` was replaced with `Cartesian2.fromCartesian3`. Code that previously looked like `cartesian3.getXY();` should now look like `Cartesian2.fromCartesian3(cartesian3);`.
  - `Cartesian4.prototype.getXY()` was replaced with `Cartesian2.fromCartesian4`. Code that previously looked like `cartesian4.getXY();` should now look like `Cartesian2.fromCartesian4(cartesian4);`.
  - `Cartesian4.prototype.getXYZ()` was replaced with `Cartesian3.fromCartesian4`. Code that previously looked like `cartesian4.getXYZ();` should now look like `Cartesian3.fromCartesian4(cartesian4);`.
  - `Math.angleBetween` was removed because it was a duplicate of `Cartesian3.angleBetween`. Simply replace calls of the former to the later.
  - `Cartographic3` was renamed to `Cartographic`.
  - `Cartographic2` was removed; use `Cartographic` instead.
  - `Ellipsoid.toCartesian` was renamed to `Ellipsoid.cartographicToCartesian`.
  - `Ellipsoid.toCartesians` was renamed to `Ellipsoid.cartographicArrayToCartesianArray`.
  - `Ellipsoid.toCartographic2` was renamed to `Ellipsoid.cartesianToCartographic`.
  - `Ellipsoid.toCartographic2s` was renamed to `Ellipsoid.cartesianArrayToCartographicArray`.
  - `Ellipsoid.toCartographic3` was renamed to `Ellipsoid.cartesianToCartographic`.
  - `Ellipsoid.toCartographic3s` was renamed to `Ellipsoid.cartesianArrayToCartographicArray`.
  - `Ellipsoid.cartographicDegreesToCartesian` was removed. Code that previously looked like `ellipsoid.cartographicDegreesToCartesian(new Cartographic(45, 50, 10))` should now look like `ellipsoid.cartographicToCartesian(Cartographic.fromDegrees(45, 50, 10))`.
  - `Math.cartographic3ToRadians`, `Math.cartographic2ToRadians`, `Math.cartographic2ToDegrees`, and `Math.cartographic3ToDegrees` were removed. These functions are no longer needed because Cartographic instances are always represented in radians.
  - All functions starting with `multiplyWith` now start with `multiplyBy` to be consistent with functions starting with `divideBy`.
  - The `multiplyWithMatrix` function on each `Matrix` type was renamed to `multiply`.
  - All three Matrix classes have been largely re-written for consistency and performance. The `values` property has been eliminated and Matrices are no longer immutable. Code that previously looked like `matrix = matrix.setColumn0Row0(12);` now looks like `matrix[Matrix2.COLUMN0ROW0] = 12;`. Code that previously looked like `matrix.setColumn3(cartesian3);` now looked like `matrix.setColumn(3, cartesian3, matrix)`.
  - 'Polyline' is no longer externally creatable. To create a 'Polyline' use the 'PolylineCollection.add' method.

          Polyline polyline = new Polyline();

    to

          PolylineCollection polylineCollection = new PolylineCollection();
          Polyline polyline = polylineCollection.add();

- All `Cartesian2` operations now have static versions that work with any objects exposing `x` and `y` properties.
- All `Cartesian3` operations now have static versions that work with any objects exposing `x`, `y`, and `z` properties.
- All `Cartesian4` operations now have static versions that work with any objects exposing `x`, `y`, `z` and `w` properties.
- All `Cartographic` operations now have static versions that work with any objects exposing `longitude`, `latitude`, and `height` properties.
- All `Matrix` classes are now indexable like arrays.
- All `Matrix` operations now have static versions of all prototype functions and anywhere we take a Matrix instance as input can now also take an Array or TypedArray.
- All `Matrix`, `Cartesian`, and `Cartographic` operations now take an optional result parameter for object re-use to reduce memory pressure.
- Added `Cartographic.fromDegrees` to make creating Cartographic instances from values in degrees easier.
- Added `addImage` to `TextureAtlas` so images can be added to a texture atlas after it is constructed.
- Added `Scene.pickEllipsoid`, which picks either the ellipsoid or the map depending on the current `SceneMode`.
- Added `Event`, a new utility class which makes it easy for objects to expose event properties.
- Added `TextureAtlasBuilder`, a new utility class which makes it easy to build a TextureAtlas asynchronously.
- Added `Clock`, a simple clock for keeping track of simulated time.
- Added `LagrangePolynomialApproximation`, `HermitePolynomialApproximation`, and `LinearApproximation` interpolation algorithms.
- Added `CoordinateConversions`, a new static class where most coordinate conversion methods will be stored.
- Added `Spherical` coordinate type
- Added a new DynamicScene layer for time-dynamic, data-driven visualization. This include CZML processing. For more details see https://github.com/CesiumGS/cesium/wiki/Architecture and https://github.com/CesiumGS/cesium/wiki/CZML-in-Cesium.
- Added a new application, Cesium Viewer, for viewing CZML files and otherwise exploring the globe.
- Added a new Widgets directory, to contain common re-usable Cesium related controls.
- Added a new Timeline widget to the Widgets directory.
- Added a new Widgets/Dojo directory, to contain dojo-specific widgets.
- Added new Timeline and Cesium dojo widgets.
- Added `CameraCentralBodyController` as the new default controller to handle mouse input.
  - The left mouse button rotates around the central body.
  - The right mouse button and mouse wheel zoom in and out.
  - The middle mouse button rotates around the point clicked on the central body.
- Added `computeTemeToPseudoFixedMatrix` function to `Transforms`.
- Added 'PolylineCollection' to manage numerous polylines. 'PolylineCollection' dramatically improves rendering speed when using polylines.

### b6a - 2012-06-20

- Breaking changes:
  - Changed `Tipsify.tipsify` and `Tipsify.calculateACMR` to accept an object literal instead of three separate arguments. Supplying a maximum index and cache size is now optional.
  - `CentralBody` no longer requires a camera as the first parameter.
- Added `CentralBody.northPoleColor` and `CentralBody.southPoleColor` to fill in the poles if they are not covered by a texture.
- Added `Polygon.configureExtent` to create a polygon defined by west, south, east, and north values.
- Added functions to `Camera` to provide position and directions in world coordinates.
- Added `showThroughEllipsoid` to `CustomSensorVolume` and `RectangularPyramidSensorVolume` to allow sensors to draw through Earth.
- Added `affectedByLighting` to `CentralBody` and `Polygon` to turn lighting on/off for these objects.

### b5 - 2012-05-15

- Breaking changes:

  - Renamed Geoscope to Cesium. To update your code, change all `Geoscope.*` references to `Cesium.*`, and reference Cesium.js instead of Geoscope.js.
  - `CompositePrimitive.addGround` was removed; use `CompositePrimitive.add` instead. For example, change

          primitives.addGround(polygon);

    to:

          primitives.add(polygon);

  - Moved `eastNorthUpToFixedFrame` and `northEastDownToFixedFrame` functions from `Ellipsoid` to a new `Transforms` object. For example, change

          var m = ellipsoid.eastNorthUpToFixedFrame(p);

    to:

          var m = Cesium.Transforms.eastNorthUpToFixedFrame(p, ellipsoid);

  - Label properties `fillStyle` and `strokeStyle` were renamed to `fillColor` and `outlineColor`; they are also now color objects instead of strings. The label `Color` property has been removed.

    For example, change

          label.setFillStyle("red");
          label.setStrokeStyle("#FFFFFFFF");

    to:

          label.setFillColor({ red : 1.0, blue : 0.0, green : 0.0, alpha : 1.0 });
          label.setOutlineColor({ red : 1.0, blue : 1.0, green : 1.0, alpha : 1.0 });

  - Renamed `Tipsify.Tipsify` to `Tipsify.tipsify`.
  - Renamed `Tipsify.CalculateACMR` to `Tipsify.calculateACMR`.
  - Renamed `LeapSecond.CompareLeapSecondDate` to `LeapSecond.compareLeapSecondDate`.
  - `Geoscope.JSONP.get` is now `Cesium.jsonp`. `Cesium.jsonp` now takes a url, a callback function, and an options object. The previous 2nd and 4th parameters are now specified using the options object.
  - `TWEEN` is no longer globally defined, and is instead available as `Cesium.Tween`.
  - Chain.js functions such as `run` are now moved to `Cesium.Chain.run`, etc.
  - `Geoscope.CollectionAlgorithms.binarySearch` is now `Cesium.binarySearch`.
  - `Geoscope.ContainmentTests.pointInsideTriangle2D` is now `Cesium.pointInsideTriangle2D`.
  - Static constructor methods prefixed with "createFrom", now start with "from":

          Matrix2.createfromColumnMajorArray

    becomes

          Matrix2.fromColumnMajorArray

  - The `JulianDate` constructor no longer takes a `Date` object, use the new from methods instead:

          new JulianDate(new Date());

    becomes

          JulianDate.fromDate(new Date("January 1, 2011 12:00:00 EST"));
          JulianDate.fromIso8601("2012-04-24T18:08Z");
          JulianDate.fromTotalDays(23452.23);

  - `JulianDate.getDate` is now `JulianDate.toDate()` and returns a new instance each time.
  - `CentralBody.logoOffsetX` and `logoOffsetY` have been replaced with `CentralBody.logoOffset`, a `Cartesian2`.
  - TileProviders now take a proxy object instead of a string, to allow more control over how proxy URLs are built. Construct a DefaultProxy, passing the previous proxy URL, to get the previous behavior.
  - `Ellipsoid.getScaledWgs84()` has been removed since it is not needed.
  - `getXXX()` methods which returned a new instance of what should really be a constant are now exposed as frozen properties instead. This should improve performance and memory pressure.

    - `Cartsian2/3/4.getUnitX()` -> `Cartsian2/3/4.UNIT_X`
    - `Cartsian2/3/4.getUnitY()` -> `Cartsian2/3/4.UNIT_Y`
    - `Cartsian2/3/4.getUnitZ()` -> `Cartsian3/4.UNIT_Z`
    - `Cartsian2/3/4.getUnitW()` -> `Cartsian4.UNIT_W`
    - `Matrix/2/3/4.getIdentity()` -> `Matrix/2/3/4.IDENTITY`
    - `Quaternion.getIdentity()` -> `Quaternion.IDENTITY`
    - `Ellipsoid.getWgs84()` -> `Ellipsoid.WGS84`
    - `Ellipsoid.getUnitSphere()` -> `Ellipsoid.UNIT_SPHERE`
    - `Cartesian2/3/4/Cartographic.getZero()` -> `Cartesian2/3/4/Cartographic.ZERO`

- Added `PerformanceDisplay` which can be added to a scene to display frames per second (FPS).
- Labels now correctly allow specifying fonts by non-pixel CSS units such as points, ems, etc.
- Added `Shapes.computeEllipseBoundary` and updated `Shapes.computeCircleBoundary` to compute boundaries using arc-distance.
- Added `fileExtension` and `credit` properties to `OpenStreetMapTileProvider` construction.
- Night lights no longer disappear when `CentralBody.showGroundAtmosphere` is `true`.

### b4 - 2012-03-01

- Breaking changes:

  - Replaced `Geoscope.SkyFromSpace` object with `CentralBody.showSkyAtmosphere` property.
  - For mouse click and double click events, replaced `event.x` and `event.y` with `event.position`.
  - For mouse move events, replaced `movement.startX` and `startY` with `movement.startPosition`. Replaced `movement.endX` and `movement.endY` with `movement.endPosition`.
  - `Scene.Pick` now takes a `Cartesian2` with the origin at the upper-left corner of the canvas. For example, code that looked like:

          scene.pick(movement.endX, scene.getCanvas().clientHeight - movement.endY);

    becomes:

          scene.pick(movement.endPosition);

- Added `SceneTransitioner` to switch between 2D and 3D views. See the new Skeleton 2D example.
- Added `CentralBody.showGroundAtmosphere` to show an atmosphere on the ground.
- Added `Camera.pickEllipsoid` to get the point on the globe under the mouse cursor.
- Added `Polygon.height` to draw polygons at a constant altitude above the ellipsoid.

### b3 - 2012-02-06

- Breaking changes:
  - Replaced `Geoscope.Constants` and `Geoscope.Trig` with `Geoscope.Math`.
  - `Polygon`
    - Replaced `setColor` and `getColor` with a `material.color` property.
    - Replaced `setEllipsoid` and `getEllipsoid` with an `ellipsoid` property.
    - Replaced `setGranularity` and `getGranularity` with a `granularity` property.
  - `Polyline`
    - Replaced `setColor`/`getColor` and `setOutlineColor`/`getOutlineColor` with `color` and `outline` properties.
    - Replaced `setWidth`/`getWidth` and `setOutlineWidth`/`getOutlineWidth` with `width` and `outlineWidth` properties.
  - Removed `Geoscope.BillboardCollection.bufferUsage`. It is now automatically determined.
  - Removed `Geoscope.Label` set/get functions for `shadowOffset`, `shadowBlur`, `shadowColor`. These are no longer supported.
  - Renamed `Scene.getTransitions` to `Scene.getAnimations`.
  - Renamed `SensorCollection` to `SensorVolumeCollection`.
  - Replaced `ComplexConicSensorVolume.material` with separate materials for each surface: `outerMaterial`, `innerMaterial`, and `capMaterial`.
  - Material renames
    - `TranslucentSensorVolumeMaterial` to `ColorMaterial`.
    - `DistanceIntervalSensorVolumeMaterial` to `DistanceIntervalMaterial`.
    - `TieDyeSensorVolumeMaterial` to `TieDyeMaterial`.
    - `CheckerboardSensorVolumeMaterial` to `CheckerboardMaterial`.
    - `PolkaDotSensorVolumeMaterial` to `DotMaterial`.
    - `FacetSensorVolumeMaterial` to `FacetMaterial`.
    - `BlobSensorVolumeMaterial` to `BlobMaterial`.
  - Added new materials:
    - `VerticalStripeMaterial`
    - `HorizontalStripeMaterial`
    - `DistanceIntervalMaterial`
  - Added polygon material support via the new `Polygon.material` property.
  - Added clock angle support to `ConicSensorVolume` via the new `maximumClockAngle` and `minimumClockAngle` properties.
  - Added a rectangular sensor, `RectangularPyramidSensorVolume`.
  - Changed custom sensor to connect direction points using the sensor's radius; previously, points were connected with a line.
  - Improved performance and memory usage of `BillboardCollection` and `LabelCollection`.
  - Added more mouse events.
  - Added Sandbox examples for new features.

### b2 - 2011-12-01

- Added complex conic and custom sensor volumes, and various materials to change their appearance. See the new Sensor folder in the Sandbox.
- Added modelMatrix property to primitives to render them in a local reference frame. See the polyline example in the Sandbox.
- Added eastNorthUpToFixedFrame() and northEastDownToFixedFrame() to Ellipsoid to create local reference frames.
- Added CameraFlightController to zoom smoothly from one point to another. See the new camera examples in the Sandbox.
- Added row and column assessors to Matrix2, Matrix3, and Matrix4.
- Added Scene, which reduces the amount of code required to use Geoscope. See the Skeleton. We recommend using this instead of explicitly calling update() and render() for individual or composite primitives. Existing code will need minor changes:

  - Calls to Context.pick() should be replaced with Scene.pick().
  - Primitive constructors no longer require a context argument.
  - Primitive update() and render() functions now require a context argument. However, when using the new Scene object, these functions do not need to be called directly.
  - TextureAtlas should no longer be created directly; instead, call Scene.getContext().createTextureAtlas().
  - Other breaking changes:

    - Camera get/set functions, e.g., getPosition/setPosition were replaced with properties, e.g., position.
    - Replaced CompositePrimitive, Polygon, and Polyline getShow/setShow functions with a show property.
    - Replaced Polyline, Polygon, BillboardCollection, and LabelCollection getBufferUsage/setBufferUsage functions with a bufferUsage property.
    - Changed colors used by billboards, labels, polylines, and polygons. Previously, components were named r, g, b, and a. They are now red, green, blue, and alpha. Previously, each component's range was [0, 255]. The range is now [0, 1] floating point. For example,

            color : { r : 0, g : 255, b : 0, a : 255 }

      becomes:

            color : { red : 0.0, green : 1.0, blue : 0.0, alpha : 1.0 }

### b1 - 2011-09-19

- Added `Shapes.computeCircleBoundary` to compute circles. See the Sandbox.
- Changed the `EventHandler` constructor function to take the Geoscope canvas, which ensures the mouse position is correct regardless of the canvas' position on the page. Code that previously looked like:

        var handler = new Geoscope.EventHandler();

  should now look like:

        var handler = new Geoscope.EventHandler(canvas);

- Context.Pick no longer requires clamping the x and y arguments. Code that previously looked like:

        var pickedObject = context.pick(primitives, us, Math.max(x, 0.0),
            Math.max(context.getCanvas().clientHeight - y, 0.0));

  can now look like:

        var pickedObject = context.pick(primitives, us, x, context.getCanvas().clientHeight - y);

- Changed Polyline.setWidth and Polyline.setOutlineWidth to clamp the width to the WebGL implementation limit instead of throwing an exception. Code that previously looked like:

        var maxWidth = context.getMaximumAliasedLineWidth();
        polyline.setWidth(Math.min(5, maxWidth));
        polyline.setOutlineWidth(Math.min(10, maxWidth));

  can now look like:

        polyline.setWidth(5);
        polyline.setOutlineWidth(10);

- Improved the Sandbox:
  - Code in the editor is now evaluated as you type for quick prototyping.
  - Highlighting a Geoscope type in the editor and clicking the doc button in the toolbar now brings up the reference help for that type.
- BREAKING CHANGE: The `Context` constructor-function now takes an element instead of an ID. Code that previously looked like:

        var context = new Geoscope.Context("glCanvas");
        var canvas = context.getCanvas();

  should now look like:

        var canvas = document.getElementById("glCanvas");
        var context = new Geoscope.Context(canvas);

### b0 - 2011-08-31

- Added new Sandbox and Skeleton examples. The sandbox contains example code for common tasks. The skeleton is a bare-bones application for building upon. Most sandbox code examples can be copy and pasted directly into the skeleton.
- Added `Geoscope.Polygon` for drawing polygons on the globe.
- Added `Context.pick` to pick objects in one line of code.
- Added `bringForward`, `bringToFront`, `sendBackward`, and `sendToBack` functions to `CompositePrimitive` to control the render-order for ground primitives.
- Added `getShow`/`setShow` functions to `Polyline` and `CompositePrimitive`.
- Added new camera control and event types including `CameraFreeLookEventHandler`, `CameraSpindleEventHandler`, and `EventHandler`.
- Replaced `Ellipsoid.toCartesian3` with `Ellipsoid.toCartesian`.
- update and `updateForPick` functions no longer require a `UniformState` argument.

## Alpha Releases

### a6 - 2011-08-05

- Added support for lines using `Geoscope.Polyline`. See the Sandbox example.
- Made `CompositePrimitive`, `LabelCollection`, and `BillboardCollection` have consistent function names, including a new `contains()` function.
- Improved reference documentation layout.

### a5 - 2011-07-22

- Flushed out `CompositePrimitive`, `TimeStandard`, and `LeapSecond` types.
- Improved support for browsers using ANGLE (Windows Only).

### a4 - 2011-07-15

- Added `Geoscope.TimeStandard` for handling TAI and UTC time standards.
- Added `Geoscope.Quaternion`, which is a foundation for future camera control.
- Added initial version of `Geoscope.PrimitiveCollection` to simplify rendering.
- Prevented billboards/labels near the surface from getting cut off by the globe.
- See the Sandbox for example code.
- Added more reference documentation for labels.

### a3 - 2011-07-08

- Added `Geoscope.LabelCollection` for drawing text.
- Added `Geoscope.JulianDate` and `Geoscope.TimeConstants` for proper time handling.
- See the Sandbox example for how to use the new labels and Julian date.

### a2 - 2011-07-01

- Added `Geoscope.ViewportQuad` and `Geoscope.Rectangle` (foundations for 2D map).
- Improved the visual quality of cloud shadows.

### a1 - 2011-06-24

- Added `SunPosition` type to compute the sun position for a julian date.
- Simplified picking. See the mouse move event in the Sandbox example.
- `Cartographic2` and `Cartographic3` are now mutable types.
- Added reference documentation for billboards.

### a0 - 2011-06-17

- Initial Release.<|MERGE_RESOLUTION|>--- conflicted
+++ resolved
@@ -4,26 +4,21 @@
 
 #### @cesium/engine
 
-<<<<<<< HEAD
-##### Additions :tada:
-
-- Surface normals are now computed for clipping and shape bounds in VoxelEllipsoidShape and VoxelCylinderShape. [#11847](https://github.com/CesiumGS/cesium/pull/11847)
-=======
 ##### Breaking Changes :mega:
 
 - By default, instances of `Cesium3DTileset ` will no longer default to enable collisions for camera collision or for clamping entities.
   - This behavior can be enabled by setting `Cesium3DTileset.enableCollision` to true.
->>>>>>> 8ed89dbb
+
+##### Additions :tada:
+
+- Added `Scene.pickVoxel` to pick individual cells from a `VoxelPrimitive`, and `VoxelCell` to report information about the picked cell. [#11828](https://github.com/CesiumGS/cesium/pull/11828)
+- Surface normals are now computed for clipping and shape bounds in VoxelEllipsoidShape and VoxelCylinderShape. [#11847](https://github.com/CesiumGS/cesium/pull/11847)
 
 ##### Fixes :wrench:
 
 - Fixed a bug affecting voxel shader compilation in WebGL1 contexts. [#11798](https://github.com/CesiumGS/cesium/pull/11798)
 - Fixed a bug where legacy B3DM files that contained glTF 1.0 data that used a `CONSTANT` technique in the `KHR_material_common` extension and only defined ambient- or emissive textures (but no diffuse textures) showed up without any texture [#11825](https://github.com/CesiumGS/cesium/pull/11825)
 - Fixed an error when the `screenSpaceEventHandler` was destroyed before `Viewer` [#10576](https://github.com/CesiumGS/cesium/issues/10576)
-
-##### Additions :tada:
-
-- Added `Scene.pickVoxel` to pick individual cells from a `VoxelPrimitive`, and `VoxelCell` to report information about the picked cell. [#11828](https://github.com/CesiumGS/cesium/pull/11828)
 
 ##### Deprecated :hourglass_flowing_sand:
 
