/*global define*/
define([
        '../Core/DeveloperError',
        '../Core/combine',
        '../Core/destroyObject',
        '../Core/Cartesian3',
        '../Core/Cartesian4',
        '../Core/EncodedCartesian3',
        '../Core/Matrix4',
        '../Core/ComponentDatatype',
        '../Core/IndexDatatype',
        '../Core/PrimitiveType',
        '../Core/BoundingSphere',
        '../Core/Intersect',
        '../Renderer/BlendingState',
        '../Renderer/BufferUsage',
        '../Renderer/CommandLists',
        '../Renderer/DrawCommand',
        './Material',
        './SceneMode',
        './Polyline',
        '../Shaders/Noise',
        '../Shaders/PolylineVS',
        '../Shaders/PolylineFS',
        '../Shaders/PolylineFSPick'
    ], function(
        DeveloperError,
        combine,
        destroyObject,
        Cartesian3,
        Cartesian4,
        EncodedCartesian3,
        Matrix4,
        ComponentDatatype,
        IndexDatatype,
        PrimitiveType,
        BoundingSphere,
        Intersect,
        BlendingState,
        BufferUsage,
        CommandLists,
        DrawCommand,
        Material,
        SceneMode,
        Polyline,
        Noise,
        PolylineVS,
        PolylineFS,
        PolylineFSPick) {
    "use strict";

    var SHOW_INDEX = Polyline.SHOW_INDEX;
    var WIDTH_INDEX = Polyline.WIDTH_INDEX;
    var POSITION_INDEX = Polyline.POSITION_INDEX;
    var MATERIAL_INDEX = Polyline.MATERIAL_INDEX;
    //POSITION_SIZE_INDEX is needed for when the polyline's position array changes size.
    //When it does, we need to recreate the indicesBuffer.
    var POSITION_SIZE_INDEX = Polyline.POSITION_SIZE_INDEX;
    var NUMBER_OF_PROPERTIES = Polyline.NUMBER_OF_PROPERTIES;
    var SIXTYFOURK = 64 * 1024;

    var attributeIndices = {
        position3DHigh : 0,
        position3DLow : 1,
        position2DHigh : 2,
        position2DLow : 3,
        prev : 4,
        next : 5,
        texCoordExpandWidthAndShow : 6,
        pickColor : 7
    };

    /**
     * A renderable collection of polylines.
     * <br /><br />
     * <div align="center">
     * <img src="images/Polyline.png" width="400" height="300" /><br />
     * Example polylines
     * </div>
     * <br /><br />
     * Polylines are added and removed from the collection using {@link PolylineCollection#add}
     * and {@link PolylineCollection#remove}.
     *
     * @alias PolylineCollection
     * @constructor
     *
     * @performance For best performance, prefer a few collections, each with many polylines, to
     * many collections with only a few polylines each.  Organize collections so that polylines
     * with the same update frequency are in the same collection, i.e., polylines that do not
     * change should be in one collection; polylines that change every frame should be in another
     * collection; and so on.
     *
     * @see PolylineCollection#add
     * @see PolylineCollection#remove
     * @see Polyline
     * @see LabelCollection
     *
     * @example
     * // Create a polyline collection with two polylines
     * var polylines = new PolylineCollection(undefined);
     * polylines.add({positions:ellipsoid.cartographicDegreesToCartesians([
     *     new Cartographic2(-75.10, 39.57),
     *     new Cartographic2(-77.02, 38.53),
     *     new Cartographic2(-80.50, 35.14),
     *     new Cartographic2(-80.12, 25.46)]),
     *     width:2
     *     });
     *
     * polylines.add({positions:ellipsoid.cartographicDegreesToCartesians([
     *     new Cartographic2(-73.10, 37.57),
     *     new Cartographic2(-75.02, 36.53),
     *     new Cartographic2(-78.50, 33.14),
     *     new Cartographic2(-78.12, 23.46)]),
     *     width:4
     * });
     */
    var PolylineCollection = function() {
        /**
         * The current morph transition time between 2D/Columbus View and 3D,
         * with 0.0 being 2D or Columbus View and 1.0 being 3D.
         *
         * @type Number
         */
        this.morphTime = 1.0;

        /**
         * The 4x4 transformation matrix that transforms each polyline in this collection from model to world coordinates.
         * When this is the identity matrix, the polylines are drawn in world coordinates, i.e., Earth's WGS84 coordinates.
         * Local reference frames can be used by providing a different transformation matrix, like that returned
         * by {@link Transforms.eastNorthUpToFixedFrame}.  This matrix is available to GLSL vertex and fragment
         * shaders via {@link czm_model} and derived uniforms.
         *
         * @type Matrix4
         *
         * @see Transforms.eastNorthUpToFixedFrame
         * @see czm_model
         */
        this.modelMatrix = Matrix4.IDENTITY.clone();
        this._modelMatrix = Matrix4.IDENTITY.clone();
        this._rs = undefined;
        this._spPick = undefined;
        this._rsPick = undefined;

        this._boundingVolume = undefined;
        this._boundingVolume2D = undefined;

        this._commandLists = new CommandLists();
        this._cachedColorCommands = [];
        this._cachedPickCommands = [];
        this._colorCommands = [];
        this._pickCommands = [];

        this._polylinesUpdated = false;
        this._polylinesRemoved = false;
        this._createVertexArray = false;
        this._propertiesChanged = new Uint32Array(NUMBER_OF_PROPERTIES);
        this._polylines = [];
        this._polylineBuckets = {};

        // The buffer usage for each attribute is determined based on the usage of the attribute over time.
        this._buffersUsage = [
                              {bufferUsage: BufferUsage.STATIC_DRAW, frameCount:0}, // SHOW_INDEX
                              {bufferUsage: BufferUsage.STATIC_DRAW, frameCount:0}, // WIDTH_INDEX
                              {bufferUsage: BufferUsage.STATIC_DRAW, frameCount:0}  // POSITION_INDEX
        ];

        this._mode = undefined;
        var that = this;

        this._uniforms = {
            u_morphTime : function() {
                return that.morphTime;
            }
        };

        this._polylinesToUpdate = [];
        this._vertexArrays = [];
        this._positionBuffer = undefined;
        this._adjacencyBuffer = undefined;
        this._pickColorBuffer = undefined;
        this._texCoordExpandWidthAndShowBuffer = undefined;
    };

    /**
     * Creates and adds a polyline with the specified initial properties to the collection.
     * The added polyline is returned so it can be modified or removed from the collection later.
     *
     * @memberof PolylineCollection
     *
     * @param {Object}[polyline=undefined] A template describing the polyline's properties as shown in Example 1.
     *
     * @return {Polyline} The polyline that was added to the collection.
     *
     * @performance After calling <code>add</code>, {@link PolylineCollection#update} is called and
     * the collection's vertex buffer is rewritten - an <code>O(n)</code> operation that also incurs CPU to GPU overhead.
     * For best performance, add as many polylines as possible before calling <code>update</code>.
     *
     * @exception {DeveloperError} This object was destroyed, i.e., destroy() was called.
     *
     * @see PolylineCollection#remove
     * @see PolylineCollection#removeAll
     * @see PolylineCollection#update
     *
     * @example
     * // Example 1:  Add a polyline, specifying all the default values.
     * var p = polylines.add({
     *   show : true,
     *   positions : ellipsoid.cartographicDegreesToCartesians([
     *     new Cartographic2(-75.10, 39.57),
     *     new Cartographic2(-77.02, 38.53)]),
     *     width : 1
     * });
     *
     */
    PolylineCollection.prototype.add = function(polyline) {
        var p = new Polyline(polyline, this);
        p._index = this._polylines.length;
        this._polylines.push(p);
        this._createVertexArray = true;
        return p;
    };

    /**
     * Removes a polyline from the collection.
     *
     * @memberof PolylineCollection
     *
     * @param {Polyline} polyline The polyline to remove.
     *
     * @return {Boolean} <code>true</code> if the polyline was removed; <code>false</code> if the polyline was not found in the collection.
     *
     * @performance After calling <code>remove</code>, {@link PolylineCollection#update} is called and
     * the collection's vertex buffer is rewritten - an <code>O(n)</code> operation that also incurs CPU to GPU overhead.
     * For best performance, remove as many polylines as possible before calling <code>update</code>.
     * If you intend to temporarily hide a polyline, it is usually more efficient to call
     * {@link Polyline#setShow} instead of removing and re-adding the polyline.
     *
     * @exception {DeveloperError} This object was destroyed, i.e., destroy() was called.
     *
     * @see PolylineCollection#add
     * @see PolylineCollection#removeAll
     * @see PolylineCollection#update
     * @see Polyline#setShow
     *
     * @example
     * var p = polylines.add(...);
     * polylines.remove(p);  // Returns true
     */
    PolylineCollection.prototype.remove = function(polyline) {
        if (this.contains(polyline)) {
            this._polylines[polyline._index] = null; // Removed later
            this._polylinesRemoved = true;
            this._createVertexArray = true;
            if (typeof polyline._bucket !== 'undefined') {
                var bucket = polyline._bucket;
                bucket.shaderProgram = bucket.shaderProgram && bucket.shaderProgram.release();
            }
            polyline._destroy();
            return true;
        }

        return false;
    };

    /**
     * Removes all polylines from the collection.
     *
     * @performance <code>O(n)</code>.  It is more efficient to remove all the polylines
     * from a collection and then add new ones than to create a new collection entirely.
     *
     * @memberof PolylineCollection
     *
     * @exception {DeveloperError} This object was destroyed, i.e., destroy() was called.
     *
     * @see PolylineCollection#add
     * @see PolylineCollection#remove
     * @see PolylineCollection#update
     *
     * @example
     * polylines.add(...);
     * polylines.add(...);
     * polylines.removeAll();
     */
    PolylineCollection.prototype.removeAll = function() {
        releaseShaders(this);
        destroyPolylines(this);
        this._polylineBuckets = {};
        this._polylinesRemoved = false;
        this._polylines.length = 0;
        this._polylinesToUpdate.length = 0;
        this._createVertexArray = true;
    };

    /**
     * Determines if this collection contains the specified polyline.
     *
     * @memberof PolylineCollection
     *
     * @param {Polyline} polyline The polyline to check for.
     *
     * @return {Boolean} true if this collection contains the billboard, false otherwise.
     *
     * @see PolylineCollection#get
     */
    PolylineCollection.prototype.contains = function(polyline) {
        return typeof polyline !== 'undefined' && polyline._polylineCollection === this;
    };

    /**
     * Returns the polyline in the collection at the specified index.  Indices are zero-based
     * and increase as polylines are added.  Removing a polyline shifts all polylines after
     * it to the left, changing their indices.  This function is commonly used with
     * {@link PolylineCollection#getLength} to iterate over all the polylines
     * in the collection.
     *
     * @memberof PolylineCollection
     *
     * @param {Number} index The zero-based index of the polyline.
     *
     * @return {Polyline} The polyline at the specified index.
     *
     * @performance If polylines were removed from the collection and
     * {@link PolylineCollection#update} was not called, an implicit <code>O(n)</code>
     * operation is performed.
     *
     * @exception {DeveloperError} index is required.
     * @exception {DeveloperError} This object was destroyed, i.e., destroy() was called.
     *
     * @see PolylineCollection#getLength
     *
     * @example
     * // Toggle the show property of every polyline in the collection
     * var len = polylines.getLength();
     * for (var i = 0; i < len; ++i) {
     *   var p = polylines.get(i);
     *   p.setShow(!p.getShow());
     * }
     */
    PolylineCollection.prototype.get = function(index) {
        if (typeof index === 'undefined') {
            throw new DeveloperError('index is required.');
        }

        removePolylines(this);
        return this._polylines[index];
    };

    /**
     * Returns the number of polylines in this collection.  This is commonly used with
     * {@link PolylineCollection#get} to iterate over all the polylines
     * in the collection.
     *
     * @memberof PolylineCollection
     *
     * @return {Number} The number of polylines in this collection.
     *
     * @performance If polylines were removed from the collection and
     * {@link PolylineCollection#update} was not called, an implicit <code>O(n)</code>
     * operation is performed.
     *
     * @exception {DeveloperError} This object was destroyed, i.e., destroy() was called.
     *
     * @see PolylineCollection#get
     *
     * @example
     * // Toggle the show property of every polyline in the collection
     * var len = polylines.getLength();
     * for (var i = 0; i < len; ++i) {
     *   var p = polylines.get(i);
     *   p.setShow(!p.getShow());
     * }
     */
    PolylineCollection.prototype.getLength = function() {
        removePolylines(this);
        return this._polylines.length;
    };

    var emptyArray = [];

    /**
     * @private
     */
    PolylineCollection.prototype.update = function(context, frameState, commandList) {
        removePolylines(this);
        updateMode(this, frameState);

        var polyline;
        var properties = this._propertiesChanged;

        if (this._createVertexArray || computeNewBuffersUsage(this)) {
            createVertexArrays(this, context);
        } else if (this._polylinesUpdated) {
            // Polylines were modified, but no polylines were added or removed.
            var polylinesToUpdate = this._polylinesToUpdate;
            if (this._mode !== SceneMode.SCENE3D) {
                var updateLength = polylinesToUpdate.length;
                for ( var i = 0; i < updateLength; ++i) {
                    polyline = polylinesToUpdate[i];
<<<<<<< HEAD
                    polyline.update();
=======
                    var changedProperties = polyline._propertiesChanged;
                    if (changedProperties[POSITION_INDEX]) {
                        var newSegments = polyline._createSegments(this.modelMatrix);
                        if (polyline._segmentsLengthChanged(newSegments)) {
                            createVertexArrays = true;
                            break;
                        }
                        polyline._setSegments(newSegments);
                    }
>>>>>>> 4850cf35
                }
            }

            // if a polyline's positions size changes, we need to recreate the vertex arrays and vertex buffers because the indices will be different.
            // if a polyline's material changes, we need to recreate the VAOs and VBOs because they will be batched differenty.
            if (properties[POSITION_SIZE_INDEX] || properties[MATERIAL_INDEX]) {
                createVertexArrays(this, context);
            } else {
                var length = polylinesToUpdate.length;
                var polylineBuckets = this._polylineBuckets;
                for ( var ii = 0; ii < length; ++ii) {
                    polyline = polylinesToUpdate[ii];
                    properties = polyline._propertiesChanged;
                    var bucket = polyline._bucket;
                    var index = 0;
                    for ( var x in polylineBuckets) {
                        if (polylineBuckets.hasOwnProperty(x)) {
                            if (polylineBuckets[x] === bucket) {
                                if (properties[POSITION_INDEX]) {
                                    bucket.writePositionsUpdate(index, polyline, this._positionBuffer, this._adjacencyBuffer);
                                }
                                if (properties[SHOW_INDEX] || properties[WIDTH_INDEX]) {
                                    bucket.writeTexCoordExpandWidthAndShowUpdate(index, polyline, this._texCoordExpandWidthAndShowBuffer);
                                }
                                break;
                            }
                            index += polylineBuckets[x].lengthOfPositions;
                        }
                    }
                    polyline._clean();
                }
            }
            polylinesToUpdate.length = 0;
            this._polylinesUpdated = false;
        }

        for ( var k = 0; k < NUMBER_OF_PROPERTIES; ++k) {
            properties[k] = 0;
        }

        var boundingVolume;
        var modelMatrix = Matrix4.IDENTITY;

        if (frameState.mode === SceneMode.SCENE3D) {
            boundingVolume = this._boundingVolume;
            modelMatrix = this.modelMatrix;
        } else if (frameState.mode === SceneMode.COLUMBUS_VIEW || frameState.mode === SceneMode.SCENE2D) {
            boundingVolume = this._boundingVolume2D;
        } else {
            boundingVolume = this._boundingVolume && this._boundingVolume2D && this._boundingVolume.union(this._boundingVolume2D);
        }

        var pass = frameState.passes;
        var useDepthTest = (this.morphTime !== 0.0);
        var commandLists = this._commandLists;
        commandLists.colorList = emptyArray;
        commandLists.pickList = emptyArray;

        if (pass.color) {
            if (typeof this._rs === 'undefined') {
                this._rs = context.createRenderState({
                    blending : BlendingState.ALPHA_BLEND
                });
            }

            this._rs.depthMask = !useDepthTest;
            this._rs.depthTest.enabled = useDepthTest;

            var cachedColorList = this._cachedColorCommands;
            var colorList = this._colorCommands;
            commandLists.colorList = colorList;

            createCommandLists(colorList, cachedColorList, boundingVolume, modelMatrix, this._vertexArrays, this._rs, this._uniforms, true);
        }

        if (pass.pick) {
            if (typeof this._spPick === 'undefined') {
                this._spPick = context.getShaderCache().getShaderProgram(
                        '#define RENDER_FOR_PICK\n\n' + PolylineVS, PolylineFSPick, attributeIndices);
            }

            if (typeof this._rsPick === 'undefined') {
                this._rsPick = context.createRenderState();
            }

            this._rsPick.depthMask = !useDepthTest;
            this._rsPick.depthTest.enabled = useDepthTest;

            var cachedPickList = this._cachedPickCommands;
            var pickList = this._pickCommands;
            commandLists.pickList = pickList;

            createCommandLists(pickList, cachedPickList, boundingVolume, modelMatrix, this._vertexArrays, this._rsPick, this._uniforms, false, this._spPick);
        }

        if (!this._commandLists.empty()) {
            commandList.push(this._commandLists);
        }
    };

    function createCommandLists(commands, cachedCommands, boundingVolume, modelMatrix, vertexArrays, renderState, uniforms, combineUniforms, shaderProgram) {
        var length = vertexArrays.length;

        var cachedCommandsLength = cachedCommands.length;
        commands.length = 0;
        var cacheIndex = 0;

        for ( var m = 0; m < length; ++m) {
            var va = vertexArrays[m];
            var buckets = va.buckets;
            var bucketLength = buckets.length;

            for ( var n = 0; n < bucketLength; ++n) {
                var bucketLocator = buckets[n];

                var offset = bucketLocator.offset;
                var sp = (typeof shaderProgram !== 'undefined') ? shaderProgram : bucketLocator.bucket.shaderProgram;

                var polylines = bucketLocator.bucket.polylines;
                var polylineLength = polylines.length;
                var currentId;
                var currentMaterial;
                var count = 0;
                var command;

                for (var s = 0; s < polylineLength; ++s) {
                    var polyline = polylines[s];
                    var mId = createMaterialId(polyline._material);
                    if (mId !== currentId) {
                        if (typeof currentId !== 'undefined') {
                            if (cacheIndex >= cachedCommandsLength) {
                                command = new DrawCommand();
                                cachedCommands.push(command);
                            } else {
                                command = cachedCommands[cacheIndex++];
                            }

                            command.boundingVolume = boundingVolume;
                            command.modelMatrix = modelMatrix;
                            command.primitiveType = PrimitiveType.TRIANGLES;
                            command.shaderProgram = sp;
                            command.vertexArray = va.va;
                            command.renderState = renderState;

                            command.uniformMap = combineUniforms ? combine([uniforms, currentMaterial._uniforms], false, false) : uniforms;
                            command.count = count;
                            command.offset = offset;

                            commands.push(command);

                            offset += count;
                            count = 0;
                        }

                        currentMaterial = polyline._material;
                        currentId = mId;
                    }

                    var locators = polyline._locatorBuckets;
                    var locatorLength = locators.length;
                    for (var t = 0; t < locatorLength; ++t) {
                        var locator = locators[t];
                        if (locator.locator === bucketLocator) {
                            count += locator.count;
                        }
                    }
                }

                if (typeof currentId !== 'undefined' && count > 0) {
                    if (cacheIndex >= cachedCommandsLength) {
                        command = new DrawCommand();
                        cachedCommands.push(command);
                    } else {
                        command = cachedCommands[cacheIndex++];
                    }

                    command.boundingVolume = boundingVolume;
                    command.modelMatrix = modelMatrix;
                    command.primitiveType = PrimitiveType.TRIANGLES;
                    command.shaderProgram = sp;
                    command.vertexArray = va.va;
                    command.renderState = renderState;

                    command.uniformMap = combineUniforms ? combine([uniforms, currentMaterial._uniforms], false, false) : uniforms;
                    command.count = count;
                    command.offset = offset;

                    commands.push(command);
                }

                currentId = undefined;
            }
        }

        if (commands.length < cachedCommands.length / 2.0) {
            cachedCommands.length = commands.length;
        }
    }

    /**
     * Returns true if this object was destroyed; otherwise, false.
     * <br /><br />
     * If this object was destroyed, it should not be used; calling any function other than
     * <code>isDestroyed</code> will result in a {@link DeveloperError} exception.
     *
     * @memberof PolylineCollection
     *
     * @return {Boolean} <code>true</code> if this object was destroyed; otherwise, <code>false</code>.
     *
     * @see PolylineCollection#destroy
     */
    PolylineCollection.prototype.isDestroyed = function() {
        return false;
    };

    /**
     * Destroys the WebGL resources held by this object.  Destroying an object allows for deterministic
     * release of WebGL resources, instead of relying on the garbage collector to destroy this object.
     * <br /><br />
     * Once an object is destroyed, it should not be used; calling any function other than
     * <code>isDestroyed</code> will result in a {@link DeveloperError} exception.  Therefore,
     * assign the return value (<code>undefined</code>) to the object as done in the example.
     *
     * @memberof PolylineCollection
     *
     * @return {undefined}
     *
     * @exception {DeveloperError} This object was destroyed, i.e., destroy() was called.
     *
     * @see PolylineCollection#isDestroyed
     *
     * @example
     * polylines = polylines && polylines.destroy();
     */
    PolylineCollection.prototype.destroy = function() {
        this._spPick = this._spPick && this._spPick.release();
        destroyVertexArrays(this);
        releaseShaders(this);
        destroyPolylines(this);
        return destroyObject(this);
    };

    function computeNewBuffersUsage(collection) {
        var buffersUsage = collection._buffersUsage;
        var usageChanged = false;

        var properties = collection._propertiesChanged;
        //subtract 2 from NUMBER_OF_PROPERTIES because we don't care about POSITION_SIZE_INDEX or MATERIAL_INDEX property change.
        for ( var k = 0; k < NUMBER_OF_PROPERTIES - 2; ++k) {
            var bufferUsage = buffersUsage[k];
            if (properties[k]) {
                if (bufferUsage.bufferUsage !== BufferUsage.STREAM_DRAW) {
                    usageChanged = true;
                    bufferUsage.bufferUsage = BufferUsage.STREAM_DRAW;
                    bufferUsage.frameCount = 100;
                } else {
                    bufferUsage.frameCount = 100;
                }
            } else {
                if (bufferUsage.bufferUsage !== BufferUsage.STATIC_DRAW) {
                    if (bufferUsage.frameCount === 0) {
                        usageChanged = true;
                        bufferUsage.bufferUsage = BufferUsage.STATIC_DRAW;
                    } else {
                        bufferUsage.frameCount--;
                    }
                }
            }
        }
        return usageChanged;
    }

    function createVertexArrays(collection, context) {
        collection._createVertexArray = false;
        releaseShaders(collection);
        destroyVertexArrays(collection);
        sortPolylinesIntoBuckets(collection);

        //stores all of the individual indices arrays.
        var totalIndices = [[]];
        var indices = totalIndices[0];

        //used to determine the vertexBuffer offset if the indicesArray goes over 64k.
        //if it's the same polyline while it goes over 64k, the offset needs to backtrack componentsPerAttribute * componentDatatype bytes
        //so that the polyline looks contiguous.
        //if the polyline ends at the 64k mark, then the offset is just 64k * componentsPerAttribute * componentDatatype
        var vertexBufferOffset = [0];
        var offset = 0;
        var vertexArrayBuckets = [[]];
        var totalLength = 0;
        var polylineBuckets = collection._polylineBuckets;
        var x;
        var bucket;
        for (x in polylineBuckets) {
            if (polylineBuckets.hasOwnProperty(x)) {
                bucket = polylineBuckets[x];
                bucket.updateShader(context);
                totalLength += bucket.lengthOfPositions;
            }
        }

        if (totalLength > 0) {
            var mode = collection._mode;

            var positionArray = new Float32Array(2 * totalLength * 3 * 2);
            var adjacencyArray = new Float32Array(2 * totalLength * 4 * 2);
            var pickColorArray = new Uint8Array(totalLength * 4 * 2);
            var texCoordExpandWidthAndShowArray = new Float32Array(totalLength * 4 * 2);
            var position3DArray;

            var positionIndex = 0;
            var adjacencyIndex = 0;
            var colorIndex = 0;
            var texCoordExpandWidthAndShowIndex = 0;
            for (x in polylineBuckets) {
                if (polylineBuckets.hasOwnProperty(x)) {
                    bucket = polylineBuckets[x];
                    bucket.write(positionArray, adjacencyArray, pickColorArray, texCoordExpandWidthAndShowArray, positionIndex, adjacencyIndex, colorIndex, texCoordExpandWidthAndShowIndex, context);

                    if (mode === SceneMode.MORPHING) {
                        if (typeof position3DArray === 'undefined') {
                            position3DArray = new Float32Array(2 * totalLength * 3 * 2);
                        }
                        bucket.writeForMorph(position3DArray, adjacencyArray, positionIndex, adjacencyIndex);
                    }

                    var bucketLength = bucket.lengthOfPositions;
                    positionIndex += 2 * bucketLength * 3 * 2;
                    adjacencyIndex += 2 * bucketLength * 4 * 2;
                    colorIndex += bucketLength * 4 * 2;
                    texCoordExpandWidthAndShowIndex += bucketLength * 4 * 2;
                    offset = bucket.updateIndices(totalIndices, vertexBufferOffset, vertexArrayBuckets, offset);
                }
            }

            var positionBufferUsage = collection._buffersUsage[POSITION_INDEX].bufferUsage;
            var showBufferUsage = collection._buffersUsage[SHOW_INDEX].bufferUsage;
            var widthBufferUsage = collection._buffersUsage[WIDTH_INDEX].bufferUsage;
            var texCoordExpandWidthAndShowBufferUsage = (showBufferUsage === BufferUsage.STREAM_DRAW || widthBufferUsage === BufferUsage.STREAM_DRAW) ? BufferUsage.STREAM_DRAW : BufferUsage.STATIC_DRAW;

            collection._positionBuffer = context.createVertexBuffer(positionArray, positionBufferUsage);
            var position3DBuffer;
            if (typeof position3DArray !== 'undefined') {
                position3DBuffer = context.createVertexBuffer(position3DArray, positionBufferUsage);
            }
            collection._adjacencyBuffer = context.createVertexBuffer(adjacencyArray, positionBufferUsage);
            collection._pickColorBuffer = context.createVertexBuffer(pickColorArray, BufferUsage.STATIC_DRAW);
            collection._texCoordExpandWidthAndShowBuffer = context.createVertexBuffer(texCoordExpandWidthAndShowArray, texCoordExpandWidthAndShowBufferUsage);

            var pickColorSizeInBytes = 4 * Uint8Array.BYTES_PER_ELEMENT;
            var positionSizeInBytes = 3 * Float32Array.BYTES_PER_ELEMENT;
            var adjacencySizeInBytes = 4 * Float32Array.BYTES_PER_ELEMENT;
            var texCoordExpandWidthAndShowSizeInBytes = 4 * Float32Array.BYTES_PER_ELEMENT;

            var vbo = 0;
            var numberOfIndicesArrays = totalIndices.length;
            for ( var k = 0; k < numberOfIndicesArrays; ++k) {
                indices = totalIndices[k];

                if (indices.length > 0) {
                    var indicesArray = new Uint16Array(indices);
                    var indexBuffer = context.createIndexBuffer(indicesArray, BufferUsage.STATIC_DRAW, IndexDatatype.UNSIGNED_SHORT);

                    vbo += vertexBufferOffset[k];

                    var positionHighOffset = 2 * (k * (positionSizeInBytes * SIXTYFOURK) - vbo * positionSizeInBytes);//componentsPerAttribute(3) * componentDatatype(4)
                    var positionLowOffset = positionSizeInBytes + positionHighOffset;
                    var prevOffset = 2 * (k * (adjacencySizeInBytes * SIXTYFOURK) - vbo * adjacencySizeInBytes);
                    var nextOffset = adjacencySizeInBytes + prevOffset;
                    var vertexPickColorBufferOffset = k * (pickColorSizeInBytes * SIXTYFOURK) - vbo * pickColorSizeInBytes;
                    var vertexTexCoordExpandWidthAndShowBufferOffset = k * (texCoordExpandWidthAndShowSizeInBytes * SIXTYFOURK) - vbo * texCoordExpandWidthAndShowSizeInBytes;

                    var attributes = [{
                        index : attributeIndices.position3DHigh,
                        componentsPerAttribute : 3,
                        componentDatatype : ComponentDatatype.FLOAT,
                        offsetInBytes : positionHighOffset,
                        strideInBytes : 2 * positionSizeInBytes
                    }, {
                        index : attributeIndices.position3DLow,
                        componentsPerAttribute : 3,
                        componentDatatype : ComponentDatatype.FLOAT,
                        offsetInBytes : positionLowOffset,
                        strideInBytes : 2 * positionSizeInBytes
                    }, {
                        index : attributeIndices.position2DHigh,
                        componentsPerAttribute : 3,
                        componentDatatype : ComponentDatatype.FLOAT,
                        offsetInBytes : positionHighOffset,
                        strideInBytes : 2 * positionSizeInBytes
                    }, {
                        index : attributeIndices.position2DLow,
                        componentsPerAttribute : 3,
                        componentDatatype : ComponentDatatype.FLOAT,
                        offsetInBytes : positionLowOffset,
                        strideInBytes : 2 * positionSizeInBytes
                    }, {
                        index : attributeIndices.prev,
                        componentsPerAttribute : 4,
                        componentDatatype : ComponentDatatype.FLOAT,
                        vertexBuffer : collection._adjacencyBuffer,
                        offsetInBytes : prevOffset,
                        strideInBytes : 2 * adjacencySizeInBytes
                    }, {
                        index : attributeIndices.next,
                        componentsPerAttribute : 4,
                        componentDatatype : ComponentDatatype.FLOAT,
                        vertexBuffer : collection._adjacencyBuffer,
                        offsetInBytes : nextOffset,
                        strideInBytes : 2 * adjacencySizeInBytes
                    }, {
                        index : attributeIndices.texCoordExpandWidthAndShow,
                        componentsPerAttribute : 4,
                        componentDatatype : ComponentDatatype.FLOAT,
                        vertexBuffer : collection._texCoordExpandWidthAndShowBuffer,
                        offsetInBytes : vertexTexCoordExpandWidthAndShowBufferOffset
                    }, {
                        index : attributeIndices.pickColor,
                        componentsPerAttribute : 4,
                        componentDatatype : ComponentDatatype.UNSIGNED_BYTE,
                        vertexBuffer : collection._pickColorBuffer,
                        offsetInBytes : vertexPickColorBufferOffset,
                        normalize : true
                    }];

                    if (mode === SceneMode.SCENE3D) {
                        attributes[0].vertexBuffer = collection._positionBuffer;
                        attributes[1].vertexBuffer = collection._positionBuffer;
                        attributes[2].value = [0.0, 0.0, 0.0];
                        attributes[3].value = [0.0, 0.0, 0.0];
                    } else if (mode === SceneMode.SCENE2D || mode === SceneMode.COLUMBUS_VIEW) {
                        attributes[0].value = [0.0, 0.0, 0.0];
                        attributes[1].value = [0.0, 0.0, 0.0];
                        attributes[2].vertexBuffer = collection._positionBuffer;
                        attributes[3].vertexBuffer = collection._positionBuffer;
                    } else {
                        attributes[0].vertexBuffer = position3DBuffer;
                        attributes[1].vertexBuffer = position3DBuffer;
                        attributes[2].vertexBuffer = collection._positionBuffer;
                        attributes[3].vertexBuffer = collection._positionBuffer;
                    }

                    var va = context.createVertexArray(attributes, indexBuffer);
                    collection._vertexArrays.push({
                        va : va,
                        buckets : vertexArrayBuckets[k]
                    });
                }
            }
        }
    }

    var scratchUniformArray = [];
    function createMaterialId(material) {
        var uniforms = Material._uniformList[material.type];
        var length = uniforms.length;
        scratchUniformArray.length = 2.0 * length;

        var index = 0;
        for (var i = 0; i < length; ++i) {
            var uniform = uniforms[i];
            scratchUniformArray[index] = uniform;
            scratchUniformArray[index + 1] = material._uniforms[uniform]();
            index += 2;
        }

        return material.type + ':' + JSON.stringify(scratchUniformArray);
    }

    function sortPolylinesIntoBuckets(collection) {
        var mode = collection._mode;
        var projection = collection._projection;
        var modelMatrix = collection._modelMatrix;

        var polylineBuckets = collection._polylineBuckets = {};
        var polylines = collection._polylines;
        var length = polylines.length;
        for ( var i = 0; i < length; ++i) {
            var p = polylines[i];
            p.update();
            var material = p.getMaterial();
            var value = polylineBuckets[material.type];
            if (typeof value === 'undefined') {
                value = polylineBuckets[material.type] = new PolylineBucket(material, mode, projection, modelMatrix);
            }
            value.addPolyline(p);
        }
    }

    function updateMode(collection, frameState) {
        var mode = frameState.mode;
        var projection = frameState.scene2D.projection;
        if (collection._mode !== mode && typeof mode.morphTime !== 'undefined') {
            collection.morphTime = mode.morphTime;
        }
        if (collection._mode !== mode || (collection._projection !== projection) || (!collection._modelMatrix.equals(collection.modelMatrix))) {
            collection._mode = mode;
            collection._projection = projection;
            collection._modelMatrix = collection.modelMatrix.clone();
            collection._createVertexArray = true;
        }
    }

    function removePolylines(collection) {
        if (collection._polylinesRemoved) {
            collection._polylinesRemoved = false;

            var polylines = [];

            var length = collection._polylines.length;
            for ( var i = 0, j = 0; i < length; ++i) {
                var polyline = collection._polylines[i];
                if (polyline) {
                    polyline._index = j++;
                    polylines.push(polyline);
                }
            }

            collection._polylines = polylines;
        }
    }

    function releaseShaders(collection) {
        var polylines = collection._polylines;
        var length = polylines.length;
        for (var i = 0; i < length; ++i) {
            var bucket = polylines[i]._bucket;
            if (typeof bucket !== 'undefined') {
                bucket.shaderProgram = bucket.shaderProgram && bucket.shaderProgram.release();
            }
        }
    }

    function destroyVertexArrays(collection) {
        var length = collection._vertexArrays.length;
        for ( var t = 0; t < length; ++t) {
            collection._vertexArrays[t].va.destroy();
        }
        collection._vertexArrays.length = 0;
    }

    PolylineCollection.prototype._updatePolyline = function(polyline, propertyChanged) {
        this._polylinesUpdated = true;
        this._polylinesToUpdate.push(polyline);
        ++this._propertiesChanged[propertyChanged];
    };

    function destroyPolylines(collection) {
        var polylines = collection._polylines;
        var length = polylines.length;
        for ( var i = 0; i < length; ++i) {
            if (polylines[i]) {
                polylines[i]._destroy();
            }
        }
    }

    function VertexArrayBucketLocator(count, offset, bucket) {
        this.count = count;
        this.offset = offset;
        this.bucket = bucket;
    }

    var PolylineBucket = function(material, mode, projection, modelMatrix) {
        this.polylines = [];
        this.lengthOfPositions = 0;
        this.material = material;
        this.shaderProgram = undefined;
        this.mode = mode;
        this.projection = projection;
        this.ellipsoid = projection.getEllipsoid();
        this.modelMatrix = modelMatrix;
    };

    PolylineBucket.prototype.addPolyline = function(p) {
        var polylines = this.polylines;
        polylines.push(p);
        p._actualLength = this.getPolylinePositionsLength(p);
        this.lengthOfPositions += p._actualLength;
        p._bucket = this;
    };

    PolylineBucket.prototype.updateShader = function(context) {
        if (typeof this.shaderProgram !== 'undefined') {
            return;
        }

        var fsSource =
            '#line 0\n' +
            Noise +
            '#line 0\n' +
            this.material.shaderSource +
            '#line 0\n' +
            PolylineFS;

        this.shaderProgram = context.getShaderCache().getShaderProgram(PolylineVS, fsSource, attributeIndices);
    };

    function intersectsIDL(polyline) {
        return Cartesian3.dot(Cartesian3.UNIT_X, polyline._boundingVolume.center) < 0 ||
            polyline._boundingVolume.intersect(Cartesian4.UNIT_Y) === Intersect.INTERSECTING;
    }

    PolylineBucket.prototype.getPolylinePositionsLength = function(polyline) {
        if (this.mode === SceneMode.SCENE3D || !intersectsIDL(polyline)) {
            return polyline.getPositions().length;
        }

        polyline.update();
        return polyline._segments.positions.length;
    };

    var computeAdjacencyAnglesPosition = new Cartesian3();

    function computeAdjacencyAngles(position, index, positions, startSegment, endSegment, result, modelMatrix) {
        if (typeof result === 'undefined') {
            result = new Cartesian4();
        }

        if (typeof modelMatrix === 'undefined') {
            modelMatrix = Matrix4.IDENTITY;
        }

        var prev = computeAdjacencyAnglesPosition;
        if (startSegment) {
            Cartesian3.ZERO.clone(prev);
        } else {
            prev = Matrix4.multiplyByPoint(modelMatrix, positions[index - 1], prev);
            Cartesian3.subtract(prev, position, prev);
        }
        Cartesian3.normalize(prev, prev);
        result.x = Math.acos(prev.z);
        result.y = Math.atan2(prev.y, prev.x);

        var next = computeAdjacencyAnglesPosition;
        if (endSegment) {
            Cartesian3.ZERO.clone(next);
        } else {
            next = Matrix4.multiplyByPoint(modelMatrix, positions[index + 1], next);
            Cartesian3.subtract(next, position, next);
        }
        Cartesian3.normalize(next, next);
        result.z = Math.acos(next.z);
        result.w = Math.atan2(next.y, next.x);

        return result;
    }

    var scratchWritePosition = new Cartesian3();
    var scratchWriteAdjacency = new Cartesian4();

    PolylineBucket.prototype.write = function(positionArray, adjacencyArray, pickColorArray, texCoordExpandWidthAndShowArray, positionIndex, adjacencyIndex, colorIndex, texCoordExpandWidthAndShowIndex, context) {
        var mode = this.mode;
        var polylines = this.polylines;
        var length = polylines.length;
        for ( var i = 0; i < length; ++i) {
            var polyline = polylines[i];
            var width = polyline.getWidth();
            var show = polyline.getShow();
            var segments = this.getSegments(polyline);
            var positions = segments.positions;
            var lengths = segments.lengths;
            var positionsLength = positions.length;

            var pickColor = polyline.getPickId(context).unnormalizedRgb;

            var segmentIndex = 0;
            var count = 0;

            for ( var j = 0; j < positionsLength; ++j) {
                var position = positions[j];
                scratchWritePosition.x = position.x;
                scratchWritePosition.y = position.y;
                scratchWritePosition.z = (this.mode !== SceneMode.SCENE2D) ? position.z : 0.0;

                var segmentLength = lengths[segmentIndex];
                if (j === count + segmentLength) {
                    count += segmentLength;
                    ++segmentIndex;
                }

                var segmentStart = j - count === 0;
                var segmentEnd = j === count + lengths[segmentIndex] - 1;
                var adjacencyAngles = computeAdjacencyAngles(position, j, positions, segmentStart, segmentEnd, scratchWriteAdjacency);

                for (var k = 0; k < 2; ++k) {
                    EncodedCartesian3.writeElements(scratchWritePosition, positionArray, positionIndex);

                    if (mode === SceneMode.SCENE3D) {
                        adjacencyArray[adjacencyIndex] = adjacencyAngles.x;
                        adjacencyArray[adjacencyIndex + 1] = adjacencyAngles.y;
                        adjacencyArray[adjacencyIndex + 4] = adjacencyAngles.z;
                        adjacencyArray[adjacencyIndex + 5] = adjacencyAngles.w;
                    } else {
                        adjacencyArray[adjacencyIndex + 2] = adjacencyAngles.x;
                        adjacencyArray[adjacencyIndex + 3] = adjacencyAngles.y;
                        adjacencyArray[adjacencyIndex + 6] = adjacencyAngles.z;
                        adjacencyArray[adjacencyIndex + 7] = adjacencyAngles.w;
                    }

                    pickColorArray[colorIndex] = pickColor.red;
                    pickColorArray[colorIndex + 1] = pickColor.green;
                    pickColorArray[colorIndex + 2] = pickColor.blue;
                    pickColorArray[colorIndex + 3] = 255;

                    texCoordExpandWidthAndShowArray[texCoordExpandWidthAndShowIndex] = j / (positionsLength - 1); // s tex coord
                    texCoordExpandWidthAndShowArray[texCoordExpandWidthAndShowIndex + 1] = 2 * k - 1;             // expand direction
                    texCoordExpandWidthAndShowArray[texCoordExpandWidthAndShowIndex + 2] = width;
                    texCoordExpandWidthAndShowArray[texCoordExpandWidthAndShowIndex + 3] = show;

                    positionIndex += 6;
                    adjacencyIndex += 8;
                    colorIndex += 4;
                    texCoordExpandWidthAndShowIndex += 4;
                }
            }
        }
    };

    var morphPositionScratch = new Cartesian3();

    PolylineBucket.prototype.writeForMorph = function(positionArray, adjacencyArray, positionIndex, adjacencyIndex) {
        var modelMatrix = this.modelMatrix;
        var polylines = this.polylines;
        var length = polylines.length;
        for ( var i = 0; i < length; ++i) {
            var polyline = polylines[i];
            var positions = polyline._segments.positions;
            var lengths = polyline._segments.lengths;
            var positionsLength = positions.length;

            var segmentIndex = 0;
            var count = 0;

            for ( var j = 0; j < positionsLength; ++j) {
                var position = Matrix4.multiplyByPoint(modelMatrix, positions[j], morphPositionScratch);

                var segmentLength = lengths[segmentIndex];
                if (j === count + segmentLength) {
                    count += segmentLength;
                    ++segmentIndex;
                }

                var segmentStart = j - count === 0;
                var segmentEnd = j === count + lengths[segmentIndex] - 1;
                var adjacencyAngles = computeAdjacencyAngles(position, j, positions, segmentStart, segmentEnd, scratchWriteAdjacency);

                for (var k = 0; k < 2; ++k) {
                    EncodedCartesian3.writeElements(position, positionArray, positionIndex);

                    adjacencyArray[adjacencyIndex] = adjacencyAngles.x;
                    adjacencyArray[adjacencyIndex + 1] = adjacencyAngles.y;
                    adjacencyArray[adjacencyIndex + 4] = adjacencyAngles.z;
                    adjacencyArray[adjacencyIndex + 5] = adjacencyAngles.w;

                    positionIndex += 6;
                    adjacencyIndex += 8;
                }
            }
        }
    };

    var scratchSegmentLengths = new Array(1);

    PolylineBucket.prototype.updateIndices = function(totalIndices, vertexBufferOffset, vertexArrayBuckets, offset) {
        var vaCount = vertexArrayBuckets.length - 1;
        var bucketLocator = new VertexArrayBucketLocator(0, offset, this);
        vertexArrayBuckets[vaCount].push(bucketLocator);
        var count = 0;
        var indices = totalIndices[totalIndices.length - 1];
        var indicesCount = 0;
        if (indices.length > 0) {
            indicesCount = indices[indices.length - 1] + 1;
        }
        var polylines = this.polylines;
        var length = polylines.length;
        for ( var i = 0; i < length; ++i) {

            var polyline = polylines[i];
            polyline._locatorBuckets = [];

            var segments;
            if (this.mode === SceneMode.SCENE3D) {
                segments = scratchSegmentLengths;
                var positionsLength = polyline.getPositions().length;
                if (positionsLength > 0) {
                    segments[0] = positionsLength;
                } else {
                    continue;
                }
            } else {
                segments = polyline._segments.lengths;
            }

            var numberOfSegments = segments.length;
            if (numberOfSegments > 0) {
                var segmentIndexCount = 0;
                for ( var j = 0; j < numberOfSegments; ++j) {
                    var segmentLength = segments[j];
                    for ( var k = 0; k < segmentLength; ++k) {
                        if (k !== segmentLength - 1) {
                            if (indicesCount + 3 >= SIXTYFOURK - 1) {
                                polyline._locatorBuckets.push({
                                    locator : bucketLocator,
                                    count : segmentIndexCount
                                });
                                segmentIndexCount = 0;
                                vertexBufferOffset.push(4);
                                indices = [];
                                totalIndices.push(indices);
                                indicesCount = 0;
                                bucketLocator.count = count;
                                count = 0;
                                offset = 0;
                                bucketLocator = new VertexArrayBucketLocator(0, 0, this);
                                vertexArrayBuckets[++vaCount] = [bucketLocator];
                            }

                            indices.push(indicesCount, indicesCount + 2, indicesCount + 1);
                            indices.push(indicesCount + 1, indicesCount + 2, indicesCount + 3);

                            segmentIndexCount += 6;
                            count += 6;
                            offset += 6;
                            indicesCount += 2;
                        }
                    }
                    if (j !== numberOfSegments - 1) {
                        indicesCount += 2;
                    }
                }

                polyline._locatorBuckets.push({
                    locator : bucketLocator,
                    count : segmentIndexCount
                });

                if (indicesCount + 3 < SIXTYFOURK - 1) {
                    indicesCount += 2;
                } else {
                    vertexBufferOffset.push(0);
                    indices = [];
                    totalIndices.push(indices);
                    indicesCount = 0;
                    bucketLocator.count = count;
                    offset = 0;
                    count = 0;
                    bucketLocator = new VertexArrayBucketLocator(0, 0, this);
                    vertexArrayBuckets[++vaCount] = [bucketLocator];
                }
            }
            polyline._clean();
        }
        bucketLocator.count = count;
        return offset;
    };

    PolylineBucket.prototype.getPolylineStartIndex = function(polyline) {
        var polylines = this.polylines;
        var positionIndex = 0;
        var length = polylines.length;
        for ( var i = 0; i < length; ++i) {
            var p = polylines[i];
            if (p === polyline) {
                break;
            }
            positionIndex += p._actualLength;
        }
        return positionIndex;
    };

    var scratchSegments = {
        positions : undefined,
        lengths : undefined
    };
    var scratchLengths = new Array(1);

    PolylineBucket.prototype.getSegments = function(polyline) {
        var positions = polyline.getPositions();

        if (positions.length > 0) {
            if (typeof polyline._polylineCollection._boundingVolume === 'undefined') {
                polyline._polylineCollection._boundingVolume = BoundingSphere.clone(polyline._boundingVolume);
            } else {
                polyline._polylineCollection._boundingVolume = polyline._polylineCollection._boundingVolume.union(polyline._boundingVolume, polyline._polylineCollection._boundingVolume);
            }
        }

        if (this.mode === SceneMode.SCENE3D) {
            scratchLengths[0] = positions.length;
            scratchSegments.positions = positions;
            scratchSegments.lengths = scratchLengths;
            return scratchSegments;
        }

        if (intersectsIDL(polyline)) {
            positions = polyline._segments.positions;
        }

        var ellipsoid = this.ellipsoid;
        var projection = this.projection;
        var newPositions = [];
        var modelMatrix = this.modelMatrix;
        var length = positions.length;
        var position;
        var p;

        for ( var n = 0; n < length; ++n) {
            position = positions[n];
            p = modelMatrix.multiplyByPoint(position);
            newPositions.push(projection.project(ellipsoid.cartesianToCartographic(Cartesian3.fromCartesian4(p))));
        }

        if (newPositions.length > 0) {
            polyline._boundingVolume2D = BoundingSphere.fromPoints(newPositions, polyline._boundingVolume2D);
            var center2D = polyline._boundingVolume2D.center;
            polyline._boundingVolume2D.center = new Cartesian3(center2D.z, center2D.x, center2D.y);
            if (typeof polyline._polylineCollection._boundingVolume2D === 'undefined') {
                polyline._polylineCollection._boundingVolume2D = BoundingSphere.clone(polyline._boundingVolume2D);
            } else {
                polyline._polylineCollection._boundingVolume2D = polyline._polylineCollection._boundingVolume2D.union(polyline._boundingVolume2D, polyline._polylineCollection._boundingVolume2D);
            }
        }

        scratchSegments.positions = newPositions;
        scratchSegments.lengths = polyline._segments.lengths;
        return scratchSegments;
    };


    var scratchAdjacency = new Cartesian4();

    PolylineBucket.prototype.writePositionsUpdate = function(positionIndex, polyline, positionBuffer, adjacencyBuffer) {
        var mode = this.mode;
        var positionsLength = polyline._actualLength;
        if (positionsLength) {
            positionIndex += this.getPolylineStartIndex(polyline);
            var positionArray = new Float32Array(2 * positionsLength * 3 * 2);
            var adjacencyArray = new Float32Array(2 * positionsLength * 4 * 2);

            var index = 0;
            var adjacencyIndex = 0;

            var segments = this.getSegments(polyline);
            var positions = segments.positions;
            var lengths = segments.lengths;

            var segmentIndex = 0;
            var count = 0;

            for ( var i = 0; i < positionsLength; ++i) {
                var position = positions[i];
                scratchWritePosition.x = position.x;
                scratchWritePosition.y = position.y;
                scratchWritePosition.z = (this.mode !== SceneMode.SCENE2D) ? position.z : 0.0;

                var segmentLength = lengths[segmentIndex];
                if (i === count + segmentLength) {
                    count += segmentLength;
                    ++segmentIndex;
                }

                var segmentStart = i - count === 0;
                var segmentEnd = i === count + lengths[segmentIndex] - 1;
                var adjacencyAngles = computeAdjacencyAngles(position, i, positions, segmentStart, segmentEnd, scratchAdjacency);

                for (var j = 0; j < 2; ++j) {
                    EncodedCartesian3.writeElements(scratchWritePosition, positionArray, index);

                    if (mode === SceneMode.SCENE3D) {
                        adjacencyArray[adjacencyIndex] = adjacencyAngles.x;
                        adjacencyArray[adjacencyIndex + 1] = adjacencyAngles.y;
                        adjacencyArray[adjacencyIndex + 4] = adjacencyAngles.z;
                        adjacencyArray[adjacencyIndex + 5] = adjacencyAngles.w;
                    } else {
                        adjacencyArray[adjacencyIndex + 2] = adjacencyAngles.x;
                        adjacencyArray[adjacencyIndex + 3] = adjacencyAngles.y;
                        adjacencyArray[adjacencyIndex + 6] = adjacencyAngles.z;
                        adjacencyArray[adjacencyIndex + 7] = adjacencyAngles.w;
                    }

                    index += 6;
                    adjacencyIndex += 8;
                }
            }

            positionBuffer.copyFromArrayView(positionArray, 2 * 3 * Float32Array.BYTES_PER_ELEMENT * positionIndex * 2);
            adjacencyBuffer.copyFromArrayView(adjacencyArray, 2 * 4 * Float32Array.BYTES_PER_ELEMENT * positionIndex * 2);
        }
    };

    PolylineBucket.prototype.writeTexCoordExpandWidthAndShowUpdate = function(positionIndex, polyline, buffer) {
        var positionsLength = polyline._actualLength;
        if (positionsLength) {
            positionIndex += this.getPolylineStartIndex(polyline);
            var show = polyline.getShow();
            var width = polyline.getWidth();
            var texCoordExpandWidthAndShowArray = new Float32Array(4 * positionsLength * 2);
            var texCoordExpandWidthAndShowIndex = 0;
            for ( var j = 0; j < positionsLength; ++j) {
                for (var k = 0; k < 2; ++k) {
                    texCoordExpandWidthAndShowArray[texCoordExpandWidthAndShowIndex] = j / (positionsLength - 1);  // s tex coord
                    texCoordExpandWidthAndShowArray[texCoordExpandWidthAndShowIndex + 1] = 2 * k - 1;              // expand direction
                    texCoordExpandWidthAndShowArray[texCoordExpandWidthAndShowIndex + 2] = width;
                    texCoordExpandWidthAndShowArray[texCoordExpandWidthAndShowIndex + 3] = show;

                    texCoordExpandWidthAndShowIndex += 4;
                }
            }
            buffer.copyFromArrayView(texCoordExpandWidthAndShowArray, 4 * Float32Array.BYTES_PER_ELEMENT * positionIndex * 2);
        }
    };

    return PolylineCollection;
});<|MERGE_RESOLUTION|>--- conflicted
+++ resolved
@@ -396,19 +396,7 @@
                 var updateLength = polylinesToUpdate.length;
                 for ( var i = 0; i < updateLength; ++i) {
                     polyline = polylinesToUpdate[i];
-<<<<<<< HEAD
                     polyline.update();
-=======
-                    var changedProperties = polyline._propertiesChanged;
-                    if (changedProperties[POSITION_INDEX]) {
-                        var newSegments = polyline._createSegments(this.modelMatrix);
-                        if (polyline._segmentsLengthChanged(newSegments)) {
-                            createVertexArrays = true;
-                            break;
-                        }
-                        polyline._setSegments(newSegments);
-                    }
->>>>>>> 4850cf35
                 }
             }
 
