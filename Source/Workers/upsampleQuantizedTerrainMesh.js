--- conflicted
+++ resolved
@@ -228,13 +228,8 @@
 
             heightBuffer[i] = height;
 
-<<<<<<< HEAD
             cartographicScratch.longitude = CesiumMath.lerp(rectangle.west, rectangle.east, u / maxShort);
             cartographicScratch.latitude = CesiumMath.lerp(rectangle.south, rectangle.north, v / maxShort);
-=======
-            cartographicScratch.longitude = CesiumMath.lerp(west, east, u);
-            cartographicScratch.latitude = CesiumMath.lerp(south, north, v);
->>>>>>> 186df49a
             cartographicScratch.height = height;
 
             ellipsoid.cartographicToCartesian(cartographicScratch, cartesian3Scratch);
