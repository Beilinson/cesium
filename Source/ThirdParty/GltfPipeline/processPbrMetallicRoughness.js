--- conflicted
+++ resolved
@@ -405,13 +405,12 @@
         vertexShader += '}\n';
 
         // Fragment shader lighting
-<<<<<<< HEAD
         if (hasNormals) {
             fragmentShader += 'const float M_PI = 3.141592653589793;\n';
 
-            fragmentShader += 'vec3 lambertianDiffuse(vec3 baseColor) \n' +
+            fragmentShader += 'vec3 lambertianDiffuse(vec3 diffuseColor) \n' +
                 '{\n' +
-                '    return baseColor / M_PI;\n' +
+                '    return diffuseColor / M_PI;\n' +
                 '}\n\n';
 
             fragmentShader += 'vec3 fresnelSchlick2(vec3 f0, vec3 f90, float VdotH) \n' +
@@ -442,42 +441,6 @@
                 '    return roughnessSquared / (M_PI * f * f);\n' +
                 '}\n\n';
         }
-=======
-        fragmentShader += 'const float M_PI = 3.141592653589793;\n';
-
-        fragmentShader += 'vec3 lambertianDiffuse(vec3 diffuseColor) \n' +
-            '{\n' +
-            '    return diffuseColor / M_PI;\n' +
-            '}\n\n';
-
-        fragmentShader += 'vec3 fresnelSchlick2(vec3 f0, vec3 f90, float VdotH) \n' +
-            '{\n' +
-            '    return f0 + (f90 - f0) * pow(clamp(1.0 - VdotH, 0.0, 1.0), 5.0);\n' +
-            '}\n\n';
-
-        fragmentShader += 'vec3 fresnelSchlick(float metalness, float VdotH) \n' +
-            '{\n' +
-            '    return metalness + (vec3(1.0) - metalness) * pow(1.0 - VdotH, 5.0);\n' +
-            '}\n\n';
-
-        fragmentShader += 'float smithVisibilityG1(float NdotV, float roughness) \n' +
-            '{\n' +
-            '    float k = (roughness + 1.0) * (roughness + 1.0) / 8.0;\n' +
-            '    return NdotV / (NdotV * (1.0 - k) + k);\n' +
-            '}\n\n';
-
-        fragmentShader += 'float smithVisibilityGGX(float roughness, float NdotL, float NdotV) \n' +
-            '{\n' +
-            '    return smithVisibilityG1(NdotL, roughness) * smithVisibilityG1(NdotV, roughness);\n' +
-            '}\n\n';
-
-        fragmentShader += 'float GGX(float roughness, float NdotH) \n' +
-            '{\n' +
-            '    float roughnessSquared = roughness * roughness;\n' +
-            '    float f = (NdotH * roughnessSquared - NdotH) * NdotH + 1.0;\n' +
-            '    return roughnessSquared / (M_PI * f * f);\n' +
-            '}\n\n';
->>>>>>> 125c398a
 
         fragmentShader += 'vec3 SRGBtoLINEAR3(vec3 srgbIn) \n' +
             '{\n' +
@@ -588,13 +551,15 @@
                     fragmentShader += '    float roughness = 1.0;\n';
                 }
             }
+            fragmentShader += '    vec3 v = -normalize(v_positionEC);\n';
 
             // Generate fragment shader's lighting block
-            fragmentShader += '    vec3 v = -normalize(v_positionEC);\n';
-            fragmentShader += '    vec3 lightColor = vec3(1.0, 1.0, 1.0);\n';
             if (optimizeForCesium) {
+                // The Sun is brighter than your average light source, and has a yellowish tint balanced by the Earth's ambient blue.
+                fragmentShader += '    vec3 lightColor = vec3(1.5, 1.4, 1.2);\n';
                 fragmentShader += '    vec3 l = normalize(czm_sunDirectionEC);\n';
             } else {
+                fragmentShader += '    vec3 lightColor = vec3(1.0, 1.0, 1.0);\n';
                 fragmentShader += '    vec3 l = vec3(0.0, 0.0, 1.0);\n';
             }
             fragmentShader += '    vec3 h = normalize(v + l);\n';
@@ -603,7 +568,7 @@
                 // Figure out if the reflection vector hits the ellipsoid
                 fragmentShader += '    czm_ellipsoid ellipsoid = czm_getWgs84EllipsoidEC();\n';
                 fragmentShader += '    float vertexRadius = length(v_positionWC);\n';
-                fragmentShader += '    float horizonDotNadir = 1.0 - ellipsoid.radii.x / vertexRadius;\n';
+                fragmentShader += '    float horizonDotNadir = 1.0 - min(1.0, ellipsoid.radii.x / vertexRadius);\n';
                 fragmentShader += '    float reflectionDotNadir = dot(r, normalize(v_positionWC));\n';
                 // Flipping the X vector is a cheap way to get the inverse of czm_temeToPseudoFixed, since that's a rotation about Z.
                 fragmentShader += '    r.x = -r.x;\n';
@@ -620,7 +585,7 @@
 
             fragmentShader += '    vec3 f0 = vec3(0.04);\n';
             fragmentShader += '    float alpha = roughness * roughness;\n';
-            fragmentShader += '    vec3 diffuseColor = baseColor * (1.0 - metalness);\n';
+            fragmentShader += '    vec3 diffuseColor = baseColor * (1.0 - metalness) * (1.0 - f0);\n';
             fragmentShader += '    vec3 specularColor = mix(f0, baseColor, metalness);\n';
             fragmentShader += '    float reflectance = max(max(specularColor.r, specularColor.g), specularColor.b);\n';
             fragmentShader += '    vec3 r90 = vec3(clamp(reflectance * 25.0, 0.0, 1.0));\n';
@@ -630,124 +595,45 @@
             fragmentShader += '    float G = smithVisibilityGGX(alpha, NdotL, NdotV);\n';
             fragmentShader += '    float D = GGX(alpha, NdotH);\n';
 
-            fragmentShader += '    vec3 diffuseContribution = (1.0 - F) * lambertianDiffuse(baseColor);\n';
+            fragmentShader += '    vec3 diffuseContribution = (1.0 - F) * lambertianDiffuse(diffuseColor);\n';
             fragmentShader += '    vec3 specularContribution = F * G * D / (4.0 * NdotL * NdotV);\n';
             fragmentShader += '    vec3 color = NdotL * lightColor * (diffuseContribution + specularContribution);\n';
 
             if (optimizeForCesium) {
-                fragmentShader += '    float inverseRoughness = 1.0 - roughness;\n';
+                fragmentShader += '    float inverseRoughness = 1.04 - roughness;\n';
                 fragmentShader += '    inverseRoughness *= inverseRoughness;\n';
                 fragmentShader += '    vec3 sceneSkyBox = textureCube(czm_environmentMap, r).rgb * inverseRoughness;\n';
 
                 fragmentShader += '    float atmosphereHeight = 0.05;\n';
                 fragmentShader += '    float blendRegionSize = 0.1 * ((1.0 - inverseRoughness) * 8.0 + 1.1 - horizonDotNadir);\n';
-                fragmentShader += '    float farAboveHorizon = clamp(horizonDotNadir - blendRegionSize * 0.5, 1.0e-10 - blendRegionSize, 0.99999);\n';
+                fragmentShader += '    float blendRegionOffset = roughness * -1.0;\n';
+                fragmentShader += '    float farAboveHorizon = clamp(horizonDotNadir - blendRegionSize * 0.5 + blendRegionOffset, 1.0e-10 - blendRegionSize, 0.99999);\n';
                 fragmentShader += '    float aroundHorizon = clamp(horizonDotNadir + blendRegionSize * 0.5, 1.0e-10 - blendRegionSize, 0.99999);\n';
                 fragmentShader += '    float farBelowHorizon = clamp(horizonDotNadir + blendRegionSize * 1.5, 1.0e-10 - blendRegionSize, 0.99999);\n';
                 fragmentShader += '    float smoothstepHeight = smoothstep(0.0, atmosphereHeight, horizonDotNadir);\n';
-                fragmentShader += '    float lightScale = smoothstepHeight * 1.5 + 1.0;\n';
-
-                fragmentShader += '    vec3 diffuseIrradiance = mix(vec3(0.5), vec3(0.05), smoothstepHeight);\n';
-                fragmentShader += '    vec3 belowHorizonColor = mix(vec3(0.1, 0.2, 0.4), vec3(0.2, 0.5, 0.7), smoothstepHeight);\n';
+
+                fragmentShader += '    vec3 belowHorizonColor = mix(vec3(0.1, 0.15, 0.25), vec3(0.4, 0.7, 0.9), smoothstepHeight);\n';
                 fragmentShader += '    vec3 nadirColor = belowHorizonColor * 0.5;\n';
-                fragmentShader += '    vec3 aboveHorizonColor = vec3(0.8, 0.9, 0.95);\n';
-                fragmentShader += '    vec3 blueSkyColor = mix(vec3(0.09, 0.13, 0.24), aboveHorizonColor, reflectionDotNadir * inverseRoughness * 0.5 + 0.5);\n';
+                fragmentShader += '    vec3 aboveHorizonColor = mix(vec3(0.9, 1.0, 1.2), belowHorizonColor, roughness * 0.5);\n';
+                fragmentShader += '    vec3 blueSkyColor = mix(vec3(0.18, 0.26, 0.48), aboveHorizonColor, reflectionDotNadir * inverseRoughness * 0.5 + 0.75);\n';
                 fragmentShader += '    vec3 zenithColor = mix(blueSkyColor, sceneSkyBox, smoothstepHeight);\n';
 
-                fragmentShader += '    vec3 specularIrradiance = mix(zenithColor, aboveHorizonColor, smoothstep(farAboveHorizon, aroundHorizon, reflectionDotNadir) * inverseRoughness);\n';
+                fragmentShader += '    vec3 blueSkyDiffuseColor = vec3(0.7, 0.85, 0.9);\n';
+                fragmentShader += '    float diffuseIrradianceFromEarth = (1.0 - horizonDotNadir) * (reflectionDotNadir * 0.25 + 0.75) * smoothstepHeight;\n';
+                fragmentShader += '    float diffuseIrradianceFromSky = (1.0 - smoothstepHeight) * (1.0 - (reflectionDotNadir * 0.25 + 0.25));\n';
+                fragmentShader += '    vec3 diffuseIrradiance = blueSkyDiffuseColor * clamp(diffuseIrradianceFromEarth + diffuseIrradianceFromSky, 0.0, 1.0);\n';
+
+                fragmentShader += '    float notDistantRough = (1.0 - horizonDotNadir * roughness * 0.8);\n';
+                fragmentShader += '    vec3 specularIrradiance = mix(zenithColor, aboveHorizonColor, smoothstep(farAboveHorizon, aroundHorizon, reflectionDotNadir) * notDistantRough);\n';
                 fragmentShader += '    specularIrradiance = mix(specularIrradiance, belowHorizonColor, smoothstep(aroundHorizon, farBelowHorizon, reflectionDotNadir) * inverseRoughness);\n';
                 fragmentShader += '    specularIrradiance = mix(specularIrradiance, nadirColor, smoothstep(farBelowHorizon, 1.0, reflectionDotNadir) * inverseRoughness);\n';
 
                 fragmentShader += '    vec2 brdfLut = texture2D(czm_brdfLut, vec2(NdotV, 1.0 - roughness)).rg;\n';
-                fragmentShader += '    vec3 IBLColor = (diffuseIrradiance * diffuseColor) + (specularIrradiance * (specularColor * brdfLut.x + brdfLut.y));\n';
-                fragmentShader += '    color = color * lightScale + IBLColor;\n';
-            }
-<<<<<<< HEAD
+                fragmentShader += '    vec3 IBLColor = (diffuseIrradiance * diffuseColor) + (specularIrradiance * SRGBtoLINEAR3(specularColor * brdfLut.x + brdfLut.y));\n';
+                fragmentShader += '    color += IBLColor;\n';
+            }
         } else {
             fragmentShader += '    vec3 color = baseColor;\n';
-=======
-        }
-        fragmentShader += '    vec3 v = -normalize(v_positionEC);\n';
-
-        // Generate fragment shader's lighting block
-        if (optimizeForCesium) {
-            // The Sun is brighter than your average light source, and has a yellowish tint balanced by the Earth's ambient blue.
-            fragmentShader += '    vec3 lightColor = vec3(1.5, 1.4, 1.2);\n';
-            fragmentShader += '    vec3 l = normalize(czm_sunDirectionEC);\n';
-        } else {
-            fragmentShader += '    vec3 lightColor = vec3(1.0, 1.0, 1.0);\n';
-            fragmentShader += '    vec3 l = vec3(0.0, 0.0, 1.0);\n';
-        }
-        fragmentShader += '    vec3 h = normalize(v + l);\n';
-        if (optimizeForCesium) {
-            fragmentShader += '    vec3 r = normalize(czm_inverseViewRotation * normalize(reflect(v, n)));\n';
-            // Figure out if the reflection vector hits the ellipsoid
-            fragmentShader += '    czm_ellipsoid ellipsoid = czm_getWgs84EllipsoidEC();\n';
-            fragmentShader += '    float vertexRadius = length(v_positionWC);\n';
-            fragmentShader += '    float horizonDotNadir = 1.0 - min(1.0, ellipsoid.radii.x / vertexRadius);\n';
-            fragmentShader += '    float reflectionDotNadir = dot(r, normalize(v_positionWC));\n';
-            // Flipping the X vector is a cheap way to get the inverse of czm_temeToPseudoFixed, since that's a rotation about Z.
-            fragmentShader += '    r.x = -r.x;\n';
-            fragmentShader += '    r = -normalize(czm_temeToPseudoFixed * r);\n';
-            fragmentShader += '    r.x = -r.x;\n';
-        } else {
-            fragmentShader += '    vec3 r = normalize(reflect(v, n));\n';
-        }
-        fragmentShader += '    float NdotL = clamp(dot(n, l), 0.001, 1.0);\n';
-        fragmentShader += '    float NdotV = abs(dot(n, v)) + 0.001;\n';
-        fragmentShader += '    float NdotH = clamp(dot(n, h), 0.0, 1.0);\n';
-        fragmentShader += '    float LdotH = clamp(dot(l, h), 0.0, 1.0);\n';
-        fragmentShader += '    float VdotH = clamp(dot(v, h), 0.0, 1.0);\n';
-
-        fragmentShader += '    vec3 f0 = vec3(0.04);\n';
-        fragmentShader += '    float alpha = roughness * roughness;\n';
-        fragmentShader += '    vec3 diffuseColor = baseColor * (1.0 - metalness) * (1.0 - f0);\n';
-        fragmentShader += '    vec3 specularColor = mix(f0, baseColor, metalness);\n';
-        fragmentShader += '    float reflectance = max(max(specularColor.r, specularColor.g), specularColor.b);\n';
-        fragmentShader += '    vec3 r90 = vec3(clamp(reflectance * 25.0, 0.0, 1.0));\n';
-        fragmentShader += '    vec3 r0 = specularColor.rgb;\n';
-
-        fragmentShader += '    vec3 F = fresnelSchlick2(r0, r90, VdotH);\n';
-        fragmentShader += '    float G = smithVisibilityGGX(alpha, NdotL, NdotV);\n';
-        fragmentShader += '    float D = GGX(alpha, NdotH);\n';
-
-        fragmentShader += '    vec3 diffuseContribution = (1.0 - F) * lambertianDiffuse(diffuseColor);\n';
-        fragmentShader += '    vec3 specularContribution = F * G * D / (4.0 * NdotL * NdotV);\n';
-        fragmentShader += '    vec3 color = NdotL * lightColor * (diffuseContribution + specularContribution);\n';
-
-        if (optimizeForCesium) {
-            fragmentShader += '    float inverseRoughness = 1.04 - roughness;\n';
-            fragmentShader += '    inverseRoughness *= inverseRoughness;\n';
-            fragmentShader += '    vec3 sceneSkyBox = textureCube(czm_environmentMap, r).rgb * inverseRoughness;\n';
-
-            fragmentShader += '    float atmosphereHeight = 0.05;\n';
-            fragmentShader += '    float blendRegionSize = 0.1 * ((1.0 - inverseRoughness) * 8.0 + 1.1 - horizonDotNadir);\n';
-            fragmentShader += '    float blendRegionOffset = roughness * -1.0;\n';
-            fragmentShader += '    float farAboveHorizon = clamp(horizonDotNadir - blendRegionSize * 0.5 + blendRegionOffset, 1.0e-10 - blendRegionSize, 0.99999);\n';
-            fragmentShader += '    float aroundHorizon = clamp(horizonDotNadir + blendRegionSize * 0.5, 1.0e-10 - blendRegionSize, 0.99999);\n';
-            fragmentShader += '    float farBelowHorizon = clamp(horizonDotNadir + blendRegionSize * 1.5, 1.0e-10 - blendRegionSize, 0.99999);\n';
-            fragmentShader += '    float smoothstepHeight = smoothstep(0.0, atmosphereHeight, horizonDotNadir);\n';
-
-            fragmentShader += '    vec3 belowHorizonColor = mix(vec3(0.1, 0.15, 0.25), vec3(0.4, 0.7, 0.9), smoothstepHeight);\n';
-            fragmentShader += '    vec3 nadirColor = belowHorizonColor * 0.5;\n';
-            fragmentShader += '    vec3 aboveHorizonColor = mix(vec3(0.9, 1.0, 1.2), belowHorizonColor, roughness * 0.5);\n';
-            fragmentShader += '    vec3 blueSkyColor = mix(vec3(0.18, 0.26, 0.48), aboveHorizonColor, reflectionDotNadir * inverseRoughness * 0.5 + 0.75);\n';
-            fragmentShader += '    vec3 zenithColor = mix(blueSkyColor, sceneSkyBox, smoothstepHeight);\n';
-
-            fragmentShader += '    vec3 blueSkyDiffuseColor = vec3(0.7, 0.85, 0.9);\n';
-            fragmentShader += '    float diffuseIrradianceFromEarth = (1.0 - horizonDotNadir) * (reflectionDotNadir * 0.25 + 0.75) * smoothstepHeight;\n';
-            fragmentShader += '    float diffuseIrradianceFromSky = (1.0 - smoothstepHeight) * (1.0 - (reflectionDotNadir * 0.25 + 0.25));\n';
-            fragmentShader += '    vec3 diffuseIrradiance = blueSkyDiffuseColor * clamp(diffuseIrradianceFromEarth + diffuseIrradianceFromSky, 0.0, 1.0);\n';
-
-            fragmentShader += '    float notDistantRough = (1.0 - horizonDotNadir * roughness * 0.8);\n';
-            fragmentShader += '    vec3 specularIrradiance = mix(zenithColor, aboveHorizonColor, smoothstep(farAboveHorizon, aroundHorizon, reflectionDotNadir) * notDistantRough);\n';
-            fragmentShader += '    specularIrradiance = mix(specularIrradiance, belowHorizonColor, smoothstep(aroundHorizon, farBelowHorizon, reflectionDotNadir) * inverseRoughness);\n';
-            fragmentShader += '    specularIrradiance = mix(specularIrradiance, nadirColor, smoothstep(farBelowHorizon, 1.0, reflectionDotNadir) * inverseRoughness);\n';
-
-            fragmentShader += '    vec2 brdfLut = texture2D(czm_brdfLut, vec2(NdotV, 1.0 - roughness)).rg;\n';
-            fragmentShader += '    vec3 IBLColor = (diffuseIrradiance * diffuseColor) + (specularIrradiance * SRGBtoLINEAR3(specularColor * brdfLut.x + brdfLut.y));\n';
-            fragmentShader += '    color += IBLColor;\n';
->>>>>>> 125c398a
         }
 
         if (defined(parameterValues.occlusionTexture)) {
