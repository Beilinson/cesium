--- conflicted
+++ resolved
@@ -2080,11 +2080,7 @@
             expect(scene).toRender([0, 0, 0, 255]);
             m.show = true;
             m.zoomTo();
-<<<<<<< HEAD
-            expect(scene).toRender([53, 53, 53, 255]); // Cesium has minimum lighting
-=======
             expect(scene).toRender([0, 0, 0, 255]);
->>>>>>> cfb15cbe
             m.show = false;
 
             primitives.remove(m);
