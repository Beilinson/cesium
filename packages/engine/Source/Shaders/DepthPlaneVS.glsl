in vec4 position;

out vec4 positionEC;

void main()
{
    positionEC = czm_modelView * position;
<<<<<<< HEAD
    vec4 positionEC = czm_modelView * position;
    gl_Position = czm_projection * positionEC;
=======
    gl_Position = czm_projection * positionEC;

>>>>>>> c077b524
    czm_vertexLogDepth();
}<|MERGE_RESOLUTION|>--- conflicted
+++ resolved
@@ -5,12 +5,9 @@
 void main()
 {
     positionEC = czm_modelView * position;
-<<<<<<< HEAD
     vec4 positionEC = czm_modelView * position;
     gl_Position = czm_projection * positionEC;
-=======
     gl_Position = czm_projection * positionEC;
 
->>>>>>> c077b524
     czm_vertexLogDepth();
 }