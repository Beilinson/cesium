--- conflicted
+++ resolved
@@ -1302,14 +1302,6 @@
     transformDirectionViewToWorld,
     uniforms.transformDirectionViewToLocal,
   );
-<<<<<<< HEAD
-  const cameraPositionWorld = frameState.camera.positionWC;
-=======
-  uniforms.transformNormalLocalToWorld = Matrix3.clone(
-    this._transformNormalLocalToWorld,
-    uniforms.transformNormalLocalToWorld,
-  );
->>>>>>> ae07bb09
   uniforms.cameraPositionUv = Matrix4.multiplyByPoint(
     this._transformPositionWorldToUv,
     frameState.camera.positionWC,
