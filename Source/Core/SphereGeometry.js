/*global define*/
define([
        './defaultValue',
        './Cartesian3',
        './EllipsoidGeometry'
    ], function(
        defaultValue,
        Cartesian3,
        EllipsoidGeometry) {
    "use strict";

    /**
<<<<<<< HEAD
     * A description of a sphere centered at the origin.
=======
     * A {@link Geometry} that represents vertices and indices for a sphere on the ellipsoid.
     *
     * Creates vertices and indices for an sphere centered at the origin.
>>>>>>> 26b4c49e
     *
     * @alias SphereGeometry
     * @constructor
     *
     * @param {Number} [options.radius=1.0] The radius of the sphere.
     * @param {Number} [options.stackPartitions=64] The number of times to partition the ellipsoid into stacks.
     * @param {Number} [options.slicePartitions=64] The number of times to partition the ellipsoid into radial slices.
     * @param {VertexFormat} [options.vertexFormat=VertexFormat.DEFAULT] The vertex attributes to be computed.
     *
     * @exception {DeveloperError} options.slicePartitions cannot be less than three.
     * @exception {DeveloperError} options.stackPartitions cannot be less than three.
     *
     * @see SphereGeometry#createGeometry
     *
     * @example
     * var sphere = new SphereGeometry({
     *   radius : 100.0,
     *   vertexFormat : VertexFormat.POSITION_ONLY
     * });
     * var geometry = SphereGeometry.createGeometry(sphere);
     */
    var SphereGeometry = function(options) {
        var radius = defaultValue(options.radius, 1.0);
        var radii = new Cartesian3(radius, radius, radius);
        var ellipsoidOptions = {
                radii: radii,
                stackPartitions: options.stackPartitions,
                slicePartitions: options.slicePartitions,
                vertexFormat: options.vertexFormat
        };

        this._ellipsoidGeometry = new EllipsoidGeometry(ellipsoidOptions);
        this._workerName = 'createSphereGeometry';
    };

    /**
     * Computes the geometric representation of a sphere, including its vertices, indices, and a bounding sphere.
     *
     * @param {SphereGeometry} sphereGeometry A description of the sphere.
     * @returns {Geometry} The computed vertices and indices.
     */
    SphereGeometry.createGeometry = function(sphereGeometry) {
        return EllipsoidGeometry.createGeometry(sphereGeometry._ellipsoidGeometry);
    };

    return SphereGeometry;
});<|MERGE_RESOLUTION|>--- conflicted
+++ resolved
@@ -10,13 +10,7 @@
     "use strict";
 
     /**
-<<<<<<< HEAD
      * A description of a sphere centered at the origin.
-=======
-     * A {@link Geometry} that represents vertices and indices for a sphere on the ellipsoid.
-     *
-     * Creates vertices and indices for an sphere centered at the origin.
->>>>>>> 26b4c49e
      *
      * @alias SphereGeometry
      * @constructor
