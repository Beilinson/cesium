--- conflicted
+++ resolved
@@ -144,18 +144,11 @@
   const dependencies = {};
 
   if (defined(collection.ambientOcclusion)) {
-<<<<<<< HEAD
     var ao = collection.ambientOcclusion;
     var bloom = collection.bloom;
     var tonemapping = collection._tonemapping;
     var fxaa = collection.fxaa;
     var passThrough = collection.passThrough;
-=======
-    const ao = collection.ambientOcclusion;
-    const bloom = collection.bloom;
-    const tonemapping = collection._tonemapping;
-    const fxaa = collection.fxaa;
->>>>>>> dc725e67
 
     let previousName = getCompositeDependencies(
       collection,
@@ -282,20 +275,12 @@
 }
 
 function releaseResources(cache) {
-<<<<<<< HEAD
   var framebuffers = cache._framebuffers;
   var length = framebuffers.length;
   for (var i = 0; i < length; ++i) {
     var framebuffer = framebuffers[i];
     framebuffer.buffer = framebuffer.buffer && framebuffer.buffer.destroy();
     framebuffer.buffer = undefined;
-=======
-  const framebuffers = cache._framebuffers;
-  const length = framebuffers.length;
-  for (let i = 0; i < length; ++i) {
-    const framebuffer = framebuffers[i];
-    framebuffer.buffer.destroy();
->>>>>>> dc725e67
   }
 }
 
@@ -368,15 +353,11 @@
     defined(collection.fxaa) &&
     collection.fxaa.enabled &&
     collection.fxaa._isSupported(context);
-<<<<<<< HEAD
   var passThroughEnabled =
     defined(collection.passThrough) &&
     collection.passThrough.enabled &&
     collection.passThrough._isSupported(context);
   var needsCheckDimensionsUpdate =
-=======
-  const needsCheckDimensionsUpdate =
->>>>>>> dc725e67
     !defined(collection._activeStages) ||
     collection._activeStages.length > 0 ||
     aoEnabled ||
