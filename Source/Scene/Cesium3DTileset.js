/*global define*/
define([
        '../Core/Cartesian3',
        '../Core/Cartographic',
        '../Core/Color',
        '../Core/defaultValue',
        '../Core/defined',
        '../Core/defineProperties',
        '../Core/destroyObject',
        '../Core/DeveloperError',
        '../Core/DoublyLinkedList',
        '../Core/Event',
        '../Core/getBaseUri',
        '../Core/getExtensionFromUri',
        '../Core/Intersect',
        '../Core/isDataUri',
        '../Core/joinUrls',
        '../Core/loadJson',
        '../Core/Math',
        '../Core/Matrix4',
        '../Core/Request',
        '../Core/RequestScheduler',
        '../Core/RequestType',
        '../ThirdParty/Uri',
        '../ThirdParty/when',
        './Cesium3DTile',
        './Cesium3DTileRefine',
        './Cesium3DTileStyleEngine',
        './CullingVolume',
        './DebugCameraPrimitive',
        './SceneMode',
<<<<<<< HEAD
        './TileBoundingRegion',
        './TileBoundingSphere',
        './TileOrientedBoundingBox'
=======
        './ShadowMode'
>>>>>>> 8780fc4c
    ], function(
        Cartesian3,
        Cartographic,
        Color,
        defaultValue,
        defined,
        defineProperties,
        destroyObject,
        DeveloperError,
        DoublyLinkedList,
        Event,
        getBaseUri,
        getExtensionFromUri,
        Intersect,
        isDataUri,
        joinUrls,
        loadJson,
        CesiumMath,
        Matrix4,
        Request,
        RequestScheduler,
        RequestType,
        Uri,
        when,
        Cesium3DTile,
        Cesium3DTileRefine,
        Cesium3DTileStyleEngine,
        CullingVolume,
        DebugCameraPrimitive,
        SceneMode,
<<<<<<< HEAD
        TileBoundingRegion,
        TileBoundingSphere,
        TileOrientedBoundingBox) {
=======
        ShadowMode) {
>>>>>>> 8780fc4c
    'use strict';

    /**
     * A {@link https://github.com/AnalyticalGraphicsInc/3d-tiles/blob/master/README.md|3D Tiles tileset},
     * used for streaming massive heterogeneous 3D geospatial datasets.
     *
     * @alias Cesium3DTileset
     * @constructor
     *
     * @param {Object} options Object with the following properties:
     * @param {String} options.url The url to a tileset.json file or to a directory containing a tileset.json file.
     * @param {Boolean} [options.show=true] Determines if the tileset will be shown.
     * @param {Matrix4} [options.modelMatrix=Matrix4.IDENTITY] A 4x4 transformation matrix that transforms the tileset's root tile.
     * @param {Number} [options.maximumScreenSpaceError=16] The maximum screen-space error used to drive level-of-detail refinement.
     * @param {Boolean} [options.refineToVisible=false] Whether replacement refinement should refine when all visible children are ready. An experimental optimization.
     * @param {Boolean} [options.dynamicScreenSpaceError=false] Reduce the screen space error for tiles that are further away from the camera.
     * @param {Boolean} [options.debugShowStatistics=false] For debugging only. Determines if rendering statistics are output to the console.
     * @param {Boolean} [options.debugShowPickStatistics=false] For debugging only. Determines if rendering statistics for picking are output to the console.
     * @param {Boolean} [options.debugFreezeFrame=false] For debugging only. Determines if only the tiles from last frame should be used for rendering.
     * @param {Boolean} [options.debugColorizeTiles=false] For debugging only. When true, assigns a random color to each tile.
     * @param {Boolean} [options.debugShowBoundingVolume=false] For debugging only. When true, renders the bounding volume for each tile.
     * @param {Boolean} [options.debugShowContentBoundingVolume=false] For debugging only. When true, renders the bounding volume for each tile's content.
     * @param {Boolean} [options.debugShowViewerRequestVolume=false] For debugging only. When true, renders the viewer request volume for each tile.
     * @param {ShadowMode} [options.shadows=ShadowMode.ENABLED] Determines whether the tileset casts or receives shadows from each light source.
     *
     * @example
     * var tileset = scene.primitives.add(new Cesium.Cesium3DTileset({
     *      url : 'http://localhost:8002/tilesets/Seattle'
     * }));
     *
     * @see {@link https://github.com/AnalyticalGraphicsInc/3d-tiles/blob/master/README.md|3D Tiles specification}
     */
    function Cesium3DTileset(options) {
        options = defaultValue(options, defaultValue.EMPTY_OBJECT);

        var url = options.url;

        //>>includeStart('debug', pragmas.debug);
        if (!defined(url)) {
            throw new DeveloperError('options.url is required.');
        }
        //>>includeEnd('debug');

        var tilesetUrl;
        var baseUrl;

        if (getExtensionFromUri(url) === 'json') {
            tilesetUrl = url;
            baseUrl = getBaseUri(url);
        } else if (isDataUri(url)) {
            tilesetUrl = url;
            baseUrl = '';
        } else {
            baseUrl = url;
            tilesetUrl = joinUrls(baseUrl, 'tileset.json');
        }

        this._url = url;
        this._baseUrl = baseUrl;
        this._tilesetUrl = tilesetUrl;
        this._root = undefined;
        this._asset = undefined; // Metadata for the entire tileset
        this._properties = undefined; // Metadata for per-model/point/etc properties
        this._geometricError = undefined; // Geometric error when the tree is not rendered at all
        this._processingQueue = [];
        this._selectedTiles = [];
        this._selectedTilesToStyle = [];

        var replacementList = new DoublyLinkedList();

        // [head, sentinel) -> tiles that weren't selected this frame and may be replaced
        // (sentinel, tail] -> tiles that were selected this frame
        this._replacementList = replacementList; // Tiles with content loaded.  For cache management.
        this._replacementSentinel  = replacementList.add();
        this._trimTiles = false;

        this._refineToVisible = defaultValue(options.refineToVisible, false);

        /**
<<<<<<< HEAD
         * Whether the tileset should should refine based on a dynamic screen space error. Tiles that are further
         * away will be rendered with lower detail than closer tiles. This improves performance by rendering fewer
         * tiles and making less requests, but may result in a slight drop in visual quality for tiles in the distance.
         *
         * @see Fog
         */
        this.dynamicScreenSpaceError = defaultValue(options.dynamicScreenSpaceError, false);

        /**
         * A scalar that determines the density used to adjust the dynamic SSE, similar to {@link Fog}. Increasing this
         * value has the effect of increasing the maximum screen space error for all tiles, but in a non-linear fashion.
         * The error starts at 0.0 and increases exponentially until a midpoint is reached, and then approaches 1.0 asymptotically.
         * This has the effect of keeping high detail in the closer tiles and lower detail in the further tiles, with all tiles
         * beyond a certain distance all roughly having an error of 1.0.
         *
         * The dynamic error is in the range [0.0, 1.0) and is multiplied by dynamicScreenSpaceErrorFactor to produce the
         * final dynamic error. This dynamic error is then subtracted from the tile's actual screen space error.
         *
         * Increasing dynamicScreenSpaceErrorDensity has the effect of moving the error midpoint closer to the camera.
         * It is analogous to moving fog closer to the camera.
         *
         * @see Fog.density
         */
        this.dynamicScreenSpaceErrorDensity = 0.00278;

        /**
         * A factor used to increase the screen space error of tiles for dynamic SSE. As this value increases less tiles
         * are requested for rendering and tiles in the distance will have lower detail. If set to zero, the feature will be disabled.
         *
         * @see Fog.screenSpaceErrorFactor
         */
        this.dynamicScreenSpaceErrorFactor = 4.0;

        this._dynamicScreenSpaceErrorComputedDensity = 0.0; // Updated based on the camera position and direction
=======
         * Determines whether the tileset casts or receives shadows from each light source.
         *  
         * @type {ShadowMode}
         * @default ShadowMode.ENABLED
         */
        this.shadows = defaultValue(options.shadows, ShadowMode.ENABLED);
>>>>>>> 8780fc4c

        /**
         * Determines if the tileset will be shown.
         *
         * @type {Boolean}
         * @default true
         */
        this.show = defaultValue(options.show, true);

        this._maximumScreenSpaceError = defaultValue(options.maximumScreenSpaceError, 16);
        this._maximumNumberOfLoadedTiles = defaultValue(options.maximumNumberOfLoadedTiles, 256);
        this._styleEngine = new Cesium3DTileStyleEngine();

        this._modelMatrix = defined(options.modelMatrix) ? Matrix4.clone(options.modelMatrix) : Matrix4.clone(Matrix4.IDENTITY);

        /**
         * This property is for debugging only; it is not optimized for production use.
         * <p>
         * Determines if rendering statistics are output to the console.
         * </p>
         *
         * @type {Boolean}
         * @default false
         */
        this.debugShowStatistics = defaultValue(options.debugShowStatistics, false);
        this._debugShowStatistics = false;

        /**
         * This property is for debugging only; it is not optimized for production use.
         * <p>
         * Determines if rendering statistics for picking are output to the console.
         * </p>
         *
         * @type {Boolean}
         * @default false
         */
        this.debugShowPickStatistics = defaultValue(options.debugShowPickStatistics, false);
        this._debugShowPickStatistics = false;

        this._statistics = {
            // Rendering stats
            visited : 0,
            numberOfCommands : 0,
            // Loading stats
            numberOfPendingRequests : 0,
            numberProcessing : 0,
            numberContentReady : 0, // Number of tiles with content loaded, does not include empty tiles
            numberTotal : 0, // Number of tiles in tileset.json (and other tileset.json files as they are loaded)
            // Styling stats
            numberOfTilesStyled : 0,
            numberOfFeaturesStyled : 0,

            lastColor : new Cesium3DTilesetStatistics(),
            lastPick : new Cesium3DTilesetStatistics()
        };

        /**
         * This property is for debugging only; it is not optimized for production use.
         * <p>
         * Determines if only the tiles from last frame should be used for rendering.  This
         * effectively "freezes" the tileset to the previous frame so it is possible to zoom
         * out and see what was rendered.
         * </p>
         *
         * @type {Boolean}
         * @default false
         */
        this.debugFreezeFrame = defaultValue(options.debugFreezeFrame, false);
        this._debugFreezeFrame = this.debugFreezeFrame;
        this._debugCameraFrustum = undefined;

        /**
         * This property is for debugging only; it is not optimized for production use.
         * <p>
         * When true, assigns a random color to each tile.  This is useful for visualizing
         * what models belong to what tiles, espeically with additive refinement where models
         * from parent tiles may be interleaved with models from child tiles.
         * </p>
         *
         * @type {Boolean}
         * @default false
         */
        this.debugColorizeTiles = defaultValue(options.debugColorizeTiles, false);

        /**
         * This property is for debugging only; it is not optimized for production use.
         * <p>
         * When true, renders the bounding volume for each tile.  The bounding volume is
         * white if the tile's content has an explicit bounding volume; otherwise, it
         * is red.
         * </p>
         *
         * @type {Boolean}
         * @default false
         */
        this.debugShowBoundingVolume = defaultValue(options.debugShowBoundingVolume, false);

        /**
         * This property is for debugging only; it is not optimized for production use.
         * <p>
         * When true, renders a blue bounding volume for each tile's content.
         * </p>
         *
         * @type {Boolean}
         * @default false
         */
        this.debugShowContentBoundingVolume = defaultValue(options.debugShowContentBoundingVolume, false);

        /**
         * This property is for debugging only; it is not optimized for production use.
         * <p>
         * When true, renders the viewer request volume for each tile.
         * </p>
         *
         * @type {Boolean}
         * @default false
         */
        this.debugShowViewerRequestVolume = defaultValue(options.debugShowViewerRequestVolume, false);

        /**
         * The event fired to indicate progress of loading new tiles.  This event is fired when a new tile
         * is requested, when a requested tile is finished downloading, and when a downloaded tile has been
         * processed and is ready to render.
         * <p>
         * The number of pending tile requests, <code>numberOfPendingRequests</code>, and number of tiles
         * processing, <code>numberProcessing</code> are passed to the event listener.
         * </p>
         * <p>
         * This event is fired at the end of the frame after the scene is rendered.
         * </p>
         *
         * @type {Event}
         * @default new Event()
         *
         * @example
         * city.loadProgress.addEventListener(function(numberOfPendingRequests, numberProcessing) {
         *     if ((numberOfPendingRequests === 0) && (numberProcessing === 0)) {
         *         console.log('Stopped loading');
         *         return;
         *     }
         *
         *     console.log('Loading: requests: ' + numberOfPendingRequests + ', processing: ' + numberProcessing);
         * });
         */
        this.loadProgress = new Event();

        /**
         * The event fired to indicate that a tile's content was unloaded from the cache.
         * <p>
         * The unloaded {@link Cesium3DTile} is passed to the event listener.
         * </p>
         * <p>
         * This event is fired immediately before the tile's content is unloaded while the frame is being
         * rendered so that the event listener has access to the tile's content.  Do not create
         * or modify Cesium entities or primitives during the event listener.
         * </p>
         *
         * @type {Event}
         * @default new Event()
         *
         * @example
         * tileset.tileUnload.addEventListener(function(tile) {
         *     console.log('A tile was unloaded from the cache.');
         * });
         *
         * @see Cesium3DTileset#maximumNumberOfLoadedTiles
         * @see Cesium3DTileset#trimLoadedTiles
         */
        this.tileUnload = new Event();

        /**
         * This event fires once for each visible tile in a frame.  This can be used to manually
         * style a tileset.
         * <p>
         * The visible {@link Cesium3DTile} is passed to the event listener.
         * </p>
         * <p>
         * This event is fired during the tileset traversal while the frame is being rendered
         * so that updates to the tile take effect in the same frame.  Do not create or modify
         * Cesium entities or primitives during the event listener.
         * </p>
         *
         * @type {Event}
         * @default new Event()
         *
         * @example
         * tileset.tileVisible.addEventListener(function(tile) {
         *     if (tile.content instanceof Cesium.Batched3DModel3DTileContent) {
         *         console.log('A Batched 3D Model tile is visible.');
         *     }
         * });
         */
        this.tileVisible = new Event();

        this._readyPromise = when.defer();

        var that = this;

        this.loadTileset(tilesetUrl).then(function(data) {
            var tilesetJson = data.tilesetJson;
            that._asset = tilesetJson.asset;
            that._properties = tilesetJson.properties;
            that._geometricError = tilesetJson.geometricError;
            that._root = data.root;
            that._readyPromise.resolve(that);
        }).otherwise(function(error) {
            that._readyPromise.reject(error);
        });
    }

    function Cesium3DTilesetStatistics() {
        this.selected = -1;
        this.visited = -1;
        this.numberOfCommands = -1;
        this.numberOfPendingRequests = -1;
        this.numberProcessing = -1;
        this.numberContentReady = -1;
        this.numberTotal = -1;
        this.numberOfTilesStyled = -1;
        this.numberOfFeaturesStyled = -1;
    }

    defineProperties(Cesium3DTileset.prototype, {
        /**
         * Gets the tileset's asset object property, which contains metadata about the tileset.
         * <p>
         * See the {@link https://github.com/AnalyticalGraphicsInc/3d-tiles/blob/master/schema/asset.schema.json|asset schema}
         * in the 3D Tiles spec for the full set of properties.
         * </p>
         *
         * @memberof Cesium3DTileset.prototype
         *
         * @type {Object}
         * @readonly
         *
         * @exception {DeveloperError} The tileset is not loaded.  Use Cesium3DTileset.readyPromise or wait for Cesium3DTileset.ready to be true.
         *
         * @example
         * console.log('3D Tiles version: ' + tileset.asset.version);
         */
        asset : {
            get : function() {
                //>>includeStart('debug', pragmas.debug);
                if (!this.ready) {
                    throw new DeveloperError('The tileset is not loaded.  Use Cesium3DTileset.readyPromise or wait for Cesium3DTileset.ready to be true.');
                }
                //>>includeEnd('debug');

                return this._asset;
            }
        },

        /**
         * Gets the tileset's properties dictionary object, which contains metadata about per-feature properties.
         * <p>
         * See the {@link https://github.com/AnalyticalGraphicsInc/3d-tiles/blob/master/schema/properties.schema.json|properties schema}
         * in the 3D Tiles spec for the full set of properties.
         * </p>
         *
         * @memberof Cesium3DTileset.prototype
         *
         * @type {Object}
         * @readonly
         *
         * @exception {DeveloperError} The tileset is not loaded.  Use Cesium3DTileset.readyPromise or wait for Cesium3DTileset.ready to be true.
         *
         * @example
         * console.log('Maximum building height: ' + tileset.properties.height.maximum);
         * console.log('Minimum building height: ' + tileset.properties.height.minimum);
         *
         * @see {Cesium3DTileFeature#getProperty}
         * @see {Cesium3DTileFeature#setProperty}
         */
        properties : {
            get : function() {
                //>>includeStart('debug', pragmas.debug);
                if (!this.ready) {
                    throw new DeveloperError('The tileset is not loaded.  Use Cesium3DTileset.readyPromise or wait for Cesium3DTileset.ready to be true.');
                }
                //>>includeEnd('debug');

                return this._properties;
            }
        },

        /**
         * When <code>true</code>, the tileset's root tile is loaded and the tileset is ready to render.
         * This is set to <code>true</code> right before {@link Cesium3DTileset#readyPromise} is resolved.
         *
         * @memberof Cesium3DTileset.prototype
         *
         * @type {Boolean}
         * @readonly
         *
         * @default false
         */
        ready : {
            get : function() {
                return defined(this._root);
            }
        },

        /**
         * Gets the promise that will be resolved when the tileset's root tile is loaded and the tileset is ready to render.
         * <p>
         * This promise is resolved at the end of the frame before the first frame the tileset is rendered in.
         * </p>
         *
         * @memberof Cesium3DTileset.prototype
         *
         * @type {Promise.<Cesium3DTileset>}
         * @readonly
         *
         * @example
         * Cesium.when(tileset.readyPromise).then(function(tileset) {
         *     // tile.properties is not defined until readyPromise resolves.
         *     var properties = tileset.properties;
         *     if (Cesium.defined(properties)) {
         *         for (var name in properties) {
         *             console.log(properties[name]);
         *         }
         *     }
         * });
         */
        readyPromise : {
            get : function() {
                return this._readyPromise.promise;
            }
        },

        /**
         * The url to a tileset.json file or to a directory containing a tileset.json file.
         *
         * @memberof Cesium3DTileset.prototype
         *
         * @type {String}
         * @readonly
         */
        url : {
            get : function() {
                return this._url;
            }
        },

        /**
         * The base path that non-absolute paths in tileset.json are relative to.
         *
         * @memberof Cesium3DTileset.prototype
         *
         * @type {String}
         * @readonly
         */
        baseUrl : {
            get : function() {
                return this._baseUrl;
            }
        },

        /**
         * The style, defined using the
         * {@link https://github.com/AnalyticalGraphicsInc/3d-tiles/tree/master/Styling|3D Tiles Styling language},
         * applied to each feature in the tileset.
         * <p>
         * Assign <code>undefined</code> to remove the style, which will restore the visual
         * appearance of the tileset to its default when no style was applied.
         * </p>
         * <p>
         * The style is applied to a tile before the {@link Cesium3DTileset#tileVisible}
         * event is raised, so code in <code>tileVisible</code> can manually set a feature's
         * properties using {@link Cesium3DTileContent#getFeature}.  When
         * a new style is assigned any manually set properties are overwritten.
         * </p>
         *
         * @memberof Cesium3DTileset.prototype
         *
         * @type {Cesium3DTileStyle}
         *
         * @default undefined
         *
         * @example
         * tileset.style = new Cesium.Cesium3DTileStyle({
         *    color : {
         *        conditions : [
         *            ['${Height} >= 100', 'color("purple", 0.5)'],
         *            ['${Height} >= 50', 'color("red")'],
         *            ['true', 'color("blue")']
         *        ]
         *    },
         *    show : '${Height} > 0',
         *    meta : {
         *        description : '"Building id ${id} has height ${Height}."'
         *    }
         * });
         *
         * @see {@link https://github.com/AnalyticalGraphicsInc/3d-tiles/tree/master/Styling|3D Tiles Styling language}
         */
        style : {
            get : function() {
                return this._styleEngine.style;
            },
            set : function(value) {
                this._styleEngine.style = value;
            }
        },

        /**
         * The maximum screen-space error used to drive level-of-detail refinement.  Higher
         * values will provide better performance but lower visual quality.
         *
         * @memberof Cesium3DTileset.prototype
         *
         * @type {Number}
         * @default 16
         *
         * @exception {DeveloperError} <code>maximumScreenSpaceError</code> must be greater than or equal to zero.
         */
        maximumScreenSpaceError : {
            get : function() {
                return this._maximumScreenSpaceError;
            },
            set : function(value) {
                //>>includeStart('debug', pragmas.debug);
                if (value < 0) {
                    throw new DeveloperError('maximumScreenSpaceError must be greater than or equal to zero');
                }
                //>>includeEnd('debug');

                this._maximumScreenSpaceError = value;
            }
        },

        /**
         * The maximum number of tiles to load.  Tiles not in view are unloaded to enforce this.
         * <p>
         * If decreasing this value results in unloading tiles, the tiles are unloaded the next frame.
         * </p>
         * <p>
         * If more tiles than <code>maximumNumberOfLoadedTiles</code> are needed
         * to meet the desired screen-space error, determined by {@link Cesium3DTileset#maximumScreenSpaceError},
         * for the current view than the number of tiles loaded will exceed
         * <code>maximumNumberOfLoadedTiles</code>.  For example, if the maximum is 128 tiles, but
         * 150 tiles are needed to meet the screen-space error, then 150 tiles may be loaded.  When
         * these tiles go out of view, they will be unloaded.
         * </p>
         *
         * @memberof Cesium3DTileset.prototype
         *
         * @type {Number}
         * @default 256
         *
         * @exception {DeveloperError} <code>maximumNumberOfLoadedTiles</code> must be greater than or equal to zero.
         */
        maximumNumberOfLoadedTiles : {
            get : function() {
                return this._maximumNumberOfLoadedTiles;
            },
            set : function(value) {
                //>>includeStart('debug', pragmas.debug);
                if (value < 0) {
                    throw new DeveloperError('maximumNumberOfLoadedTiles must be greater than or equal to zero');
                }
                //>>includeEnd('debug');

                this._maximumNumberOfLoadedTiles = value;
            }
        },

        /**
         * The tileset's bounding volume.
         *
         * @memberof Cesium3DTileset.prototype
         *
         * @type {TileBoundingVolume}
         * @readonly
         *
         * @exception {DeveloperError} The tileset is not loaded.  Use Cesium3DTileset.readyPromise or wait for Cesium3DTileset.ready to be true.
         */
        boundingVolume : {
            get : function() {
                //>>includeStart('debug', pragmas.debug);
                if (!this.ready) {
                    throw new DeveloperError('The tileset is not loaded.  Use Cesium3DTileset.readyPromise or wait for Cesium3DTileset.ready to be true.');
                }
                //>>includeEnd('debug');
                
                return this._root._boundingVolume;
            }
        },

        /**
         * The tileset's bounding sphere.
         *
         * @memberof Cesium3DTileset.prototype
         *
         * @type {BoundingSphere}
         * @readonly
         *
         * @exception {DeveloperError} The tileset is not loaded.  Use Cesium3DTileset.readyPromise or wait for Cesium3DTileset.ready to be true.
         */
        boundingSphere : {
            get : function() {
                //>>includeStart('debug', pragmas.debug);
                if (!this.ready) {
                    throw new DeveloperError('The tileset is not loaded.  Use Cesium3DTileset.readyPromise or wait for Cesium3DTileset.ready to be true.');
                }
                //>>includeEnd('debug');

                return this._root.boundingSphere;
            }
        },

        /**
         * A 4x4 transformation matrix that transforms the tileset's root tile.
         *
         * @type {Matrix4}
         * @default Matrix4.IDENTITY
         */
        modelMatrix : {
            get : function() {
                return this._modelMatrix;
            },
            set : function(value) {
                this._modelMatrix = Matrix4.clone(value, this._modelMatrix);
                if (defined(this._root)) {
                    // Update the root transform right away instead of waiting for the next update loop.
                    // Useful, for example, when setting the modelMatrix and then having the camera view the tileset.
                    this._root.updateTransform(this._modelMatrix);
                }
            }
        },

        /**
         * @private
         */
        styleEngine : {
            get : function() {
                return this._styleEngine;
            }
        }
    });

    /**
     * Marks the tileset's {@link Cesium3DTileset#style} as dirty, which forces all
     * features to re-evaluate the style in the next frame each is visible.  Call
     * this when a style changes.
     */
    Cesium3DTileset.prototype.makeStyleDirty = function() {
        this._styleEngine.makeDirty();
    };

    /**
     * Loads the main tileset.json or a tileset.json referenced from a tile.
     *
     * @private
     */
    Cesium3DTileset.prototype.loadTileset = function(tilesetUrl, parentTile) {
        var that = this;

        // We don't know the distance of the tileset until tiles.json is loaded, so use the default distance for now
        return RequestScheduler.request(tilesetUrl, loadJson, undefined, RequestType.TILES3D).then(function(tilesetJson) {
            if (that.isDestroyed()) {
                return when.reject('tileset is destroyed');
            }

            if (!defined(tilesetJson.asset) || (tilesetJson.asset.version !== '0.0')) {
                throw new DeveloperError('The tileset must be 3D Tiles version 0.0.  See https://github.com/AnalyticalGraphicsInc/3d-tiles#spec-status');
            }

            var stats = that._statistics;

            // Append the version to the baseUrl
            var versionQuery = '?v=' + defaultValue(tilesetJson.asset.tilesetVersion, '0.0');
            that._baseUrl = joinUrls(that._baseUrl, versionQuery);

            // A tileset.json referenced from a tile may exist in a different directory than the root tileset.
            // Get the baseUrl relative to the external tileset.
            var baseUrl = getBaseUri(tilesetUrl, true);
            baseUrl = joinUrls(baseUrl, versionQuery);
            var rootTile = new Cesium3DTile(that, baseUrl, tilesetJson.root, parentTile);

            var refiningTiles = [];

            // If there is a parentTile, add the root of the currently loading tileset
            // to parentTile's children, and increment its numberOfChildrenWithoutContent
            if (defined(parentTile)) {
                parentTile.children.push(rootTile);
                ++parentTile.numberOfChildrenWithoutContent;

                // When an external tileset is loaded, its ancestor needs to recheck its refinement
                var ancestor = getAncestorWithContent(parentTile);
                if (defined(ancestor) && (ancestor.refine === Cesium3DTileRefine.REPLACE)) {
                    refiningTiles.push(ancestor);
                }
            }

            ++stats.numberTotal;

            var stack = [];
            stack.push({
                header : tilesetJson.root,
                cesium3DTile : rootTile
            });

            while (stack.length > 0) {
                var t = stack.pop();
                var tile3D = t.cesium3DTile;
                var children = t.header.children;
                var hasEmptyChild = false;
                if (defined(children)) {
                    var length = children.length;
                    for (var k = 0; k < length; ++k) {
                        var childHeader = children[k];
                        var childTile = new Cesium3DTile(that, baseUrl, childHeader, tile3D);
                        tile3D.children.push(childTile);
                        ++stats.numberTotal;
                        stack.push({
                            header : childHeader,
                            cesium3DTile : childTile
                        });
                        if (!childTile.hasContent) {
                            hasEmptyChild = true;
                        }
                    }
                }
                if (tile3D.hasContent && hasEmptyChild && (tile3D.refine === Cesium3DTileRefine.REPLACE)) {
                    // Tiles that use replacement refinement and have empty child tiles need to keep track of
                    // descendants with content in order to refine correctly.
                    refiningTiles.push(tile3D);
                }
            }

            prepareRefiningTiles(refiningTiles);

            return {
                tilesetJson : tilesetJson,
                root : rootTile
            };
        });
    };

    function getAncestorWithContent(ancestor) {
        while(defined(ancestor) && !ancestor.hasContent) {
            ancestor = ancestor.parent;
        }
        return ancestor;
    }

    function prepareRefiningTiles(refiningTiles) {
        var stack = [];
        var length = refiningTiles.length;
        for (var i = 0; i < length; ++i) {
            var refiningTile = refiningTiles[i];
            refiningTile.descendantsWithContent = [];
            stack.push(refiningTile);
            while (stack.length > 0) {
                var tile = stack.pop();
                var children = tile.children;
                var childrenLength = children.length;
                for (var k = 0; k < childrenLength; ++k) {
                    var childTile = children[k];
                    if (childTile.hasContent) {
                        refiningTile.descendantsWithContent.push(childTile);
                    } else {
                        stack.push(childTile);
                    }
                }
            }
        }
    }

    var scratchPositionNormal = new Cartesian3();
    var scratchCartographic = new Cartographic();
    var scratchMatrix = new Matrix4();
    var scratchCenter = new Cartesian3();
    var scratchPosition = new Cartesian3();
    var scratchDirection = new Cartesian3();

    function updateDynamicScreenSpaceError(tileset, frameState) {
        var up;
        var direction;
        var height;
        var minimumHeight;
        var maximumHeight;

        var camera = frameState.camera;
        var root = tileset._root;
        var tileBoundingVolume = root.contentBoundingVolume;

        if (tileBoundingVolume instanceof TileBoundingRegion) {
            up = Cartesian3.normalize(camera.positionWC, scratchPositionNormal);
            direction = camera.directionWC;
            height = camera.positionCartographic.height;
            minimumHeight = tileBoundingVolume.minimumHeight;
            maximumHeight = tileBoundingVolume.maximumHeight;
        } else {
            // Transform camera position and direction into the local coordinate system of the tileset
            var transformLocal = Matrix4.inverseTransformation(root.computedTransform, scratchMatrix);
            var ellipsoid = frameState.mapProjection.ellipsoid;
            var boundingVolume = tileBoundingVolume.boundingVolume;
            var centerLocal = Matrix4.multiplyByPoint(transformLocal, boundingVolume.center, scratchCenter);
            if (Cartesian3.magnitude(centerLocal) > ellipsoid.minimumRadius) {
                // The tileset is defined in WGS84. Approximate the minimum and maximum height.
                var centerCartographic = Cartographic.fromCartesian(centerLocal, ellipsoid, scratchCartographic);
                up = Cartesian3.normalize(camera.positionWC, scratchPositionNormal);
                direction = camera.directionWC;
                height = camera.positionCartographic.height;
                minimumHeight = 0.0;
                maximumHeight = centerCartographic.height * 2.0;
            } else {
                // The tileset is defined in local coordinates (z-up)
                var positionLocal = Matrix4.multiplyByPoint(transformLocal, camera.positionWC, scratchPosition);
                up = Cartesian3.UNIT_Z;
                direction = Matrix4.multiplyByPointAsVector(transformLocal, camera.directionWC, scratchDirection);
                direction = Cartesian3.normalize(direction, direction);
                height = positionLocal.z;
                if (tileBoundingVolume instanceof TileOrientedBoundingBox) {
                    // Assuming z-up, the last component stores the half-height of the box
                    var boxHeight = root._header.boundingVolume.box[11];
                    minimumHeight = centerLocal.z - boxHeight;
                    maximumHeight = centerLocal.z + boxHeight;
                } else if (tileBoundingVolume instanceof TileBoundingSphere) {
                    var radius = boundingVolume.radius;
                    minimumHeight = centerLocal.z - radius;
                    maximumHeight = centerLocal.z + radius;
                }
            }
        }

        // The range where the density starts to lessen. Start at the quarter height of the tileset.
        var heightClose = minimumHeight + (maximumHeight - minimumHeight) / 4.0;
        var heightFar = maximumHeight;

        var t = CesiumMath.clamp((height - heightClose) / (heightFar - heightClose), 0.0, 1.0);

        // Increase density as the camera tilts towards the horizon
        var dot = Math.abs(Cartesian3.dot(direction, up));
        var horizonFactor = 1.0 - dot;

        // Weaken the horizon factor as the camera height increases, implying the camera is further away from the tileset.
        // The goal is to increase density for the "street view", not when viewing the tileset from a distance.
        horizonFactor = horizonFactor * (1.0 - t);

        var density = tileset.dynamicScreenSpaceErrorDensity;
        density *= horizonFactor;

        tileset._dynamicScreenSpaceErrorComputedDensity = density;
    }

    function getScreenSpaceError(tileset, geometricError, tile, frameState) {
        // TODO: screenSpaceError2D like QuadtreePrimitive.js
        if (geometricError === 0.0) {
            // Leaf nodes do not have any error so save the computation
            return 0.0;
        }

        // Avoid divide by zero when viewer is inside the tile
        var camera = frameState.camera;
        var distance = Math.max(tile.distanceToCamera, CesiumMath.EPSILON7);
        var height = frameState.context.drawingBufferHeight;
        var sseDenominator = camera.frustum.sseDenominator;

        var error = (geometricError * height) / (distance * sseDenominator);

        if (tileset.dynamicScreenSpaceError) {
            var density = tileset._dynamicScreenSpaceErrorComputedDensity;
            var factor = tileset.dynamicScreenSpaceErrorFactor;
            var dynamicError = CesiumMath.fog(distance, density) * factor;
            error -= dynamicError;
        }

        return error;
    }

    function computeDistanceToCamera(children, frameState) {
        var length = children.length;
        for (var i = 0; i < length; ++i) {
            var child = children[i];
            child.distanceToCamera = child.distanceToTile(frameState);
        }
    }

    function updateTransforms(children, parentTransform) {
        var length = children.length;
        for (var i = 0; i < length; ++i) {
            var child = children[i];
            child.updateTransform(parentTransform);
        }
    }

    // PERFORMANCE_IDEA: is it worth exploiting frame-to-frame coherence in the sort, i.e., the
    // list of children are probably fully or mostly sorted unless the camera moved significantly?
    function sortChildrenByDistanceToCamera(a, b) {
        // Sort by farthest child first since this is going on a stack
        return b.distanceToCamera - a.distanceToCamera;
    }

    ///////////////////////////////////////////////////////////////////////////

    function isVisible(visibilityPlaneMask) {
        return visibilityPlaneMask !== CullingVolume.MASK_OUTSIDE;
    }

    function requestContent(tileset, tile, outOfCore) {
        if (!outOfCore) {
            return;
        }
        if (!tile.canRequestContent()) {
            return;
        }

        tile.requestContent();

        if (!tile.contentUnloaded) {
            var stats = tileset._statistics;
            ++stats.numberOfPendingRequests;

            var removeFunction = removeFromProcessingQueue(tileset, tile);
            tile.content.contentReadyToProcessPromise.then(addToProcessingQueue(tileset, tile)).otherwise(removeFunction);
            tile.content.readyPromise.then(removeFunction).otherwise(removeFunction);
        }
    }

    function selectTile(tileset, tile, fullyVisible, frameState) {
        // There may also be a tight box around just the tile's contents, e.g., for a city, we may be
        // zoomed into a neighborhood and can cull the skyscrapers in the root node.
        if (tile.contentReady && (fullyVisible || (tile.contentsVisibility(frameState.cullingVolume) !== Intersect.OUTSIDE))) {
            tileset._selectedTiles.push(tile);
            tile.selected = true;

            var tileContent = tile.content;
            if (tileContent.featurePropertiesDirty) {
                // A feature's property in this tile changed, the tile needs to be re-styled.
                tileContent.featurePropertiesDirty = false;
                tile.lastStyleTime = 0; // Force applying the style to this tile
                tileset._selectedTilesToStyle.push(tile);
            }  else if ((tile.lastSelectedFrameNumber !== frameState.frameNumber - 1)) {
                // Tile is newly selected; it is selected this frame, but was not selected last frame.
                tileset._selectedTilesToStyle.push(tile);
            }
            tile.lastSelectedFrameNumber = frameState.frameNumber;
        }
    }

    function touch(tileset, tile, outOfCore) {
        if (!outOfCore) {
            return;
        }
        var node = tile.replacementNode;
        if (defined(node)) {
            tileset._replacementList.splice(tileset._replacementSentinel, node);
        }
    }

    var scratchStack = [];
    var scratchRefiningTiles = [];

    function selectTiles(tileset, frameState, outOfCore) {
        if (tileset.debugFreezeFrame) {
            return;
        }

        var maximumScreenSpaceError = tileset._maximumScreenSpaceError;
        var cullingVolume = frameState.cullingVolume;

        tileset._selectedTiles.length = 0;
        tileset._selectedTilesToStyle.length = 0;

        scratchRefiningTiles.length = 0;

        // Move sentinel node to the tail so, at the start of the frame, all tiles
        // may be potentially replaced.  Tiles are moved to the right of the sentinel
        // when they are selected so they will not be replaced.
        var replacementList = tileset._replacementList;
        replacementList.splice(replacementList.tail, tileset._replacementSentinel);

        var root = tileset._root;
        root.updateTransform(tileset._modelMatrix);

        if (!root.insideViewerRequestVolume(frameState)) {
            return;
        }

        root.distanceToCamera = root.distanceToTile(frameState);

        if (getScreenSpaceError(tileset, tileset._geometricError, root, frameState) <= maximumScreenSpaceError) {
            // The SSE of not rendering the tree is small enough that the tree does not need to be rendered
            return;
        }

        root.visibilityPlaneMask = root.visibility(cullingVolume, CullingVolume.MASK_INDETERMINATE);
        if (root.visibilityPlaneMask === CullingVolume.MASK_OUTSIDE) {
            return;
        }

        if (root.contentUnloaded) {
            requestContent(tileset, root, outOfCore);
            return;
        }

        var stats = tileset._statistics;

        var stack = scratchStack;
        stack.push(root);
        while (stack.length > 0) {
            // Depth first.  We want the high detail tiles first.
            var t = stack.pop();
            t.selected = false;
            t.replaced = false;
            ++stats.visited;

            var visibilityPlaneMask = t.visibilityPlaneMask;
            var fullyVisible = (visibilityPlaneMask === CullingVolume.MASK_INSIDE);

            touch(tileset, t, outOfCore);

            // Tile is inside/intersects the view frustum.  How many pixels is its geometric error?
            var sse = getScreenSpaceError(tileset, t.geometricError, t, frameState);
            // PERFORMANCE_IDEA: refine also based on (1) occlusion/VMSSE and/or (2) center of viewport

            var children = t.children;
            var childrenLength = children.length;
            var child;
            var k;
            var additiveRefinement = (t.refine === Cesium3DTileRefine.ADD);

            if (t.hasTilesetContent) {
                // If tile has tileset content, skip it and process its child instead (the tileset root)
                // No need to check visibility or sse of the child because its bounding volume
                // and geometric error are equal to its parent.
                if (t.contentReady) {
                    child = t.children[0];
                    child.visibilityPlaneMask = t.visibilityPlaneMask;
                    child.distanceToCamera = t.distanceToCamera;
                    child.updateTransform(t.computedTransform);
                    if (child.contentUnloaded) {
                        requestContent(tileset, child, outOfCore);
                    } else {
                        stack.push(child);
                    }
                }
                continue;
            }

            if (additiveRefinement) {
                // With additive refinement, the tile is rendered
                // regardless of if its SSE is sufficient.
                selectTile(tileset, t, fullyVisible, frameState);

                if (sse > maximumScreenSpaceError) {
                    // Tile does not meet SSE. Refine them in front-to-back order.

                    // Only sort and refine (render or request children) if any
                    // children are loaded or request slots are available.
                    var anyChildrenLoaded = (t.numberOfChildrenWithoutContent < childrenLength);
                    if (anyChildrenLoaded || t.canRequestContent()) {
                        updateTransforms(children, t.computedTransform);

                        // Distance is used for sorting now and for computing SSE when the tile comes off the stack.
                        computeDistanceToCamera(children, frameState);

                        // Sort children by distance for (1) request ordering, and (2) early-z
                        children.sort(sortChildrenByDistanceToCamera);

                        // With additive refinement, we only request or refine when children are visible
                        for (k = 0; k < childrenLength; ++k) {
                            child = children[k];
<<<<<<< HEAD
                            // Use parent's geometric error with child's box to see if we already meet the SSE
                            if (getScreenSpaceError(tileset, t.geometricError, child, frameState) > maximumScreenSpaceError) {
                                child.visibilityPlaneMask = child.visibility(cullingVolume, visibilityPlaneMask);
                                if (isVisible(child.visibilityPlaneMask)) {
                                    if (child.contentUnloaded) {
                                        requestContent(tileset, child, outOfCore);
                                    } else {
                                        stack.push(child);
=======
                            if (child.insideViewerRequestVolume(frameState)) {
                                // Use parent's geometric error with child's box to see if we already meet the SSE
                                if (getScreenSpaceError(t.geometricError, child, frameState) > maximumScreenSpaceError) {
                                    child.visibilityPlaneMask = child.visibility(cullingVolume, visibilityPlaneMask);
                                    if (isVisible(child.visibilityPlaneMask)) {
                                        if (child.contentUnloaded) {
                                            requestContent(tileset, child, outOfCore);
                                        } else {
                                            stack.push(child);
                                        }
>>>>>>> 8780fc4c
                                    }
                                }
                            }
                        }
                    }
                }
            } else {
                // t.refine === Cesium3DTileRefine.REPLACE
                //
                // With replacement refinement, if the tile's SSE
                // is not sufficient, its children (or ancestors) are
                // rendered instead

                if ((sse <= maximumScreenSpaceError) || (childrenLength === 0)) {
                    // This tile meets the SSE so add its commands.
                    // Select tile if it's a leaf (childrenLength === 0)
                    selectTile(tileset, t, fullyVisible, frameState);
                } else if (!tileset._refineToVisible) {
                    // Tile does not meet SSE.
                    // Refine when all children (visible or not) are loaded.

                    // Only sort children by distance if we are going to refine to them
                    // or slots are available to request them.  If we are just rendering the
                    // tile (and can't make child requests because no slots are available)
                    // then the children do not need to be sorted.

                    var allChildrenLoaded = t.numberOfChildrenWithoutContent === 0;
                    if (allChildrenLoaded || t.canRequestContent()) {
                        updateTransforms(children, t.computedTransform);

                        // Distance is used for sorting now and for computing SSE when the tile comes off the stack.
                        computeDistanceToCamera(children, frameState);

                        // Sort children by distance for (1) request ordering, and (2) early-z
                        children.sort(sortChildrenByDistanceToCamera);
                    }

                    if (!allChildrenLoaded) {
                        // Tile does not meet SSE.  Add its commands since it is the best we have and request its children.
                        selectTile(tileset, t, fullyVisible, frameState);

                        if (outOfCore) {
                            for (k = 0; (k < childrenLength) && t.canRequestContent(); ++k) {
                                child = children[k];
                                // PERFORMANCE_IDEA: we could spin a bit less CPU here by keeping separate lists for unloaded/ready children.
                                if (child.contentUnloaded) {
                                    requestContent(tileset, child, outOfCore);
                                } else {
                                    // Touch loaded child even though it is not selected this frame since
                                    // we want to keep it in the cache for when all children are loaded
                                    // and this tile can refine to them.
                                    touch(tileset, child, outOfCore);
                                }
                            }
                        }
                    } else {
                        // Tile does not meet SSE and its children are loaded.  Refine to them in front-to-back order.
                        var anyChildrenVisible = false;
                        for (k = 0; k < childrenLength; ++k) {
                            child = children[k];
                            if (child.insideViewerRequestVolume(frameState)) {
                                child.visibilityPlaneMask = child.visibility(frameState.cullingVolume, visibilityPlaneMask);
                            } else {
                                child.visibilityPlaneMask = CullingVolume.MASK_OUTSIDE;
                            }

                            if (isVisible(child.visibilityPlaneMask)) {
                                stack.push(child);
                                anyChildrenVisible = true;
                            } else {
                                // Touch the child tile even if it is not visible. Since replacement refinement
                                // requires all child tiles to be loaded to refine to them, we want to keep it in the cache.
                                touch(tileset, child, outOfCore);
                            }
                        }

                        if (anyChildrenVisible) {
                            t.replaced = true;
                            if (defined(t.descendantsWithContent)) {
                                scratchRefiningTiles.push(t);
                            }
                        } else {
                            // Even though the children are all loaded they may not be visible if the camera
                            // is not inside their request volumes.
                            selectTile(tileset, t, fullyVisible, frameState);
                        }
                    }
                } else {
                    // Tile does not meet SSE.
                    // Refine when all visible children are loaded.

                    // Get visibility for all children. Check if any visible children are not loaded.
                    // PERFORMANCE_IDEA: exploit temporal coherence to avoid checking visibility every frame
                    var allVisibleChildrenLoaded = true;
                    var someVisibleChildrenLoaded = false;
                    for (k = 0; k < childrenLength; ++k) {
                        child = children[k];
                        child.updateTransform(t.computedTransform);
                        if (child.insideViewerRequestVolume(frameState)) {
                            child.visibilityPlaneMask = child.visibility(frameState.cullingVolume, visibilityPlaneMask);
                        } else {
                            child.visibilityPlaneMask = CullingVolume.MASK_OUTSIDE;
                        }
                        if (isVisible(child.visibilityPlaneMask)) {
                            if (child.contentReady) {
                                someVisibleChildrenLoaded = true;
                            } else {
                                allVisibleChildrenLoaded = false;
                            }
                        }
                    }

                    if (allVisibleChildrenLoaded && !someVisibleChildrenLoaded) {
                        // No children are visible, select this tile
                        selectTile(tileset, t, fullyVisible, frameState);
                        continue;
                    }

                    // Only sort children by distance if we are going to refine to them
                    // or slots are available to request them.  If we are just rendering the
                    // tile (and can't make child requests because no slots are available)
                    // then the children do not need to be sorted.

                    if (someVisibleChildrenLoaded || t.canRequestContent()) {
                        // Distance is used for sorting now and for computing SSE when the tile comes off the stack.
                        computeDistanceToCamera(children, frameState);

                        // Sort children by distance for (1) request ordering, and (2) early-z
                        children.sort(sortChildrenByDistanceToCamera);
                    }

                    if (!allVisibleChildrenLoaded) {
                        // TODO : render parent against a plane mask of its visible children so there is no overlap,
                        //        then the refineToVisible flags can be removed.

                        // Tile does not meet SSE.  Add its commands and push its visible children to the stack.
                        // The parent tile and child tiles will render simultaneously until all visible children
                        // are ready. This allows the visible children to stay loaded while other children stream in,
                        // otherwise if only the parent is selected the subtree may be unloaded from the cache.
                        selectTile(tileset, t, fullyVisible, frameState);

                        for (k = 0; k < childrenLength; ++k) {
                            child = children[k];
                            if (isVisible(child.visibilityPlaneMask)) {
                                if (child.contentUnloaded) {
                                    requestContent(tileset, child, outOfCore);
                                } else {
                                    stack.push(child);
                                }
                            }
                        }
                    } else {
                        // Tile does not meet SSE and its visible children are loaded. Refine to them in front-to-back order.
                        for (k = 0; k < childrenLength; ++k) {
                            child = children[k];
                            if (isVisible(child.visibilityPlaneMask)) {
                                stack.push(child);
                            }
                        }

                        t.replaced = true;
                        if (defined(t.descendantsWithContent)) {
                            scratchRefiningTiles.push(t);
                        }
                    }
                }
            }
        }

        checkRefiningTiles(scratchRefiningTiles, tileset, frameState);
    }

    function checkRefiningTiles(refiningTiles, tileset, frameState) {
        // In the common case, a tile that uses replacement refinement is refinable once all its
        // children are loaded. However if it has an empty child, refining to its children would
        // show a visible gap. In this case, the empty child's children (or further descendants)
        // would need to be selected before the original tile is refinable. It is hard to determine
        // this easily during the traversal, so this fixes the situation retroactively.
        var descendant;
        var refiningTilesLength = refiningTiles.length;
        for (var i = 0; i < refiningTilesLength; ++i) {
            var j;
            var refinable = true;
            var refiningTile = refiningTiles[i];
            var descendantsLength = refiningTile.descendantsWithContent.length;
            for (j = 0; j < descendantsLength; ++j) {
                descendant = refiningTile.descendantsWithContent[j];
                if (!descendant.selected && !descendant.replaced &&
                    (frameState.cullingVolume.computeVisibility(descendant.contentBoundingVolume) !== Intersect.OUTSIDE)) {
                        refinable = false;
                        break;
                }
            }
            if (!refinable) {
                selectTile(tileset, refiningTile, true, frameState);
                for (j = 0; j < descendantsLength; ++j) {
                    descendant = refiningTile.descendantsWithContent[j];
                    descendant.selected = false;
                }
            }
        }
    }

    ///////////////////////////////////////////////////////////////////////////

    function addToProcessingQueue(tileset, tile) {
        return function() {
            tileset._processingQueue.push(tile);

            --tileset._statistics.numberOfPendingRequests;
            ++tileset._statistics.numberProcessing;
        };
    }

    function removeFromProcessingQueue(tileset, tile) {
        return function() {
            var index = tileset._processingQueue.indexOf(tile);
            if (index >= 0) {
                // Remove from processing queue
                tileset._processingQueue.splice(index, 1);
                --tileset._statistics.numberProcessing;
                if (tile.hasContent) {
                    // RESEARCH_IDEA: ability to unload tiles (without content) for an
                    // external tileset when all the tiles are unloaded.
                    ++tileset._statistics.numberContentReady;
                    tile.replacementNode = tileset._replacementList.add(tile);
                }
            } else {
                // Not in processing queue
                // For example, when a url request fails and the ready promise is rejected
                --tileset._statistics.numberOfPendingRequests;
            }
        };
    }

    function processTiles(tileset, frameState) {
        var tiles = tileset._processingQueue;
        var length = tiles.length;

        // Process tiles in the PROCESSING state so they will eventually move to the READY state.
        // Traverse backwards in case a tile is removed as a result of calling process()
        for (var i = length - 1; i >= 0; --i) {
            tiles[i].process(tileset, frameState);
        }
    }

    ///////////////////////////////////////////////////////////////////////////

    function clearStats(tileset) {
        var stats = tileset._statistics;
        stats.visited = 0;
        stats.numberOfCommands = 0;
        stats.numberOfTilesStyled = 0;
        stats.numberOfFeaturesStyled = 0;
    }

    function showStats(tileset, isPick) {
        var stats = tileset._statistics;
        var last = isPick ? stats.lastPick : stats.lastColor;

        var outputStats = (tileset.debugShowStatistics && !isPick) || (tileset.debugShowPickStatistics && isPick);
        var showStatsThisFrame =
            ((tileset._debugShowStatistics !== tileset.debugShowStatistics) ||
             (tileset._debugShowPickStatistics !== tileset.debugShowPickStatistics));
        var statsChanged =
            (last.visited !== stats.visited ||
             last.numberOfCommands !== stats.numberOfCommands ||
             last.selected !== tileset._selectedTiles.length ||
             last.numberOfPendingRequests !== stats.numberOfPendingRequests ||
             last.numberProcessing !== stats.numberProcessing ||
             last.numberContentReady !== stats.numberContentReady ||
             last.numberTotal !== stats.numberTotal ||
             last.numberOfTilesStyled !== stats.numberOfTilesStyled ||
             last.numberOfFeaturesStyled !== stats.numberOfFeaturesStyled);

        if (outputStats && (showStatsThisFrame || statsChanged)) {
            // The shadowed properties are used to ensure that when a show stats properties
            // is set to true, it outputs the stats on the next frame even if they didn't
            // change from the previous frame.
            tileset._debugShowStatistics = tileset.debugShowStatistics;
            tileset._debugShowPickStatistics = tileset.debugShowPickStatistics;

            // Since the pick pass uses a smaller frustum around the pixel of interest,
            // the stats will be different than the normal render pass.
            var s = isPick ? '[Pick ]: ' : '[Color]: ';
            s +=
                // --- Rendering stats
                'Visited: ' + stats.visited +
                // Number of commands returned is likely to be higher than the number of tiles selected
                // because of tiles that create multiple commands.
                ', Selected: ' + tileset._selectedTiles.length +
                // Number of commands executed is likely to be higher because of commands overlapping
                // multiple frustums.
                ', Commands: ' + stats.numberOfCommands +

                // --- Cache/loading stats
                ' | Requests: ' + stats.numberOfPendingRequests +
                ', Processing: ' + stats.numberProcessing +
                ', Content Ready: ' + stats.numberContentReady +
                // Total number of tiles includes tiles without content, so "Ready" may never reach
                // "Total."  Total also will increase when a tile with a tileset.json content is loaded.
                ', Total: ' + stats.numberTotal +

                // --- Styling stats
                ' | Tiles styled: ' + stats.numberOfTilesStyled +
                ', Features styled: ' + stats.numberOfFeaturesStyled;

            /*global console*/
            console.log(s);
        }

        last.visited = stats.visited;
        last.numberOfCommands = stats.numberOfCommands;
        last.selected = tileset._selectedTiles.length;
        last.numberOfPendingRequests = stats.numberOfPendingRequests;
        last.numberProcessing = stats.numberProcessing;
        last.numberContentReady = stats.numberContentReady;
        last.numberTotal = stats.numberTotal;
        last.numberOfTilesStyled = stats.numberOfTilesStyled;
        last.numberOfFeaturesStyled = stats.numberOfFeaturesStyled;
    }

    function updateTiles(tileset, frameState) {
        tileset._styleEngine.applyStyle(tileset, frameState);

        var commandList = frameState.commandList;
        var numberOfInitialCommands = commandList.length;
        var selectedTiles = tileset._selectedTiles;
        var length = selectedTiles.length;
        var tileVisible = tileset.tileVisible;
        for (var i = 0; i < length; ++i) {
            var tile = selectedTiles[i];
            if (tile.selected) {
                // Raise visible event before update in case the visible event
                // makes changes that update needs to apply to WebGL resources
                tileVisible.raiseEvent(tile);
                tile.update(tileset, frameState);
            }
        }

        // Number of commands added by each update above
        tileset._statistics.numberOfCommands = (commandList.length - numberOfInitialCommands);
    }

    function unloadTiles(tileset, frameState) {
        var trimTiles = tileset._trimTiles;
        tileset._trimTiles = false;

        var stats = tileset._statistics;
        var maximumNumberOfLoadedTiles = tileset._maximumNumberOfLoadedTiles + 1; // + 1 to account for sentinel
        var replacementList = tileset._replacementList;
        var tileUnload = tileset.tileUnload;

        // Traverse the list only to the sentinel since tiles/nodes to the
        // right of the sentinel were used this frame.
        //
        // The sub-list to the left of the sentinel is ordered from LRU to MRU.
        var sentinel = tileset._replacementSentinel;
        var node = replacementList.head;
        while ((node !== sentinel) && ((replacementList.length > maximumNumberOfLoadedTiles) || trimTiles)) {
            var tile = node.item;

            tileUnload.raiseEvent(tile);
            tile.unloadContent();

            var currentNode = node;
            node = node.next;
            replacementList.remove(currentNode);

            --stats.numberContentReady;
        }
    }

    /**
     * Unloads all tiles that weren't selected the previous frame.  This can be used to
     * explicitly manage the tile cache and reduce the total number of tiles loaded below
     * {@link Cesium3DTileset#maximumNumberOfLoadedTiles}.
     * <p>
     * Tile unloads occur at the next frame to keep all the WebGL delete calls
     * within the render loop.
     * </p>
     */
    Cesium3DTileset.prototype.trimLoadedTiles = function() {
        // Defer to next frame so WebGL delete calls happen inside the render loop
        this._trimTiles = true;
    };

    ///////////////////////////////////////////////////////////////////////////

    function raiseLoadProgressEvent(tileset, frameState) {
        var stats = tileset._statistics;
        var numberOfPendingRequests = stats.numberOfPendingRequests;
        var numberProcessing = stats.numberProcessing;
        var lastNumberOfPendingRequest = stats.lastColor.numberOfPendingRequests;
        var lastNumberProcessing = stats.lastColor.numberProcessing;

        if ((numberOfPendingRequests !== lastNumberOfPendingRequest) || (numberProcessing !== lastNumberProcessing)) {
            frameState.afterRender.push(function() {
                tileset.loadProgress.raiseEvent(numberOfPendingRequests, numberProcessing);
            });
        }
    }

    ///////////////////////////////////////////////////////////////////////////

    function applyDebugSettings(tileset, frameState) {
        // Draw a debug camera in freeze frame mode
        var enterFreezeFrame = tileset.debugFreezeFrame && !tileset._debugFreezeFrame;
        var exitFreezeFrame = !tileset.debugFreezeFrame && tileset._debugFreezeFrame;
        tileset._debugFreezeFrame = tileset.debugFreezeFrame;
        if (tileset.debugFreezeFrame) {
            if (enterFreezeFrame) {
                // Recreate debug camera when entering freeze frame mode
                tileset._debugCameraFrustum = tileset._debugCameraFrustum && tileset._debugCameraFrustum.destroy();
                tileset._debugCameraFrustum = new DebugCameraPrimitive({
                    camera : frameState.camera,
                    updateOnChange : false
                });
            }
            tileset._debugCameraFrustum.update(frameState);
        } else if (exitFreezeFrame) {
            // Destroy debug camera when exiting freeze frame
            tileset._debugCameraFrustum = tileset._debugCameraFrustum && tileset._debugCameraFrustum.destroy();
        }
    }

    ///////////////////////////////////////////////////////////////////////////

    /**
     * Called when {@link Viewer} or {@link CesiumWidget} render the scene to
     * get the draw commands needed to render this primitive.
     * <p>
     * Do not call this function directly.  This is documented just to
     * list the exceptions that may be propagated when the scene is rendered:
     * </p>
     *
     * @exception {DeveloperError} The tileset must be 3D Tiles version 0.0.  See https://github.com/AnalyticalGraphicsInc/3d-tiles#spec-status
     */
    Cesium3DTileset.prototype.update = function(frameState) {
        // TODO: Support 2D and CV
        if (!this.show || !defined(this._root) || (frameState.mode !== SceneMode.SCENE3D)) {
            return;
        }

        // Do not do out-of-core operations (new content requests, cache removal,
        // process new tiles) during the pick pass.
        var passes = frameState.passes;
        var isPick = (passes.pick && !passes.render);
        var outOfCore = !isPick;

        applyDebugSettings(this, frameState);

        clearStats(this);

        if (outOfCore) {
            processTiles(this, frameState);
        }

        if (this.dynamicScreenSpaceError) {
            updateDynamicScreenSpaceError(this, frameState);
        }

        selectTiles(this, frameState, outOfCore);
        updateTiles(this, frameState);

        if (outOfCore) {
            unloadTiles(this, frameState);
        }

        // Events are raised (added to the afterRender queue) here since promises
        // may resolve outside of the update loop that then raise events, e.g.,
        // model's readyPromise.
        raiseLoadProgressEvent(this, frameState);

        showStats(this, isPick);
    };

    /**
     * Returns true if this object was destroyed; otherwise, false.
     * <br /><br />
     * If this object was destroyed, it should not be used; calling any function other than
     * <code>isDestroyed</code> will result in a {@link DeveloperError} exception.
     *
     * @returns {Boolean} <code>true</code> if this object was destroyed; otherwise, <code>false</code>.
     *
     * @see Cesium3DTileset#destroy
     */
    Cesium3DTileset.prototype.isDestroyed = function() {
        return false;
    };

    /**
     * Destroys the WebGL resources held by this object.  Destroying an object allows for deterministic
     * release of WebGL resources, instead of relying on the garbage collector to destroy this object.
     * <br /><br />
     * Once an object is destroyed, it should not be used; calling any function other than
     * <code>isDestroyed</code> will result in a {@link DeveloperError} exception.  Therefore,
     * assign the return value (<code>undefined</code>) to the object as done in the example.
     *
     * @returns {undefined}
     *
     * @exception {DeveloperError} This object was destroyed, i.e., destroy() was called.
     *
     *
     * @example
     * tileset = tileset && tileset.destroy();
     *
     * @see Cesium3DTileset#isDestroyed
     */
    Cesium3DTileset.prototype.destroy = function() {
        // Traverse the tree and destroy all tiles
        if (defined(this._root)) {
            var stack = scratchStack;
            stack.push(this._root);

            while (stack.length > 0) {
                var t = stack.pop();
                t.destroy();

                var children = t.children;
                var length = children.length;
                for (var i = 0; i < length; ++i) {
                    stack.push(children[i]);
                }
            }
        }

        this._root = undefined;
        this._debugCameraFrustum = this._debugCameraFrustum && this._debugCameraFrustum.destroy();
        return destroyObject(this);
    };

    return Cesium3DTileset;
});<|MERGE_RESOLUTION|>--- conflicted
+++ resolved
@@ -29,13 +29,10 @@
         './CullingVolume',
         './DebugCameraPrimitive',
         './SceneMode',
-<<<<<<< HEAD
+        './ShadowMode',
         './TileBoundingRegion',
         './TileBoundingSphere',
         './TileOrientedBoundingBox'
-=======
-        './ShadowMode'
->>>>>>> 8780fc4c
     ], function(
         Cartesian3,
         Cartographic,
@@ -66,13 +63,10 @@
         CullingVolume,
         DebugCameraPrimitive,
         SceneMode,
-<<<<<<< HEAD
+        ShadowMode,
         TileBoundingRegion,
         TileBoundingSphere,
         TileOrientedBoundingBox) {
-=======
-        ShadowMode) {
->>>>>>> 8780fc4c
     'use strict';
 
     /**
@@ -152,7 +146,6 @@
         this._refineToVisible = defaultValue(options.refineToVisible, false);
 
         /**
-<<<<<<< HEAD
          * Whether the tileset should should refine based on a dynamic screen space error. Tiles that are further
          * away will be rendered with lower detail than closer tiles. This improves performance by rendering fewer
          * tiles and making less requests, but may result in a slight drop in visual quality for tiles in the distance.
@@ -187,14 +180,14 @@
         this.dynamicScreenSpaceErrorFactor = 4.0;
 
         this._dynamicScreenSpaceErrorComputedDensity = 0.0; // Updated based on the camera position and direction
-=======
+
+        /**
          * Determines whether the tileset casts or receives shadows from each light source.
          *  
          * @type {ShadowMode}
          * @default ShadowMode.ENABLED
          */
         this.shadows = defaultValue(options.shadows, ShadowMode.ENABLED);
->>>>>>> 8780fc4c
 
         /**
          * Determines if the tileset will be shown.
@@ -1161,19 +1154,9 @@
                         // With additive refinement, we only request or refine when children are visible
                         for (k = 0; k < childrenLength; ++k) {
                             child = children[k];
-<<<<<<< HEAD
-                            // Use parent's geometric error with child's box to see if we already meet the SSE
-                            if (getScreenSpaceError(tileset, t.geometricError, child, frameState) > maximumScreenSpaceError) {
-                                child.visibilityPlaneMask = child.visibility(cullingVolume, visibilityPlaneMask);
-                                if (isVisible(child.visibilityPlaneMask)) {
-                                    if (child.contentUnloaded) {
-                                        requestContent(tileset, child, outOfCore);
-                                    } else {
-                                        stack.push(child);
-=======
                             if (child.insideViewerRequestVolume(frameState)) {
                                 // Use parent's geometric error with child's box to see if we already meet the SSE
-                                if (getScreenSpaceError(t.geometricError, child, frameState) > maximumScreenSpaceError) {
+                                if (getScreenSpaceError(tileset, t.geometricError, child, frameState) > maximumScreenSpaceError) {
                                     child.visibilityPlaneMask = child.visibility(cullingVolume, visibilityPlaneMask);
                                     if (isVisible(child.visibilityPlaneMask)) {
                                         if (child.contentUnloaded) {
@@ -1181,7 +1164,6 @@
                                         } else {
                                             stack.push(child);
                                         }
->>>>>>> 8780fc4c
                                     }
                                 }
                             }
