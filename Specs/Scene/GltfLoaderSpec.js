--- conflicted
+++ resolved
@@ -1235,13 +1235,8 @@
             i,
             "temperatureCelsius"
           );
-<<<<<<< HEAD
-          expect(temperature).toBeGreaterThanOrEqualTo(18);
-          expect(temperature).toBeLessThanOrEqualTo(24);
-=======
           expect(temperature).toBeGreaterThanOrEqual(18);
           expect(temperature).toBeLessThanOrEqual(24);
->>>>>>> 862d73ad
         }
       });
     });
