--- conflicted
+++ resolved
@@ -6,8 +6,11 @@
   script.async = true;
   script.src = url;
 
-<<<<<<< HEAD
   return new Promise((resolve, reject) => {
+    if (window.crossOriginIsolated) {
+      script.setAttribute("crossorigin", "anonymous");
+    }
+
     const head = document.getElementsByTagName("head")[0];
     script.onload = function () {
       script.onload = undefined;
@@ -17,23 +20,6 @@
     script.onerror = function (e) {
       reject(e);
     };
-=======
-  if (window.crossOriginIsolated) {
-    script.setAttribute("crossorigin", "anonymous");
-  }
-
-  const head = document.getElementsByTagName("head")[0];
-  script.onload = function () {
-    script.onload = undefined;
-    head.removeChild(script);
-    deferred.resolve();
-  };
-  script.onerror = function (e) {
-    deferred.reject(e);
-  };
-
-  head.appendChild(script);
->>>>>>> 40f8a061
 
     head.appendChild(script);
   });
