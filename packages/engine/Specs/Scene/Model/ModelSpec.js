--- conflicted
+++ resolved
@@ -1319,11 +1319,7 @@
       beforeAll(function () {
         sceneWithWebgl1 = createScene({
           contextOptions: {
-<<<<<<< HEAD
             requestWebgl1: true,
-=======
-            requestWebgl1: false,
->>>>>>> 50502443
           },
         });
       });
