--- conflicted
+++ resolved
@@ -5163,6 +5163,8 @@
         "Data/Cesium3DTiles/Metadata/TilesetMetadata/tileset.json";
       var tilesetWithExternalSchemaUrl =
         "Data/Cesium3DTiles/Metadata/ExternalSchema/tileset.json";
+      var tilesetWithImplicitTileMetadataUrl =
+        "Data/Cesium3DTiles/Metadata/ImplicitTileMetadata/tileset.json";
 
       var tilesetProperties = {
         author: "Cesium",
@@ -5225,18 +5227,13 @@
           expect(classes.tileset).toBeDefined();
         });
       });
-    });
-<<<<<<< HEAD
-
-    describe("implicit + metadata", function () {
-      var tilesetWithImplicitTileMetadata =
-        "Data/Cesium3DTiles/Metadata/ImplicitTileMetadata/tileset.json";
+
       it("loads implicit tileset with tile metadata", function () {
         // this tileset is similar to other implicit tilesets, though
         // one tile was removed
         return Cesium3DTilesTester.loadTileset(
           scene,
-          tilesetWithImplicitTileMetadata
+          tilesetWithImplicitTileMetadataUrl
         ).then(function (tileset) {
           var placeholderTile = tileset.root;
 
@@ -5281,8 +5278,6 @@
         });
       });
     });
-=======
->>>>>>> 501310a0
   },
   "WebGL"
 );