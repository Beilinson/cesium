--- conflicted
+++ resolved
@@ -2577,15 +2577,9 @@
       );
 
       const expected = new Cartesian3(
-<<<<<<< HEAD
-        1215013.1035421258,
-        -4736313.911345668,
-        4081605.961099667
-=======
         1215013.1035421563,
         -4736313.911345786,
         4081605.96109977
->>>>>>> 8273efc6
       );
       expect(tileset.pick(ray, scene.frameState)).toEqualEpsilon(
         expected,
