import AlphaMode from "./AlphaMode.js";
import Cartesian3 from "../Core/Cartesian3.js";
import Cartesian4 from "../Core/Cartesian4.js";
import Matrix3 from "../Core/Matrix3.js";
import Matrix4 from "../Core/Matrix4.js";

/**
 * Components for building models.
 *
 * @namespace ModelComponents
 *
 * @private
 */
const ModelComponents = {};

/**
 * Information about the quantized attribute.
 *
 * @alias ModelComponents.Quantization
 * @constructor
 *
 * @private
 */
function Quantization() {
  /**
   * Whether the quantized attribute is oct-encoded.
   *
   * @type {Boolean}
   * @private
   */
  this.octEncoded = false;

  /**
   * Whether the oct-encoded values are stored as ZXY instead of XYZ. This is true when decoding from Draco.
   *
   * @type {Boolean}
   * @private
   */
  this.octEncodedZXY = false;

  /**
   * The range used to convert buffer values to normalized values [0.0, 1.0]
   * This is typically computed as (1 << quantizationBits) - 1.
   * For oct-encoded values this value is a single Number.
   *
   * @type {Number|Cartesian2|Cartesian3|Cartesian4|Matrix2|Matrix3|Matrix4}
   * @private
   */
  this.normalizationRange = undefined;

  /**
   * The bottom-left corner of the quantization volume. Not applicable for oct encoded attributes.
   * The type should match the attribute type - e.g. if the attribute type
   * is AttributeType.VEC4 the offset should be a Cartesian4.
   *
   * @type {Number|Cartesian2|Cartesian3|Cartesian4|Matrix2|Matrix3|Matrix4}
   * @private
   */
  this.quantizedVolumeOffset = undefined;

  /**
   * The dimensions of the quantization volume. Not applicable for oct encoded attributes.
   * The type should match the attribute type - e.g. if the attribute type
   * is AttributeType.VEC4 the dimensions should be a Cartesian4.
   *
   * @type {Number|Cartesian2|Cartesian3|Cartesian4|Matrix2|Matrix3|Matrix4}
   * @private
   */
  this.quantizedVolumeDimensions = undefined;

  /**
   * The step size of the quantization volume, equal to
   * quantizedVolumeDimensions / normalizationRange (component-wise).
   * Not applicable for oct encoded attributes.
   * The type should match the attribute type - e.g. if the attribute type
   * is AttributeType.VEC4 the dimensions should be a Cartesian4.
   *
   * @type {Number|Cartesian2|Cartesian3|Cartesian4|Matrix2|Matrix3|Matrix4}
   * @private
   */
  this.quantizedVolumeStepSize = undefined;

  /**
   * The component data type of the quantized attribute, e.g. ComponentDatatype.UNSIGNED_SHORT.
   *
   * <p>
   * The following component datatypes are not supported:
   * <ul>
   *   <li>ComponentDatatype.INT</li>
   *   <li>ComponentDatatype.UNSIGNED_INT</li>
   *   <li>ComponentDatatype.DOUBLE</li>
   * </ul>
   * </p>
   *
   * @type {ComponentDatatype}
   * @private
   */
  this.componentDatatype = undefined;

  /**
   * The type of the quantized attribute, e.g. AttributeType.VEC2 for oct-encoded normals.
   *
   * @type {AttributeType}
   * @private
   */
  this.type = undefined;
}

/**
 * A per-vertex or per-instance attribute.
 *
 * @alias ModelComponents.Attribute
 * @constructor
 *
 * @private
 */
function Attribute() {
  /**
   * The attribute name. Must be unique within the attributes array.
   *
   * @type {String}
   * @private
   */
  this.name = undefined;

  /**
   * The attribute semantic. The combination of semantic and setIndex must be
   * unique within the attributes array.
   *
   * @type {VertexAttributeSemantic|InstanceAttributeSemantic}
   * @private
   */
  this.semantic = undefined;

  /**
   * The set index of the attribute. Only applicable when the attribute has one
   * of the following semantics:
   *
   * <ul>
   *   <li>{@link VertexAttributeSemantic.TEXCOORD}</li>
   *   <li>{@link VertexAttributeSemantic.COLOR}</li>
   *   <li>{@link VertexAttributeSemantic.JOINTS}</li>
   *   <li>{@link VertexAttributeSemantic.WEIGHTS}</li>
   *   <li>{@link VertexAttributeSemantic.FEATURE_ID}</li>
   *   <li>{@link InstanceAttributeSemantic.FEATURE_ID}</li>
   * </ul>
   */
  this.setIndex = undefined;

  /**
   * The component data type of the attribute.
   * <p>
   * When the data is quantized the componentDatatype should match the
   * dequantized data, which is typically ComponentDatatype.FLOAT.
   * </p>
   * <p>
   * The following component datatypes are not supported:
   * <ul>
   *   <li>ComponentDatatype.INT</li>
   *   <li>ComponentDatatype.UNSIGNED_INT</li>
   *   <li>ComponentDatatype.DOUBLE</li>
   * </ul>
   * </p>
   *
   * @type {ComponentDatatype}
   * @private
   */
  this.componentDatatype = undefined;

  /**
   * The type of the attribute.
   * <p>
   * When the data is oct-encoded the type should match the decoded data, which
   * is typically AttributeType.VEC3.
   * </p>
   *
   * @type {AttributeType}
   * @private
   */
  this.type = undefined;

  /**
   * Whether the attribute is normalized.
   *
   * @type {Boolean}
   * @default false
   * @private
   */
  this.normalized = false;

  /**
   * The number of elements.
   *
   * @type {Number}
   * @private
   */
  this.count = undefined;

  /**
   * Minimum value of each component in the attribute.
   * <p>
   * When the data is quantized the min should match the dequantized data.
   * The normalized property has no effect on these values.
   * </p>
   * <p>
   * Must be defined for POSITION attributes.
   * </p>
   *
   * @type {Number|Cartesian2|Cartesian3|Cartesian4|Matrix2|Matrix3|Matrix4}
   * @private
   */
  this.min = undefined;

  /**
   * Maximum value of each component in the attribute.
   * <p>
   * When the data is quantized the max should match the dequantized data.
   * The normalized property has no effect on these values.
   * </p>
   * <p>
   * Must be defined for POSITION attributes.
   * </p>
   *
   * @type {Number|Cartesian2|Cartesian3|Cartesian4|Matrix2|Matrix3|Matrix4}
   * @private
   */
  this.max = undefined;

  /**
   * A constant value used for all elements when typed array and buffer are undefined.
   *
   * @type {Number|Cartesian2|Cartesian3|Cartesian4|Matrix2|Matrix3|Matrix4}
   * @private
   */
  this.constant = undefined;

  /**
   * Information about the quantized attribute.
   *
   * @type {ModelComponents.Quantization}
   * @private
   */
  this.quantization = undefined;

  /**
   * A typed array containing tightly-packed attribute values, as they appear
   * in the model file.
   *
   * @type {Uint8Array|Int8Array|Uint16Array|Int16Array|Uint32Array|Int32Array|Float32Array}
   * @private
   */
  this.typedArray = undefined;

  /**
   * A vertex buffer. Attribute values are accessed using byteOffset and byteStride.
   *
   * @type {Buffer}
   * @private
   */
  this.buffer = undefined;

  /**
   * The byte offset of elements in the buffer.
   *
   * @type {Number}
   * @default 0
   * @private
   */
  this.byteOffset = 0;

  /**
   * The byte stride of elements in the buffer. When undefined the elements are tightly packed.
   *
   * @type {Number}
   * @private
   */
  this.byteStride = undefined;
}

/**
 * Indices used to select vertices for rendering.
 *
 * @alias ModelComponents.Indices
 * @constructor
 *
 * @private
 */
function Indices() {
  /**
   * The index data type of the attribute, e.g. IndexDatatype.UNSIGNED_SHORT.
   *
   * @type {IndexDatatype}
   * @private
   */
  this.indexDatatype = undefined;

  /**
   * The number of indices.
   *
   * @type {Number}
   * @private
   */
  this.count = undefined;

  /**
   * An index buffer containing indices.
   *
   * @type {Buffer}
   * @private
   */
  this.buffer = undefined;

  /**
   * A typed array containing indices.
   *
   * @type {Uint8Array|Uint16Array|Uint32Array}
   * @private
   */
  this.typedArray = undefined;
}

/**
 * Maps per-vertex or per-instance feature IDs to a property table. Feature
 * IDs are stored in an accessor.
 *
 * @alias ModelComponents.FeatureIdAttribute
 * @constructor
 *
 * @private
 */
function FeatureIdAttribute() {
  /**
   * How many unique features are defined in this set of feature IDs
   *
   * @type {Number}
   * @private
   */
  this.featureCount = undefined;

  /**
   * This value indicates that no feature is indicated with this vertex
   *
   * @type {Number}
   * @private
   */
  this.nullFeatureId = undefined;

  /**
   * The ID of the property table that feature IDs index into. If undefined,
   * feature IDs are used for classification, but no metadata is associated.
   *
   *
   * @type {Number}
   * @private
   */
  this.propertyTableId = undefined;

  /**
   * The set index of feature ID attribute containing feature IDs.
   *
   * @type {Number}
   * @private
   */
  this.setIndex = undefined;

  /**
   * The label to identify this set of feature IDs. This is used in picking,
   * styling and shaders.
   *
   * @type {String}
   * @private
   */
  this.label = undefined;

  /**
   * Label to identify this set of feature IDs by its position in the array.
   * This will always be either "featureId_N" for primitives or
   * "instanceFeatureId_N" for instances.
   *
   * @type {String}
   * @private
   */
  this.positionalLabel = undefined;
}

/**
 * Defines a range of implicitly-defined feature IDs, one for each vertex or
 * instance. Such feature IDs may optionally be associated with a property table
 * storing metadata
 *
 * @alias ModelComponents.FeatureIdImplicitRange
 * @constructor
 *
 * @private
 */
function FeatureIdImplicitRange() {
  /**
   * How many unique features are defined in this set of feature IDs
   *
   * @type {Number}
   * @private
   */
  this.featureCount = undefined;

  /**
   * This value indicates that no feature is indicated with this vertex
   *
   * @type {Number}
   * @private
   */
  this.nullFeatureId = undefined;

  /**
   * The ID of the property table that feature IDs index into. If undefined,
   * feature IDs are used for classification, but no metadata is associated.
   *
   * @type {Number}
   * @private
   */
  this.propertyTableId = undefined;

  /**
   * The first feature ID to use when setIndex is undefined
   *
   * @type {Number}
   * @default 0
   * @private
   */
  this.offset = 0;

  /**
   * Number of times each feature ID is repeated before being incremented.
   *
   * @type {Number}
   * @private
   */
  this.repeat = undefined;

  /**
   * The label to identify this set of feature IDs. This is used in picking,
   * styling and shaders.
   *
   * @type {String}
   * @private
   */
  this.label = undefined;

  /**
   * Label to identify this set of feature IDs by its position in the array.
   * This will always be either "featureId_N" for primitives or
   * "instanceFeatureId_N" for instances.
   *
   * @type {String}
   * @private
   */
  this.positionalLabel = undefined;
}

/**
 * A texture that contains per-texel feature IDs that index into a property table.
 *
 * @alias ModelComponents.FeatureIdTexture
 * @constructor
 *
 * @private
 */
function FeatureIdTexture() {
  /**
   * How many unique features are defined in this set of feature IDs
   *
   * @type {Number}
   * @private
   */
  this.featureCount = undefined;

  /**
   * This value indicates that no feature is indicated with this texel
   *
   * @type {Number}
   * @private
   */
  this.nullFeatureId = undefined;

  /**
   * The ID of the property table that feature IDs index into. If undefined,
   * feature IDs are used for classification, but no metadata is associated.
   *
   * @type {String}
   * @private
   */
  this.propertyTableId = undefined;

  /**
   * The texture reader containing feature IDs.
   *
   * @type {ModelComponents.TextureReader}
   * @private
   */
  this.textureReader = undefined;

  /**
   * The label to identify this set of feature IDs. This is used in picking,
   * styling and shaders.
   *
   * @type {String}
   * @private
   */
  this.label = undefined;

  /**
   * Label to identify this set of feature IDs by its position in the array.
   * This will always be either "featureId_N" for primitives or
   * "instanceFeatureId_N" for instances.
   *
   * @type {String}
   * @private
   */
  this.positionalLabel = undefined;
}

/**
 * A morph target where each attribute contains attribute displacement data.
 *
 * @alias ModelComponents.MorphTarget
 * @constructor
 *
 * @private
 */
function MorphTarget() {
  /**
   * Attributes that are part of the morph target, e.g. positions, normals, and tangents.
   *
   * @type {ModelComponents.Attribute[]}
   * @private
   */
  this.attributes = [];
}

/**
 * Properties from <code>EXT_primitive_voxels</code>
 *
 * @alias ModelComponents.Voxel
 * @constructor
 *
 * @private
 */
function Voxel() {
  /**
   * @type {Cartesian3}
   * @private
   */
  this.minBounds = undefined;

  /**
   * @type {Cartesian3}
   * @private
   */
  this.maxBounds = undefined;

  /**
   * @type {Cartesian3}
   * @private
   */
  this.dimensions = undefined;

  /**
   * @type {Cartesian3}
   * @private
   */
  this.paddingBefore = undefined;

  /**
   * @type {Cartesian3}
   * @private
   */
  this.paddingAfter = undefined;
}

/**
 * Geometry to be rendered with a material.
 *
 * @alias ModelComponents.Primitive
 * @constructor
 *
 * @private
 */
function Primitive() {
  /**
   * The vertex attributes, e.g. positions, normals, etc.
   *
   * @type {ModelComponents.Attribute[]}
   * @private
   */
  this.attributes = [];

  /**
   * The morph targets.
   *
   * @type {ModelComponents.MorphTarget[]}
   * @private
   */
  this.morphTargets = [];

  /**
   * The indices.
   *
   * @type {ModelComponents.Indices}
   * @private
   */
  this.indices = undefined;

  /**
   * The material.
   *
   * @type {ModelComponents.Material}
   * @private
   */
  this.material = undefined;

  /**
   * The primitive type, e.g. PrimitiveType.TRIANGLES.
   *
   * @type {PrimitiveType}
   * @private
   */
  this.primitiveType = undefined;

  /**
   * The feature IDs associated with this primitive. Feature ID types may
   * be interleaved
   *
   * @type {Array.<ModelComponents.FeatureIdAttribute|ModelComponents.FeatureIdImplicitRange|ModelComponents.FeatureIdTexture>}
   * @private
   */
  this.featureIds = [];

  /**
   * The property texture IDs. These indices correspond to the array of
   * property textures.
   *
   * @type {Number[]}
   * @private
   */
  this.propertyTextureIds = [];

  /**
   * The property attribute IDs. These indices correspond to the array of
   * property attributes in the EXT_structural_metadata extension.
   *
   * @type {Number[]}
   * @private
   */
  this.propertyAttributeIds = [];

  /**
<<<<<<< HEAD
   * Properties from <code>EXT_primitive_voxels</code>.
   * @type {ModelComponents.Voxel}
   * @private
   */
  this.voxel = undefined;
=======
   * If the CESIUM_primitive_outline glTF extension is used, this property
   * stores an additional attribute storing outline coordinates.
   *
   * @type {Attribute}
   * @private
   */
  this.outlineCoordinates = undefined;
>>>>>>> f393ec7f
}

/**
 * Position and metadata information for instances of a node.
 *
 * @alias ModelComponents.Instances
 * @constructor
 *
 * @private
 */
function Instances() {
  /**
   * The instance attributes, e.g. translation, rotation, scale, feature id, etc.
   *
   * @type {ModelComponents.Attribute[]}
   * @private
   */
  this.attributes = [];

  /**
   * The feature ID attributes associated with this set of instances.
   * Feature ID attribute types may be interleaved.
   *
   * @type {Array.<ModelComponents.FeatureIdAttribute|ModelComponents.FeatureIdImplicitRange>}
   * @private
   */
  this.featureIds = [];

  /**
   * Whether the instancing transforms are applied in world space. For glTF models that
   * use EXT_mesh_gpu_instancing, the transform is applied in object space. For i3dm files,
   * the instance transform is in world space.
   *
   * @type {Boolean}
   * @private
   */
  this.transformInWorldSpace = false;
}

/**
 * Joints and matrices defining a skin.
 *
 * @alias ModelComponents.Skin
 * @constructor
 *
 * @private
 */
function Skin() {
  /**
   * The index of the skin in the glTF. This is useful for finding the skin
   * that applies to a node after the skin is instantiated at runtime.
   *
   * @type {Number}
   * @private
   */
  this.index = undefined;

  /**
   * The joints.
   *
   * @type {ModelComponents.Node[]}
   * @private
   */
  this.joints = [];

  /**
   * The inverse bind matrices of the joints.
   *
   * @type {Matrix4[]}
   * @private
   */
  this.inverseBindMatrices = [];
}

/**
 * A node in the node hierarchy.
 *
 * @alias ModelComponents.Node
 * @constructor
 *
 * @private
 */
function Node() {
  /**
   * The name of the node.
   *
   * @type {String}
   * @private
   */
  this.name = undefined;

  /**
   * The index of the node in the glTF. This is useful for finding the nodes
   * that belong to a skin after they have been instantiated at runtime.
   *
   * @type {Number}
   * @private
   */
  this.index = undefined;

  /**
   * The children nodes.
   *
   * @type {ModelComponents.Node[]}
   * @private
   */
  this.children = [];

  /**
   * The mesh primitives.
   *
   * @type {ModelComponents.Primitive[]}
   * @private
   */
  this.primitives = [];

  /**
   * Instances of this node.
   *
   * @type {ModelComponents.Instances}
   * @private
   */
  this.instances = undefined;

  /**
   * The skin.
   *
   * @type {ModelComponents.Skin}
   * @private
   */
  this.skin = undefined;

  /**
   * The local transformation matrix. When matrix is defined translation,
   * rotation, and scale must be undefined. When matrix is undefined
   * translation, rotation, and scale must all be defined.
   *
   * @type {Matrix4}
   * @private
   */
  this.matrix = undefined;

  /**
   * The local translation.
   *
   * @type {Cartesian3}
   * @private
   */
  this.translation = undefined;

  /**
   * The local rotation.
   *
   * @type {Quaternion}
   * @private
   */
  this.rotation = undefined;

  /**
   * The local scale.
   *
   * @type {Cartesian3}
   * @private
   */
  this.scale = undefined;

  /**
   * An array of weights to be applied to the primitives' morph targets.
   * These are supplied by either the node or its mesh.
   *
   * @type {Number[]}
   * @private
   */
  this.morphWeights = [];

  /**
   * The name of the articulation affecting this node, as defined by the
   * AGI_articulations extension.
   *
   * @type {String}
   * @private
   */
  this.articulationName = undefined;
}

/**
 * A scene containing nodes.
 *
 * @alias ModelComponents.Scene
 * @constructor
 *
 * @private
 */
function Scene() {
  /**
   * The nodes belonging to the scene.
   *
   * @type {ModelComponents.Node[]}
   * @private
   */
  this.nodes = [];
}

/**
 * The property of the node that is targeted by an animation. The values of
 * this enum are used to look up the appropriate property on the runtime node.
 *
 * @alias {ModelComponents.AnimatedPropertyType}
 * @enum {String}
 *
 * @private
 */
const AnimatedPropertyType = {
  TRANSLATION: "translation",
  ROTATION: "rotation",
  SCALE: "scale",
  WEIGHTS: "weights",
};

/**
 * An animation sampler that describes the sources of animated keyframe data
 * and their interpolation.
 *
 * @alias {ModelComponents.AnimationSampler}
 * @constructor
 *
 * @private
 */
function AnimationSampler() {
  /**
   * The timesteps of the animation.
   *
   * @type {Number[]}
   * @private
   */
  this.input = [];

  /**
   * The method used to interpolate between the animation's keyframe data.
   *
   * @type {InterpolationType}
   * @private
   */
  this.interpolation = undefined;

  /**
   * The keyframe data of the animation.
   *
   * @type {Number[]|Cartesian3[]|Quaternion[]}
   * @private
   */
  this.output = [];
}

/**
 * An animation target, which specifies the node and property to animate.
 *
 * @alias {ModelComponents.AnimationTarget}
 * @constructor
 *
 * @private
 */
function AnimationTarget() {
  /**
   * The node that will be affected by the animation.
   *
   * @type {ModelComponents.Node}
   * @private
   */
  this.node = undefined;

  /**
   * The property of the node to be animated.
   *
   * @type {ModelComponents.AnimatedPropertyType}
   * @private
   */
  this.path = undefined;
}

/**
 * An animation channel linking an animation sampler and the target it animates.
 *
 * @alias {ModelComponents.AnimationChannel}
 * @constructor
 *
 * @private
 */
function AnimationChannel() {
  /**
   * The sampler used as the source of the animation data.
   *
   * @type {ModelComponents.AnimationSampler}
   * @private
   */
  this.sampler = undefined;

  /**
   * The target of the animation.
   *
   * @type {ModelComponents.AnimationTarget}
   * @private
   */
  this.target = undefined;
}

/**
 * An animation in the model.
 *
 * @alias {ModelComponents.Animation}
 * @constructor
 *
 * @private
 */
function Animation() {
  /**
   * The name of the animation.
   *
   * @type {String}
   * @private
   */
  this.name = undefined;

  /**
   * The samplers used in this animation.
   *
   * @type {ModelComponents.AnimationSampler[]}
   * @private
   */
  this.samplers = [];

  /**
   * The channels used in this animation.
   *
   * @type {ModelComponents.AnimationChannel[]}
   * @private
   */
  this.channels = [];
}

/**
 * An articulation stage belonging to an articulation from the
 * AGI_articulations extension.
 *
 * @alias {ModelComponents.ArticulationStage}
 * @constructor
 *
 * @private
 */
function ArticulationStage() {
  /**
   * The name of the articulation stage.
   *
   * @type {String}
   * @private
   */
  this.name = undefined;

  /**
   * The type of the articulation stage, defined by the type of motion it modifies.
   *
   * @type {ArticulationStageType}
   * @private
   */
  this.type = undefined;

  /**
   * The minimum value for the range of motion of this articulation stage.
   *
   * @type {Number}
   * @private
   */
  this.minimumValue = undefined;

  /**
   * The maximum value for the range of motion of this articulation stage.
   *
   * @type {Number}
   * @private
   */
  this.maximumValue = undefined;

  /**
   * The initial value for this articulation stage.
   *
   * @type {Number}
   * @private
   */
  this.initialValue = undefined;
}

/**
 * An articulation for the model, as defined by the AGI_articulations extension.
 *
 * @alias {ModelComponents.Articulation}
 * @constructor
 *
 * @private
 */
function Articulation() {
  /**
   * The name of the articulation.
   *
   * @type {String}
   * @private
   */
  this.name = undefined;

  /**
   * The stages belonging to this articulation. The stages are applied to
   * the model in order of appearance.
   *
   * @type {ModelComponents.ArticulationStage[]}
   * @private
   */
  this.stages = [];
}

/**
 * The asset of the model.
 *
 * @alias {ModelComponents.Asset}
 * @constructor
 *
 * @private
 */
function Asset() {
  /**
   * The credits of the model.
   *
   * @type {Credit[]}
   * @private
   */
  this.credits = [];
}

/**
 * The components that make up a model.
 *
 * @alias ModelComponents.Components
 * @constructor
 *
 * @private
 */
function Components() {
  /**
   * The asset of the model.
   *
   * @type {ModelComponents.Asset}
   * @private
   */
  this.asset = new Asset();

  /**
   * The default scene.
   *
   * @type {ModelComponents.Scene}
   * @private
   */
  this.scene = undefined;

  /**
   * All nodes in the model.
   *
   * @type {ModelComponents.Node[]}
   */
  this.nodes = [];

  /**
   * All skins in the model.
   *
   * @type {ModelComponents.Skin[]}
   */
  this.skins = [];

  /**
   * All animations in the model.
   *
   * @type {ModelComponents.Animation[]}
   */
  this.animations = [];

  /**
   * All articulations in the model as defined by the AGI_articulations extension.
   *
   * @type {ModelComponents.Articulation[]}
   */
  this.articulations = [];

  /**
   * Structural metadata containing the schema, property tables, property
   * textures and property mappings
   *
   * @type {StructuralMetadata}
   * @private
   */
  this.structuralMetadata = undefined;

  /**
   * The model's up axis.
   *
   * @type {Axis}
   * @private
   */
  this.upAxis = undefined;

  /**
   * The model's forward axis.
   *
   * @type {Axis}
   * @private
   */
  this.forwardAxis = undefined;

  /**
   * A world-space transform to apply to the primitives.
   *
   * @type {Matrix4}
   * @private
   */
  this.transform = Matrix4.clone(Matrix4.IDENTITY);
}

/**
 * Information about a GPU texture, including the texture itself
 *
 * @alias ModelComponents.TextureReader
 * @constructor
 *
 * @private
 */
function TextureReader() {
  /**
   * The underlying GPU texture. The {@link Texture} contains the sampler.
   *
   * @type {Texture}
   * @private
   */
  this.texture = undefined;

  /**
   * The index of the texture in the glTF. This is useful for determining
   * when textures are shared to avoid attaching a texture in multiple uniform
   * slots in the shader.
   *
   * @type {Number}
   * @private
   */
  this.index = undefined;

  /**
   * The texture coordinate set.
   *
   * @type {Number}
   * @default 0
   * @private
   */
  this.texCoord = 0;

  /**
   * Transformation matrix to apply to texture coordinates.
   *
   * @type {Matrix3}
   * @default Matrix3.IDENTITY
   */
  this.transform = Matrix3.clone(Matrix3.IDENTITY);

  /**
   * The texture channels to read from. When undefined all channels are read.
   *
   * @type {String}
   */
  this.channels = undefined;
}

/**
 * Material properties for the PBR metallic roughness shading model.
 *
 * @alias ModelComponents.MetallicRoughness
 * @constructor
 *
 * @private
 */
function MetallicRoughness() {
  /**
   * The base color texture reader.
   *
   * @type {ModelComponents.TextureReader}
   * @private
   */
  this.baseColorTexture = undefined;

  /**
   * The metallic roughness texture reader.
   *
   * @type {ModelComponents.TextureReader}
   * @private
   */
  this.metallicRoughnessTexture = undefined;

  /**
   * The base color factor.
   *
   * @type {Cartesian4}
   * @default new Cartesian4(1.0, 1.0, 1.0, 1.0)
   * @private
   */
  this.baseColorFactor = Cartesian4.clone(
    MetallicRoughness.DEFAULT_BASE_COLOR_FACTOR
  );

  /**
   * The metallic factor.
   *
   * @type {Number}
   * @default 1.0
   * @private
   */
  this.metallicFactor = MetallicRoughness.DEFAULT_METALLIC_FACTOR;

  /**
   * The roughness factor.
   *
   * @type {Number}
   * @default 1.0
   * @private
   */
  this.roughnessFactor = MetallicRoughness.DEFAULT_ROUGHNESS_FACTOR;
}

/**
 * @private
 */
MetallicRoughness.DEFAULT_BASE_COLOR_FACTOR = Cartesian4.ONE;

/**
 * @private
 */
MetallicRoughness.DEFAULT_METALLIC_FACTOR = 1.0;

/**
 * @private
 */
MetallicRoughness.DEFAULT_ROUGHNESS_FACTOR = 1.0;

/**
 * Material properties for the PBR specular glossiness shading model.
 *
 * @alias ModelComponents.function SpecularGlossiness
 * @constructor
 *
 * @private
 */
function SpecularGlossiness() {
  /**
   * The diffuse texture reader.
   *
   * @type {ModelComponents.TextureReader}
   * @private
   */
  this.diffuseTexture = undefined;

  /**
   * The specular glossiness texture reader.
   *
   * @type {ModelComponents.TextureReader}
   * @private
   */
  this.specularGlossinessTexture = undefined;

  /**
   * The diffuse factor.
   *
   * @type {Cartesian4}
   * @default new Cartesian4(1.0, 1.0, 1.0, 1.0)
   * @private
   */
  this.diffuseFactor = Cartesian4.clone(
    SpecularGlossiness.DEFAULT_DIFFUSE_FACTOR
  );

  /**
   * The specular factor.
   *
   * @type {Cartesian3}
   * @default new Cartesian3(1.0, 1.0, 1.0)
   * @private
   */
  this.specularFactor = Cartesian3.clone(
    SpecularGlossiness.DEFAULT_SPECULAR_FACTOR
  );

  /**
   * The glossiness factor.
   *
   * @type {Number}
   * @default 1.0
   * @private
   */
  this.glossinessFactor = SpecularGlossiness.DEFAULT_GLOSSINESS_FACTOR;
}

/**
 * @private
 */
SpecularGlossiness.DEFAULT_DIFFUSE_FACTOR = Cartesian4.ONE;

/**
 * @private
 */
SpecularGlossiness.DEFAULT_SPECULAR_FACTOR = Cartesian3.ONE;

/**
 * @private
 */
SpecularGlossiness.DEFAULT_GLOSSINESS_FACTOR = 1.0;

/**
 * The material appearance of a primitive.
 *
 * @alias ModelComponent.Material
 * @constructor
 *
 * @private
 */
function Material() {
  /**
   * Material properties for the PBR metallic roughness shading model.
   *
   * @type {ModelComponents.MetallicRoughness}
   * @private
   */
  this.metallicRoughness = new MetallicRoughness();

  /**
   * Material properties for the PBR specular glossiness shading model.
   *
   * @type {ModelComponents.SpecularGlossiness}
   * @private
   */
  this.specularGlossiness = undefined;

  /**
   * The emissive texture reader.
   *
   * @type {ModelComponents.TextureReader}
   * @private
   */
  this.emissiveTexture = undefined;

  /**
   * The normal texture reader.
   *
   * @type {ModelComponents.TextureReader}
   * @private
   */
  this.normalTexture = undefined;

  /**
   * The occlusion texture reader.
   *
   * @type {ModelComponents.TextureReader}
   * @private
   */
  this.occlusionTexture = undefined;

  /**
   * The emissive factor.
   *
   * @type {Cartesian3}
   * @default Cartesian3.ZERO
   * @private
   */
  this.emissiveFactor = Cartesian3.clone(Material.DEFAULT_EMISSIVE_FACTOR);

  /**
   * The alpha mode.
   *
   * @type {AlphaMode}
   * @default AlphaMode.OPAQUE
   * @private
   */
  this.alphaMode = AlphaMode.OPAQUE;

  /**
   * The alpha cutoff value of the material for the MASK alpha mode.
   *
   * @type {Number}
   * @default 0.5
   * @private
   */
  this.alphaCutoff = 0.5;

  /**
   * Specifies whether the material is double sided.
   *
   * @type {Boolean}
   * @default false
   * @private
   */
  this.doubleSided = false;

  /**
   * Specifies whether the material is unlit.
   *
   * @type {Boolean}
   * @default false
   * @private
   */
  this.unlit = false;
}

/**
 * @private
 */
Material.DEFAULT_EMISSIVE_FACTOR = Cartesian3.ZERO;

ModelComponents.Quantization = Quantization;
ModelComponents.Voxel = Voxel;
ModelComponents.Attribute = Attribute;
ModelComponents.Indices = Indices;
ModelComponents.FeatureIdAttribute = FeatureIdAttribute;
ModelComponents.FeatureIdTexture = FeatureIdTexture;
ModelComponents.FeatureIdImplicitRange = FeatureIdImplicitRange;
ModelComponents.MorphTarget = MorphTarget;
ModelComponents.Primitive = Primitive;
ModelComponents.Instances = Instances;
ModelComponents.Skin = Skin;
ModelComponents.Node = Node;
ModelComponents.Scene = Scene;
ModelComponents.AnimatedPropertyType = Object.freeze(AnimatedPropertyType);
ModelComponents.AnimationSampler = AnimationSampler;
ModelComponents.AnimationTarget = AnimationTarget;
ModelComponents.AnimationChannel = AnimationChannel;
ModelComponents.Animation = Animation;
ModelComponents.ArticulationStage = ArticulationStage;
ModelComponents.Articulation = Articulation;
ModelComponents.Asset = Asset;
ModelComponents.Components = Components;
ModelComponents.TextureReader = TextureReader;
ModelComponents.MetallicRoughness = MetallicRoughness;
ModelComponents.SpecularGlossiness = SpecularGlossiness;
ModelComponents.Material = Material;

export default ModelComponents;<|MERGE_RESOLUTION|>--- conflicted
+++ resolved
@@ -653,21 +653,20 @@
   this.propertyAttributeIds = [];
 
   /**
-<<<<<<< HEAD
+   * If the CESIUM_primitive_outline glTF extension is used, this property
+   * stores an additional attribute storing outline coordinates.
+   *
+   * @type {Attribute}
+   * @private
+   */
+  this.outlineCoordinates = undefined;
+
+  /**
    * Properties from <code>EXT_primitive_voxels</code>.
    * @type {ModelComponents.Voxel}
    * @private
    */
   this.voxel = undefined;
-=======
-   * If the CESIUM_primitive_outline glTF extension is used, this property
-   * stores an additional attribute storing outline coordinates.
-   *
-   * @type {Attribute}
-   * @private
-   */
-  this.outlineCoordinates = undefined;
->>>>>>> f393ec7f
 }
 
 /**
