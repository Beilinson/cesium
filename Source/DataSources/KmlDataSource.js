/*global define*/
define([
        '../Core/AssociativeArray',
        '../Core/BoundingRectangle',
        '../Core/Cartesian2',
        '../Core/Cartesian3',
        '../Core/Cartographic',
        '../Core/ClockRange',
        '../Core/ClockStep',
        '../Core/Color',
        '../Core/createGuid',
        '../Core/defaultValue',
        '../Core/defined',
        '../Core/defineProperties',
        '../Core/DeveloperError',
        '../Core/Ellipsoid',
        '../Core/Event',
        '../Core/getAbsoluteUri',
        '../Core/getExtensionFromUri',
        '../Core/getFilenameFromUri',
        '../Core/Iso8601',
        '../Core/joinUrls',
        '../Core/JulianDate',
        '../Core/loadBlob',
        '../Core/loadXML',
        '../Core/Math',
        '../Core/NearFarScalar',
        '../Core/objectToQuery',
        '../Core/PinBuilder',
        '../Core/PolygonHierarchy',
        '../Core/Rectangle',
        '../Core/RequestScheduler',
        '../Core/RuntimeError',
        '../Core/TimeInterval',
        '../Core/TimeIntervalCollection',
        '../Scene/HeightReference',
        '../Scene/HorizontalOrigin',
        '../Scene/LabelStyle',
        '../Scene/SceneMode',
        '../ThirdParty/Autolinker',
        '../ThirdParty/Uri',
        '../ThirdParty/when',
        '../ThirdParty/zip',
        './BillboardGraphics',
        './CompositePositionProperty',
        './CorridorGraphics',
        './DataSource',
        './DataSourceClock',
        './Entity',
        './EntityCluster',
        './EntityCollection',
        './LabelGraphics',
        './PathGraphics',
        './PolygonGraphics',
        './PolylineGraphics',
        './PositionPropertyArray',
        './RectangleGraphics',
        './ReferenceProperty',
        './SampledPositionProperty',
        './ScaledPositionProperty',
        './TimeIntervalCollectionProperty',
        './WallGraphics'
    ], function(
        AssociativeArray,
        BoundingRectangle,
        Cartesian2,
        Cartesian3,
        Cartographic,
        ClockRange,
        ClockStep,
        Color,
        createGuid,
        defaultValue,
        defined,
        defineProperties,
        DeveloperError,
        Ellipsoid,
        Event,
        getAbsoluteUri,
        getExtensionFromUri,
        getFilenameFromUri,
        Iso8601,
        joinUrls,
        JulianDate,
        loadBlob,
        loadXML,
        CesiumMath,
        NearFarScalar,
        objectToQuery,
        PinBuilder,
        PolygonHierarchy,
        Rectangle,
        RequestScheduler,
        RuntimeError,
        TimeInterval,
        TimeIntervalCollection,
        HeightReference,
        HorizontalOrigin,
        LabelStyle,
        SceneMode,
        Autolinker,
        Uri,
        when,
        zip,
        BillboardGraphics,
        CompositePositionProperty,
        CorridorGraphics,
        DataSource,
        DataSourceClock,
        Entity,
        EntityCluster,
        EntityCollection,
        LabelGraphics,
        PathGraphics,
        PolygonGraphics,
        PolylineGraphics,
        PositionPropertyArray,
        RectangleGraphics,
        ReferenceProperty,
        SampledPositionProperty,
        ScaledPositionProperty,
        TimeIntervalCollectionProperty,
        WallGraphics) {
    'use strict';

    // IE 8 doesn't have a DOM parser and can't run Cesium anyway, so just bail.
    if (typeof DOMParser === 'undefined') {
        return {};
    }

    //This is by no means an exhaustive list of MIME types.
    //The purpose of this list is to be able to accurately identify content embedded
    //in KMZ files. Eventually, we can make this configurable by the end user so they can add
    //there own content types if they have KMZ files that require it.
    var MimeTypes = {
        avi : "video/x-msvideo",
        bmp : "image/bmp",
        bz2 : "application/x-bzip2",
        chm : "application/vnd.ms-htmlhelp",
        css : "text/css",
        csv : "text/csv",
        doc : "application/msword",
        dvi : "application/x-dvi",
        eps : "application/postscript",
        flv : "video/x-flv",
        gif : "image/gif",
        gz : "application/x-gzip",
        htm : "text/html",
        html : "text/html",
        ico : "image/vnd.microsoft.icon",
        jnlp : "application/x-java-jnlp-file",
        jpeg : "image/jpeg",
        jpg : "image/jpeg",
        m3u : "audio/x-mpegurl",
        m4v : "video/mp4",
        mathml : "application/mathml+xml",
        mid : "audio/midi",
        midi : "audio/midi",
        mov : "video/quicktime",
        mp3 : "audio/mpeg",
        mp4 : "video/mp4",
        mp4v : "video/mp4",
        mpeg : "video/mpeg",
        mpg : "video/mpeg",
        odp : "application/vnd.oasis.opendocument.presentation",
        ods : "application/vnd.oasis.opendocument.spreadsheet",
        odt : "application/vnd.oasis.opendocument.text",
        ogg : "application/ogg",
        pdf : "application/pdf",
        png : "image/png",
        pps : "application/vnd.ms-powerpoint",
        ppt : "application/vnd.ms-powerpoint",
        ps : "application/postscript",
        qt : "video/quicktime",
        rdf : "application/rdf+xml",
        rss : "application/rss+xml",
        rtf : "application/rtf",
        svg : "image/svg+xml",
        swf : "application/x-shockwave-flash",
        text : "text/plain",
        tif : "image/tiff",
        tiff : "image/tiff",
        txt : "text/plain",
        wav : "audio/x-wav",
        wma : "audio/x-ms-wma",
        wmv : "video/x-ms-wmv",
        xml : "application/xml",
        zip : "application/zip",

        detectFromFilename : function(filename) {
            var ext = filename.toLowerCase();
            ext = getExtensionFromUri(ext);
            return MimeTypes[ext];
        }
    };

    var parser = new DOMParser();
    var autolinker = new Autolinker({
        stripPrefix : false,
        twitter : false,
        email : false,
        replaceFn : function(linker, match) {
            if (!match.protocolUrlMatch) {
                //Prevent matching of non-explicit urls.
                //i.e. foo.id won't match but http://foo.id will
                return false;
            }
        }
    });

    var BILLBOARD_SIZE = 32;

    var BILLBOARD_NEAR_DISTANCE = 2414016;
    var BILLBOARD_NEAR_RATIO = 1.0;
    var BILLBOARD_FAR_DISTANCE = 1.6093e+7;
    var BILLBOARD_FAR_RATIO = 0.1;

    function isZipFile(blob) {
        var magicBlob = blob.slice(0, Math.min(4, blob.size));
        var deferred = when.defer();
        var reader = new FileReader();
        reader.addEventListener('load', function() {
            deferred.resolve(new DataView(reader.result).getUint32(0, false) === 0x504b0304);
        });
        reader.addEventListener('error', function() {
            deferred.reject(reader.error);
        });
        reader.readAsArrayBuffer(magicBlob);
        return deferred.promise;
    }

    function readBlobAsText(blob) {
        var deferred = when.defer();
        var reader = new FileReader();
        reader.addEventListener('load', function() {
            deferred.resolve(reader.result);
        });
        reader.addEventListener('error', function() {
            deferred.reject(reader.error);
        });
        reader.readAsText(blob);
        return deferred.promise;
    }

    function loadXmlFromZip(reader, entry, uriResolver, deferred) {
        entry.getData(new zip.TextWriter(), function(text) {
            uriResolver.kml = parser.parseFromString(text, 'application/xml');
            deferred.resolve();
        });
    }

    function loadDataUriFromZip(reader, entry, uriResolver, deferred) {
        var mimeType = defaultValue(MimeTypes.detectFromFilename(entry.filename), 'application/octet-stream');
        entry.getData(new zip.Data64URIWriter(mimeType), function(dataUri) {
            uriResolver[entry.filename] = dataUri;
            deferred.resolve();
        });
    }

    function embedDataUris(div, elementType, attributeName, uriResolver) {
        var keys = uriResolver.keys;
        var baseUri = new Uri('.');
        var elements = div.querySelectorAll(elementType);
        for (var i = 0; i < elements.length; i++) {
            var element = elements[i];
            var value = element.getAttribute(attributeName);
            var uri = new Uri(value).resolve(baseUri).toString();
            var index = keys.indexOf(uri);
            if (index !== -1) {
                var key = keys[index];
                element.setAttribute(attributeName, uriResolver[key]);
                if (elementType === 'a' && element.getAttribute('download') === null) {
                    element.setAttribute('download', key);
                }
            }
        }
    }

    function applyBasePath(div, elementType, attributeName, proxy, sourceUri, query) {
        var elements = div.querySelectorAll(elementType);
        for (var i = 0; i < elements.length; i++) {
            var element = elements[i];
            var value = element.getAttribute(attributeName);
            var uri = resolveHref(value, proxy, sourceUri, query);
            element.setAttribute(attributeName, uri);
        }
    }

    function proxyUrl(url, proxy, query) {
        if (defined(proxy)) {
            if (new Uri(url).isAbsolute()) {
                url = proxy.getURL(url);
            }
        }
        if (defined(query)) {
            url = joinUrls(url, '?' + query, false);
        }
        return url;
    }

    // an optional context is passed to allow for some malformed kmls (those with multiple geometries with same ids) to still parse
    // correctly, as they do in Google Earth.
    function createEntity(node, entityCollection, context) {
        var id = queryStringAttribute(node, 'id');
        id = defined(id) && id.length !== 0 ? id : createGuid();
        if(defined(context)){
            id = context + id;
        }

        // If we have a duplicate ID just generate one.
        // This isn't valid KML but Google Earth handles this case.
        var entity = entityCollection.getById(id);
        if (defined(entity)) {
            id = createGuid();
            if(defined(context)){
                id = context + id;
            }
        }

        entity = entityCollection.add(new Entity({id : id}));
        if (!defined(entity.kml)) {
            entity.addProperty('kml');
            entity.kml = new KmlFeatureData();
        }
        return entity;
    }

    function isExtrudable(altitudeMode, gxAltitudeMode) {
        return altitudeMode === 'absolute' || altitudeMode === 'relativeToGround' || gxAltitudeMode === 'relativeToSeaFloor';
    }

    function readCoordinate(value) {
        //Google Earth treats empty or missing coordinates as 0.
        if (!defined(value)) {
            return Cartesian3.fromDegrees(0, 0, 0);
        }

        var digits = value.match(/[^\s,\n]+/g);
        if (!defined(digits)) {
            return Cartesian3.fromDegrees(0, 0, 0);
        }

        var longitude = parseFloat(digits[0]);
        var latitude = parseFloat(digits[1]);
        var height = parseFloat(digits[2]);

        longitude = isNaN(longitude) ? 0.0 : longitude;
        latitude = isNaN(latitude) ? 0.0 : latitude;
        height = isNaN(height) ? 0.0 : height;

        return Cartesian3.fromDegrees(longitude, latitude, height);
    }

    function readCoordinates(element) {
        if (!defined(element)) {
            return undefined;
        }

        var tuples = element.textContent.match(/[^\s\n]+/g);
        if (!defined(tuples)) {
            return undefined;
        }

        var length = tuples.length;
        var result = new Array(length);
        var resultIndex = 0;
        for (var i = 0; i < length; i++) {
            result[resultIndex++] = readCoordinate(tuples[i]);
        }
        return result;
    }

    var kmlNamespaces = [null, undefined, 'http://www.opengis.net/kml/2.2', 'http://earth.google.com/kml/2.2', 'http://earth.google.com/kml/2.1', 'http://earth.google.com/kml/2.0'];
    var gxNamespaces = ['http://www.google.com/kml/ext/2.2'];
    var atomNamespaces = ['http://www.w3.org/2005/Atom'];
    var namespaces = {
        kml : kmlNamespaces,
        gx : gxNamespaces,
        atom : atomNamespaces,
        kmlgx : kmlNamespaces.concat(gxNamespaces)
    };

    function queryNumericAttribute(node, attributeName) {
        if (!defined(node)) {
            return undefined;
        }

        var value = node.getAttribute(attributeName);
        if (value !== null) {
            var result = parseFloat(value);
            return !isNaN(result) ? result : undefined;
        }
        return undefined;
    }

    function queryStringAttribute(node, attributeName) {
        if (!defined(node)) {
            return undefined;
        }
        var value = node.getAttribute(attributeName);
        return value !== null ? value : undefined;
    }

    function queryFirstNode(node, tagName, namespace) {
        if (!defined(node)) {
            return undefined;
        }
        var childNodes = node.childNodes;
        var length = childNodes.length;
        for (var q = 0; q < length; q++) {
            var child = childNodes[q];
            if (child.localName === tagName && namespace.indexOf(child.namespaceURI) !== -1) {
                return child;
            }
        }
        return undefined;
    }

    function queryNodes(node, tagName, namespace) {
        if (!defined(node)) {
            return undefined;
        }
        var result = [];
        var childNodes = node.getElementsByTagNameNS('*', tagName);
        var length = childNodes.length;
        for (var q = 0; q < length; q++) {
            var child = childNodes[q];
            if (child.localName === tagName && namespace.indexOf(child.namespaceURI) !== -1) {
                result.push(child);
            }
        }
        return result;
    }

    function queryChildNodes(node, tagName, namespace) {
        if (!defined(node)) {
            return [];
        }
        var result = [];
        var childNodes = node.childNodes;
        var length = childNodes.length;
        for (var q = 0; q < length; q++) {
            var child = childNodes[q];
            if (child.localName === tagName && namespace.indexOf(child.namespaceURI) !== -1) {
                result.push(child);
            }
        }
        return result;
    }

    function queryNumericValue(node, tagName, namespace) {
        var resultNode = queryFirstNode(node, tagName, namespace);
        if (defined(resultNode)) {
            var result = parseFloat(resultNode.textContent);
            return !isNaN(result) ? result : undefined;
        }
        return undefined;
    }

    function queryStringValue(node, tagName, namespace) {
        var result = queryFirstNode(node, tagName, namespace);
        if (defined(result)) {
            return result.textContent.trim();
        }
        return undefined;
    }

    function queryBooleanValue(node, tagName, namespace) {
        var result = queryFirstNode(node, tagName, namespace);
        if (defined(result)) {
            var value = result.textContent.trim();
            return value === '1' || /^true$/i.test(value);
        }
        return undefined;
    }

    function resolveHref(href, proxy, sourceUri, uriResolver, query) {
        if (!defined(href)) {
            return undefined;
        }
        var hrefResolved = false;
        if (defined(uriResolver)) {
            var blob = uriResolver[href];
            if (defined(blob)) {
                hrefResolved = true;
                href = blob;
            } else {
                // Needed for multiple levels of KML files in a KMZ
                var tmpHref = getAbsoluteUri(href, sourceUri);
                blob = uriResolver[tmpHref];
                if (defined(blob)) {
                    hrefResolved = true;
                    href = blob;
                }
            }
        }
        if (!hrefResolved) {
            if (defined(sourceUri)) {
                href = getAbsoluteUri(href, getAbsoluteUri(sourceUri));
            }
            href = proxyUrl(href, proxy, query);
        }
        return href;
    }

    var colorOptions = {};

    function parseColorString(value, isRandom) {
        if (!defined(value) || /^\s*$/gm.test(value)) {
            return undefined;
        }

        if (value[0] === '#') {
            value = value.substring(1);
        }

        var alpha = parseInt(value.substring(0, 2), 16) / 255.0;
        var blue = parseInt(value.substring(2, 4), 16) / 255.0;
        var green = parseInt(value.substring(4, 6), 16) / 255.0;
        var red = parseInt(value.substring(6, 8), 16) / 255.0;

        if (!isRandom) {
            return new Color(red, green, blue, alpha);
        }

        if (red > 0) {
            colorOptions.maximumRed = red;
        } else {
            colorOptions.red = 0;
        }
        if (green > 0) {
            colorOptions.maximumGreen = green;
        } else {
            colorOptions.green = 0;
        }
        if (blue > 0) {
            colorOptions.maximumBlue = blue;
        } else {
            colorOptions.blue = 0;
        }
        colorOptions.alpha = alpha;
        return Color.fromRandom(colorOptions);
    }

    function queryColorValue(node, tagName, namespace) {
        var value = queryStringValue(node, tagName, namespace);
        if (!defined(value)) {
            return undefined;
        }
        return parseColorString(value, queryStringValue(node, 'colorMode', namespace) === 'random');
    }

    function processTimeStamp(featureNode) {
        var node = queryFirstNode(featureNode, 'TimeStamp', namespaces.kmlgx);
        var whenString = queryStringValue(node, 'when', namespaces.kmlgx);

        if (!defined(node) || !defined(whenString) || whenString.length === 0) {
            return undefined;
        }

        //According to the KML spec, a TimeStamp represents a "single moment in time"
        //However, since Cesium animates much differently than Google Earth, that doesn't
        //Make much sense here.  Instead, we use the TimeStamp as the moment the feature
        //comes into existence.  This works much better and gives a similar feel to
        //GE's experience.
        var when = JulianDate.fromIso8601(whenString);
        var result = new TimeIntervalCollection();
        result.addInterval(new TimeInterval({
            start : when,
            stop : Iso8601.MAXIMUM_VALUE
        }));
        return result;
    }

    function processTimeSpan(featureNode) {
        var node = queryFirstNode(featureNode, 'TimeSpan', namespaces.kmlgx);
        if (!defined(node)) {
            return undefined;
        }
        var result;

        var beginNode = queryFirstNode(node, 'begin', namespaces.kmlgx);
        var beginDate = defined(beginNode) ? JulianDate.fromIso8601(beginNode.textContent) : undefined;

        var endNode = queryFirstNode(node, 'end', namespaces.kmlgx);
        var endDate = defined(endNode) ? JulianDate.fromIso8601(endNode.textContent) : undefined;

        if (defined(beginDate) && defined(endDate)) {
            if (JulianDate.lessThan(endDate, beginDate)) {
                var tmp = beginDate;
                beginDate = endDate;
                endDate = tmp;
            }
            result = new TimeIntervalCollection();
            result.addInterval(new TimeInterval({
                start : beginDate,
                stop : endDate
            }));
        } else if (defined(beginDate)) {
            result = new TimeIntervalCollection();
            result.addInterval(new TimeInterval({
                start : beginDate,
                stop : Iso8601.MAXIMUM_VALUE
            }));
        } else if (defined(endDate)) {
            result = new TimeIntervalCollection();
            result.addInterval(new TimeInterval({
                start : Iso8601.MINIMUM_VALUE,
                stop : endDate
            }));
        }

        return result;
    }

    function createDefaultBillboard() {
        var billboard = new BillboardGraphics();
        billboard.width = BILLBOARD_SIZE;
        billboard.height = BILLBOARD_SIZE;
        billboard.scaleByDistance = new NearFarScalar(BILLBOARD_NEAR_DISTANCE, BILLBOARD_NEAR_RATIO, BILLBOARD_FAR_DISTANCE, BILLBOARD_FAR_RATIO);
        billboard.pixelOffsetScaleByDistance = new NearFarScalar(BILLBOARD_NEAR_DISTANCE, BILLBOARD_NEAR_RATIO, BILLBOARD_FAR_DISTANCE, BILLBOARD_FAR_RATIO);
        return billboard;
    }

    function createDefaultPolygon() {
        var polygon = new PolygonGraphics();
        polygon.outline = true;
        polygon.outlineColor = Color.WHITE;
        return polygon;
    }

    function createDefaultLabel() {
        var label = new LabelGraphics();
        label.translucencyByDistance = new NearFarScalar(3000000, 1.0, 5000000, 0.0);
        label.pixelOffset = new Cartesian2(17, 0);
        label.horizontalOrigin = HorizontalOrigin.LEFT;
        label.font = '16px sans-serif';
        label.style = LabelStyle.FILL_AND_OUTLINE;
        return label;
    }

    function getIconHref(iconNode, dataSource, sourceUri, uriResolver, canRefresh, query) {
        var href = queryStringValue(iconNode, 'href', namespaces.kml);
        if (!defined(href) || (href.length === 0)) {
            return undefined;
        }

        if (href.indexOf('root://icons/palette-') === 0) {
            var palette = href.charAt(21);

            // Get the icon number
            var x = defaultValue(queryNumericValue(iconNode, 'x', namespaces.gx), 0);
            var y = defaultValue(queryNumericValue(iconNode, 'y', namespaces.gx), 0);
            x = Math.min(x / 32, 7);
            y = 7 - Math.min(y / 32, 7);
            var iconNum = (8 * y) + x;

            href = 'https://maps.google.com/mapfiles/kml/pal' + palette + '/icon' + iconNum + '.png';
        }

        href = resolveHref(href, dataSource._proxy, sourceUri, uriResolver, query);

        if (canRefresh) {
            var refreshMode = queryStringValue(iconNode, 'refreshMode', namespaces.kml);
            var viewRefreshMode = queryStringValue(iconNode, 'viewRefreshMode', namespaces.kml);
            if (refreshMode === 'onInterval' || refreshMode === 'onExpire') {
                console.log('KML - Unsupported Icon refreshMode: ' + refreshMode);
            } else if (viewRefreshMode === 'onStop' || viewRefreshMode === 'onRegion') {
                console.log('KML - Unsupported Icon viewRefreshMode: ' + viewRefreshMode);
            }

            var viewBoundScale = defaultValue(queryStringValue(iconNode, 'viewBoundScale', namespaces.kml), 1.0);
            var defaultViewFormat = (viewRefreshMode === 'onStop') ? 'BBOX=[bboxWest],[bboxSouth],[bboxEast],[bboxNorth]' : '';
            var viewFormat = defaultValue(queryStringValue(iconNode, 'viewFormat', namespaces.kml), defaultViewFormat);
            var httpQuery = queryStringValue(iconNode, 'httpQuery', namespaces.kml);
            var queryString = makeQueryString(viewFormat, httpQuery);

            var icon = joinUrls(href, queryString, false);
            return processNetworkLinkQueryString(dataSource._camera, dataSource._canvas, icon, viewBoundScale, dataSource._lastCameraView.bbox);
        }

        return href;
    }

    function processBillboardIcon(dataSource, node, targetEntity, sourceUri, uriResolver, query) {
        var scale = queryNumericValue(node, 'scale', namespaces.kml);
        var heading = queryNumericValue(node, 'heading', namespaces.kml);
        var color = queryColorValue(node, 'color', namespaces.kml);

        var iconNode = queryFirstNode(node, 'Icon', namespaces.kml);
        var icon = getIconHref(iconNode, dataSource, sourceUri, uriResolver, false, query);
        var x = queryNumericValue(iconNode, 'x', namespaces.gx);
        var y = queryNumericValue(iconNode, 'y', namespaces.gx);
        var w = queryNumericValue(iconNode, 'w', namespaces.gx);
        var h = queryNumericValue(iconNode, 'h', namespaces.gx);

        var hotSpotNode = queryFirstNode(node, 'hotSpot', namespaces.kml);
        var hotSpotX = queryNumericAttribute(hotSpotNode, 'x');
        var hotSpotY = queryNumericAttribute(hotSpotNode, 'y');
        var hotSpotXUnit = queryStringAttribute(hotSpotNode, 'xunits');
        var hotSpotYUnit = queryStringAttribute(hotSpotNode, 'yunits');

        var billboard = targetEntity.billboard;
        if (!defined(billboard)) {
            billboard = createDefaultBillboard();
            targetEntity.billboard = billboard;
        }

        billboard.image = icon;
        billboard.scale = scale;
        billboard.color = color;

        if (defined(x) || defined(y) || defined(w) || defined(h)) {
            billboard.imageSubRegion = new BoundingRectangle(x, y, w, h);
        }

        //GE treats a heading of zero as no heading
        //You can still point north using a 360 degree angle (or any multiple of 360)
        if (defined(heading) && heading !== 0) {
            billboard.rotation = CesiumMath.toRadians(-heading);
            billboard.alignedAxis = Cartesian3.UNIT_Z;
        }

        //Hotpot is the KML equivalent of pixel offset
        //The hotspot origin is the lower left, but we leave
        //our billboard origin at the center and simply
        //modify the pixel offset to take this into account
        scale = defaultValue(scale, 1.0);

        var xOffset;
        var yOffset;
        if (defined(hotSpotX)) {
            if (hotSpotXUnit === 'pixels') {
                xOffset = -hotSpotX * scale;
            } else if (hotSpotXUnit === 'insetPixels') {
                xOffset = (hotSpotX - BILLBOARD_SIZE) * scale;
            } else if (hotSpotXUnit === 'fraction') {
                xOffset = -hotSpotX * BILLBOARD_SIZE * scale;
            }
            xOffset += BILLBOARD_SIZE * 0.5 * scale;
        }

        if (defined(hotSpotY)) {
            if (hotSpotYUnit === 'pixels') {
                yOffset = hotSpotY * scale;
            } else if (hotSpotYUnit === 'insetPixels') {
                yOffset = (-hotSpotY + BILLBOARD_SIZE) * scale;
            } else if (hotSpotYUnit === 'fraction') {
                yOffset = hotSpotY * BILLBOARD_SIZE * scale;
            }

            yOffset -= BILLBOARD_SIZE * 0.5 * scale;
        }

        if (defined(xOffset) || defined(yOffset)) {
            billboard.pixelOffset = new Cartesian2(xOffset, yOffset);
        }
    }

    function applyStyle(dataSource, styleNode, targetEntity, sourceUri, uriResolver, query) {
        for (var i = 0, len = styleNode.childNodes.length; i < len; i++) {
            var node = styleNode.childNodes.item(i);
            if (node.localName === 'IconStyle') {
                processBillboardIcon(dataSource, node, targetEntity, sourceUri, uriResolver, query);
            } else if (node.localName === 'LabelStyle') {
                var label = targetEntity.label;
                if (!defined(label)) {
                    label = createDefaultLabel();
                    targetEntity.label = label;
                }
                label.scale = defaultValue(queryNumericValue(node, 'scale', namespaces.kml), label.scale);
                label.fillColor = defaultValue(queryColorValue(node, 'color', namespaces.kml), label.fillColor);
                label.text = targetEntity.name;
            } else if (node.localName === 'LineStyle') {
                var polyline = targetEntity.polyline;
                if (!defined(polyline)) {
                    polyline = new PolylineGraphics();
                    targetEntity.polyline = polyline;
                }
                polyline.width = queryNumericValue(node, 'width', namespaces.kml);
                polyline.material = queryColorValue(node, 'color', namespaces.kml);
                if (defined(queryColorValue(node, 'outerColor', namespaces.gx))) {
                    console.log('KML - gx:outerColor is not supported in a LineStyle');
                }
                if (defined(queryNumericValue(node, 'outerWidth', namespaces.gx))) {
                    console.log('KML - gx:outerWidth is not supported in a LineStyle');
                }
                if (defined(queryNumericValue(node, 'physicalWidth', namespaces.gx))) {
                    console.log('KML - gx:physicalWidth is not supported in a LineStyle');
                }
                if (defined(queryBooleanValue(node, 'labelVisibility', namespaces.gx))) {
                    console.log('KML - gx:labelVisibility is not supported in a LineStyle');
                }
            } else if (node.localName === 'PolyStyle') {
                var polygon = targetEntity.polygon;
                if (!defined(polygon)) {
                    polygon = createDefaultPolygon();
                    targetEntity.polygon = polygon;
                }
                polygon.material = defaultValue(queryColorValue(node, 'color', namespaces.kml), polygon.material);
                polygon.fill = defaultValue(queryBooleanValue(node, 'fill', namespaces.kml), polygon.fill);
                polygon.outline = defaultValue(queryBooleanValue(node, 'outline', namespaces.kml), polygon.outline);
            } else if (node.localName === 'BalloonStyle') {
                var bgColor = defaultValue(parseColorString(queryStringValue(node, 'bgColor', namespaces.kml)), Color.WHITE);
                var textColor = defaultValue(parseColorString(queryStringValue(node, 'textColor', namespaces.kml)), Color.BLACK);
                var text = queryStringValue(node, 'text', namespaces.kml);

                //This is purely an internal property used in style processing,
                //it never ends up on the final entity.
                targetEntity.addProperty('balloonStyle');
                targetEntity.balloonStyle = {
                    bgColor : bgColor,
                    textColor : textColor,
                    text : text
                };
            } else if (node.localName === 'ListStyle') {
                var listItemType = queryStringValue(node, 'listItemType', namespaces.kml);
                if (listItemType === 'radioFolder' || listItemType === 'checkOffOnly') {
                    console.log('KML - Unsupported ListStyle with listItemType: ' + listItemType);
                }
            }
        }
    }

    //Processes and merges any inline styles for the provided node into the provided entity.
    function computeFinalStyle(entity, dataSource, placeMark, styleCollection, sourceUri, uriResolver, query) {
        var result = new Entity();
        var styleEntity;

        //Google earth seems to always use the last inline Style/StyleMap only
        var styleIndex = -1;
        var childNodes = placeMark.childNodes;
        var length = childNodes.length;
        for (var q = 0; q < length; q++) {
            var child = childNodes[q];
            if (child.localName === 'Style' || child.localName === 'StyleMap') {
                styleIndex = q;
            }
        }

        if (styleIndex !== -1) {
            var inlineStyleNode = childNodes[styleIndex];
            if (inlineStyleNode.localName === 'Style') {
                applyStyle(dataSource, inlineStyleNode, result, sourceUri, uriResolver, query);
            } else { // StyleMap
                var pairs = queryChildNodes(inlineStyleNode, 'Pair', namespaces.kml);
                for (var p = 0; p < pairs.length; p++) {
                    var pair = pairs[p];
                    var key = queryStringValue(pair, 'key', namespaces.kml);
                    if (key === 'normal') {
                        var styleUrl = queryStringValue(pair, 'styleUrl', namespaces.kml);
                        if (defined(styleUrl)) {
                            styleEntity = styleCollection.getById(styleUrl);
                            if (!defined(styleEntity)) {
                                styleEntity = styleCollection.getById('#' + styleUrl);
                            }
                            if (defined(styleEntity)) {
                                result.merge(styleEntity);
                            }
                        } else {
                            var node = queryFirstNode(pair, 'Style', namespaces.kml);
                            applyStyle(dataSource, node, result, sourceUri, uriResolver, query);
                        }
                    } else {
                        console.log('KML - Unsupported StyleMap key: ' + key);
                    }
                }
            }
        }

        //Google earth seems to always use the first external style only.
        var externalStyle = queryStringValue(placeMark, 'styleUrl', namespaces.kml);
        if (defined(externalStyle)) {
            var id = externalStyle;
            if (externalStyle[0] !== '#' && externalStyle.indexOf('#') !== -1) {
                var tokens = externalStyle.split('#');
                var uri = tokens[0];
                if (defined(sourceUri)) {
                    uri = getAbsoluteUri(uri, getAbsoluteUri(sourceUri));
                }
                id = uri + '#' + tokens[1];
            }

            styleEntity = styleCollection.getById(id);
            if (!defined(styleEntity)) {
                styleEntity = styleCollection.getById('#' + id);
            }
            if (defined(styleEntity)) {
                result.merge(styleEntity);
            }
        }

        return result;
    }

    //Asynchronously processes an external style file.
<<<<<<< HEAD
    function processExternalStyles(dataSource, uri, styleCollection) {
        return when(RequestScheduler.request(proxyUrl(uri, dataSource._proxy), loadXML), function(styleKml) {
=======
    function processExternalStyles(dataSource, uri, styleCollection, query) {
        return loadXML(proxyUrl(uri, dataSource._proxy, query)).then(function(styleKml) {
>>>>>>> 94ecd9dc
            return processStyles(dataSource, styleKml, styleCollection, uri, true);
        });
    }

    //Processes all shared and external styles and stores
    //their id into the provided styleCollection.
    //Returns an array of promises that will resolve when
    //each style is loaded.
    function processStyles(dataSource, kml, styleCollection, sourceUri, isExternal, uriResolver, query) {
        var i;
        var id;
        var styleEntity;

        var node;
        var styleNodes = queryNodes(kml, 'Style', namespaces.kml);
        if (defined(styleNodes)) {
            var styleNodesLength = styleNodes.length;
            for (i = 0; i < styleNodesLength; i++) {
                node = styleNodes[i];
                id = queryStringAttribute(node, 'id');
                if (defined(id)) {
                    id = '#' + id;
                    if (isExternal && defined(sourceUri)) {
                        id = sourceUri + id;
                    }
                    if (!defined(styleCollection.getById(id))) {
                        styleEntity = new Entity({
                            id : id
                        });
                        styleCollection.add(styleEntity);
                        applyStyle(dataSource, node, styleEntity, sourceUri, uriResolver, query);
                    }
                }
            }
        }

        var styleMaps = queryNodes(kml, 'StyleMap', namespaces.kml);
        if (defined(styleMaps)) {
            var styleMapsLength = styleMaps.length;
            for (i = 0; i < styleMapsLength; i++) {
                var styleMap = styleMaps[i];
                id = queryStringAttribute(styleMap, 'id');
                if (defined(id)) {
                    var pairs = queryChildNodes(styleMap, 'Pair', namespaces.kml);
                    for (var p = 0; p < pairs.length; p++) {
                        var pair = pairs[p];
                        var key = queryStringValue(pair, 'key', namespaces.kml);
                        if (key === 'normal') {
                            id = '#' + id;
                            if (isExternal && defined(sourceUri)) {
                                id = sourceUri + id;
                            }
                            if (!defined(styleCollection.getById(id))) {
                                styleEntity = styleCollection.getOrCreateEntity(id);

                                var styleUrl = queryStringValue(pair, 'styleUrl', namespaces.kml);
                                if (defined(styleUrl)) {
                                    if (styleUrl[0] !== '#') {
                                        styleUrl = '#' + styleUrl;
                                    }

                                    if (isExternal && defined(sourceUri)) {
                                        styleUrl = sourceUri + styleUrl;
                                    }
                                    var base = styleCollection.getById(styleUrl);

                                    if (defined(base)) {
                                        styleEntity.merge(base);
                                    }
                                } else {
                                    node = queryFirstNode(pair, 'Style', namespaces.kml);
                                    applyStyle(dataSource, node, styleEntity, sourceUri, uriResolver, query);
                                }
                            }
                        } else {
                            console.log('KML - Unsupported StyleMap key: ' + key);
                        }
                    }
                }
            }
        }

        var externalStyleHash = {};
        var promises = [];
        var styleUrlNodes = kml.getElementsByTagName('styleUrl');
        var styleUrlNodesLength = styleUrlNodes.length;
        for (i = 0; i < styleUrlNodesLength; i++) {
            var styleReference = styleUrlNodes[i].textContent;
            if (styleReference[0] !== '#') {
                //According to the spec, all local styles should start with a #
                //and everything else is an external style that has a # seperating
                //the URL of the document and the style.  However, Google Earth
                //also accepts styleUrls without a # as meaning a local style.
                var tokens = styleReference.split('#');
                if (tokens.length === 2) {
                    var uri = tokens[0];
                    if (!defined(externalStyleHash[uri])) {
                        if (defined(sourceUri)) {
                            uri = getAbsoluteUri(uri, getAbsoluteUri(sourceUri));
                        }
                        promises.push(processExternalStyles(dataSource, uri, styleCollection, query));
                    }
                }
            }
        }

        return promises;
    }

    function createDropLine(entityCollection, entity, styleEntity) {
        var entityPosition = new ReferenceProperty(entityCollection, entity.id, ['position']);
        var surfacePosition = new ScaledPositionProperty(entity.position);
        entity.polyline = defined(styleEntity.polyline) ? styleEntity.polyline.clone() : new PolylineGraphics();
        entity.polyline.positions = new PositionPropertyArray([entityPosition, surfacePosition]);
    }

    function heightReferenceFromAltitudeMode(altitudeMode, gxAltitudeMode) {
        if (!defined(altitudeMode) && !defined(gxAltitudeMode) || altitudeMode === 'clampToGround') {
            return HeightReference.CLAMP_TO_GROUND;
        }

        if (altitudeMode === 'relativeToGround') {
            return HeightReference.RELATIVE_TO_GROUND;
        }

        if (altitudeMode === 'absolute') {
            return HeightReference.NONE;
        }

        if (gxAltitudeMode === 'clampToSeaFloor') {
            console.log('KML - <gx:altitudeMode>:clampToSeaFloor is currently not supported, using <kml:altitudeMode>:clampToGround.');
            return HeightReference.CLAMP_TO_GROUND;
        }

        if (gxAltitudeMode === 'relativeToSeaFloor') {
            console.log('KML - <gx:altitudeMode>:relativeToSeaFloor is currently not supported, using <kml:altitudeMode>:relativeToGround.');
            return HeightReference.RELATIVE_TO_GROUND;
        }

        if (defined(altitudeMode)) {
            console.log('KML - Unknown <kml:altitudeMode>:' + altitudeMode + ', using <kml:altitudeMode>:CLAMP_TO_GROUND.');
        } else {
            console.log('KML - Unknown <gx:altitudeMode>:' + gxAltitudeMode + ', using <kml:altitudeMode>:CLAMP_TO_GROUND.');
        }

        // Clamp to ground is the default
        return HeightReference.CLAMP_TO_GROUND;
    }

    function createPositionPropertyFromAltitudeMode(property, altitudeMode, gxAltitudeMode) {
        if (gxAltitudeMode === 'relativeToSeaFloor' || altitudeMode === 'absolute' || altitudeMode === 'relativeToGround') {
            //Just return the ellipsoid referenced property until we support MSL
            return property;
        }

        if ((defined(altitudeMode) && altitudeMode !== 'clampToGround') || //
            (defined(gxAltitudeMode) && gxAltitudeMode !== 'clampToSeaFloor')) {
            console.log('KML - Unknown altitudeMode: ' + defaultValue(altitudeMode, gxAltitudeMode));
        }

        // Clamp to ground is the default
        return new ScaledPositionProperty(property);
    }

    function createPositionPropertyArrayFromAltitudeMode(properties, altitudeMode, gxAltitudeMode) {
        if (!defined(properties)) {
            return undefined;
        }

        if (gxAltitudeMode === 'relativeToSeaFloor' || altitudeMode === 'absolute' || altitudeMode === 'relativeToGround') {
            //Just return the ellipsoid referenced property until we support MSL
            return properties;
        }

        if ((defined(altitudeMode) && altitudeMode !== 'clampToGround') || //
            (defined(gxAltitudeMode) && gxAltitudeMode !== 'clampToSeaFloor')) {
            console.log('KML - Unknown altitudeMode: ' + defaultValue(altitudeMode, gxAltitudeMode));
        }

        // Clamp to ground is the default
        var propertiesLength = properties.length;
        for (var i = 0; i < propertiesLength; i++) {
            var property = properties[i];
            Ellipsoid.WGS84.scaleToGeodeticSurface(property, property);
        }
        return properties;
    }

    function processPositionGraphics(dataSource, entity, styleEntity, heightReference) {
        var label = entity.label;
        if (!defined(label)) {
            label = defined(styleEntity.label) ? styleEntity.label.clone() : createDefaultLabel();
            entity.label = label;
        }
        label.text = entity.name;

        var billboard = entity.billboard;
        if (!defined(billboard)) {
            billboard = defined(styleEntity.billboard) ? styleEntity.billboard.clone() : createDefaultBillboard();
            entity.billboard = billboard;
        }

        if (!defined(billboard.image)) {
            billboard.image = dataSource._pinBuilder.fromColor(Color.YELLOW, 64);
        }

        var scale = 1.0;
        if (defined(billboard.scale)) {
            scale = billboard.scale.getValue();
            if (scale !== 0) {
                label.pixelOffset = new Cartesian2((scale * 16) + 1, 0);
            } else {
                //Minor tweaks to better match Google Earth.
                label.pixelOffset = undefined;
                label.horizontalOrigin = undefined;
            }
        }

        if (defined(heightReference) && dataSource._clampToGround) {
            billboard.heightReference = heightReference;
            label.heightReference = heightReference;
        }
    }

    function processPathGraphics(dataSource, entity, styleEntity) {
        var path = entity.path;
        if (!defined(path)) {
            path = new PathGraphics();
            path.leadTime = 0;
            entity.path = path;
        }

        var polyline = styleEntity.polyline;
        if (defined(polyline)) {
            path.material = polyline.material;
            path.width = polyline.width;
        }
    }

    function processPoint(dataSource, entityCollection, geometryNode, entity, styleEntity) {
        var coordinatesString = queryStringValue(geometryNode, 'coordinates', namespaces.kml);
        var altitudeMode = queryStringValue(geometryNode, 'altitudeMode', namespaces.kml);
        var gxAltitudeMode = queryStringValue(geometryNode, 'altitudeMode', namespaces.gx);
        var extrude = queryBooleanValue(geometryNode, 'extrude', namespaces.kml);

        var position = readCoordinate(coordinatesString);

        entity.position = position;
        processPositionGraphics(dataSource, entity, styleEntity, heightReferenceFromAltitudeMode(altitudeMode, gxAltitudeMode));

        if (extrude && isExtrudable(altitudeMode, gxAltitudeMode)) {
            createDropLine(entityCollection, entity, styleEntity);
        }

        return true;
    }

    function processLineStringOrLinearRing(dataSource, entityCollection, geometryNode, entity, styleEntity) {
        var coordinatesNode = queryFirstNode(geometryNode, 'coordinates', namespaces.kml);
        var altitudeMode = queryStringValue(geometryNode, 'altitudeMode', namespaces.kml);
        var gxAltitudeMode = queryStringValue(geometryNode, 'altitudeMode', namespaces.gx);
        var extrude = queryBooleanValue(geometryNode, 'extrude', namespaces.kml);
        var tessellate = queryBooleanValue(geometryNode, 'tessellate', namespaces.kml);
        var canExtrude = isExtrudable(altitudeMode, gxAltitudeMode);

        if (defined(queryNumericValue(geometryNode, 'drawOrder', namespaces.gx))) {
            console.log('KML - gx:drawOrder is not supported in LineStrings');
        }

        var coordinates = readCoordinates(coordinatesNode);
        var polyline = styleEntity.polyline;
        if (canExtrude && extrude) {
            var wall = new WallGraphics();
            entity.wall = wall;
            wall.positions = coordinates;
            var polygon = styleEntity.polygon;

            if (defined(polygon)) {
                wall.fill = polygon.fill;
                wall.material = polygon.material;
            }

            //Always outline walls so they show up in 2D.
            wall.outline = true;
            if (defined(polyline)) {
                wall.outlineColor = defined(polyline.material) ? polyline.material.color : Color.WHITE;
                wall.outlineWidth = polyline.width;
            } else if (defined(polygon)) {
                wall.outlineColor = defined(polygon.material) ? polygon.material.color : Color.WHITE;
            }
        } else {
            if (dataSource._clampToGround && !canExtrude && tessellate) {
                var corridor = new CorridorGraphics();
                entity.corridor = corridor;
                corridor.positions = coordinates;
                if (defined(polyline)) {
                    corridor.material = defined(polyline.material) ? polyline.material.color.getValue(Iso8601.MINIMUM_VALUE) : Color.WHITE;
                    corridor.width = defaultValue(polyline.width, 1.0);
                } else {
                    corridor.material = Color.WHITE;
                    corridor.width = 1.0;
                }
            } else {
                polyline = defined(polyline) ? polyline.clone() : new PolylineGraphics();
                entity.polyline = polyline;
                polyline.positions = createPositionPropertyArrayFromAltitudeMode(coordinates, altitudeMode, gxAltitudeMode);
                if (!tessellate || canExtrude) {
                    polyline.followSurface = false;
                }
            }
        }

        return true;
    }

    function processPolygon(dataSource, entityCollection, geometryNode, entity, styleEntity) {
        var outerBoundaryIsNode = queryFirstNode(geometryNode, 'outerBoundaryIs', namespaces.kml);
        var linearRingNode = queryFirstNode(outerBoundaryIsNode, 'LinearRing', namespaces.kml);
        var coordinatesNode = queryFirstNode(linearRingNode, 'coordinates', namespaces.kml);
        var coordinates = readCoordinates(coordinatesNode);
        var extrude = queryBooleanValue(geometryNode, 'extrude', namespaces.kml);
        var altitudeMode = queryStringValue(geometryNode, 'altitudeMode', namespaces.kml);
        var gxAltitudeMode = queryStringValue(geometryNode, 'altitudeMode', namespaces.gx);
        var canExtrude = isExtrudable(altitudeMode, gxAltitudeMode);

        var polygon = defined(styleEntity.polygon) ? styleEntity.polygon.clone() : createDefaultPolygon();

        var polyline = styleEntity.polyline;
        if (defined(polyline)) {
            polygon.outlineColor = defined(polyline.material) ? polyline.material.color : Color.WHITE;
            polygon.outlineWidth = polyline.width;
        }
        entity.polygon = polygon;

        if (canExtrude) {
            polygon.perPositionHeight = true;
            polygon.extrudedHeight = extrude ? 0 : undefined;
        } else if (!dataSource._clampToGround) {
            polygon.height = 0;
        }

        if (defined(coordinates)) {
            var hierarchy = new PolygonHierarchy(coordinates);
            var innerBoundaryIsNodes = queryChildNodes(geometryNode, 'innerBoundaryIs', namespaces.kml);
            for (var j = 0; j < innerBoundaryIsNodes.length; j++) {
                linearRingNode = queryChildNodes(innerBoundaryIsNodes[j], 'LinearRing', namespaces.kml);
                for (var k = 0; k < linearRingNode.length; k++) {
                    coordinatesNode = queryFirstNode(linearRingNode[k], 'coordinates', namespaces.kml);
                    coordinates = readCoordinates(coordinatesNode);
                    if (defined(coordinates)) {
                        hierarchy.holes.push(new PolygonHierarchy(coordinates));
                    }
                }
            }
            polygon.hierarchy = hierarchy;
        }

        return true;
    }

    function processTrack(dataSource, entityCollection, geometryNode, entity, styleEntity) {
        var altitudeMode = queryStringValue(geometryNode, 'altitudeMode', namespaces.kml);
        var gxAltitudeMode = queryStringValue(geometryNode, 'altitudeMode', namespaces.gx);
        var coordNodes = queryChildNodes(geometryNode, 'coord', namespaces.gx);
        var angleNodes = queryChildNodes(geometryNode, 'angles', namespaces.gx);
        var timeNodes = queryChildNodes(geometryNode, 'when', namespaces.kml);
        var extrude = queryBooleanValue(geometryNode, 'extrude', namespaces.kml);
        var canExtrude = isExtrudable(altitudeMode, gxAltitudeMode);

        if (angleNodes.length > 0) {
            console.log('KML - gx:angles are not supported in gx:Tracks');
        }

        var length = Math.min(coordNodes.length, timeNodes.length);
        var coordinates = [];
        var times = [];
        for (var i = 0; i < length; i++) {
            var position = readCoordinate(coordNodes[i].textContent);
            coordinates.push(position);
            times.push(JulianDate.fromIso8601(timeNodes[i].textContent));
        }
        var property = new SampledPositionProperty();
        property.addSamples(times, coordinates);
        entity.position = property;
        processPositionGraphics(dataSource, entity, styleEntity, heightReferenceFromAltitudeMode(altitudeMode, gxAltitudeMode));
        processPathGraphics(dataSource, entity, styleEntity);

        entity.availability = new TimeIntervalCollection();

        if (timeNodes.length > 0) {
            entity.availability.addInterval(new TimeInterval({
                start : times[0],
                stop : times[times.length - 1]
            }));
        }

        if (canExtrude && extrude) {
            createDropLine(entityCollection, entity, styleEntity);
        }

        return true;
    }

    function addToMultiTrack(times, positions, composite, availability, dropShowProperty, extrude, altitudeMode, gxAltitudeMode, includeEndPoints) {
        var start = times[0];
        var stop = times[times.length - 1];

        var data = new SampledPositionProperty();
        data.addSamples(times, positions);

        composite.intervals.addInterval(new TimeInterval({
            start : start,
            stop : stop,
            isStartIncluded : includeEndPoints,
            isStopIncluded : includeEndPoints,
            data : createPositionPropertyFromAltitudeMode(data, altitudeMode, gxAltitudeMode)
        }));
        availability.addInterval(new TimeInterval({
            start : start,
            stop : stop,
            isStartIncluded : includeEndPoints,
            isStopIncluded : includeEndPoints
        }));
        dropShowProperty.intervals.addInterval(new TimeInterval({
            start : start,
            stop : stop,
            isStartIncluded : includeEndPoints,
            isStopIncluded : includeEndPoints,
            data : extrude
        }));
    }

    function processMultiTrack(dataSource, entityCollection, geometryNode, entity, styleEntity) {
        // Multitrack options do not work in GE as detailed in the spec,
        // rather than altitudeMode being at the MultiTrack level,
        // GE just defers all settings to the underlying track.

        var interpolate = queryBooleanValue(geometryNode, 'interpolate', namespaces.gx);
        var trackNodes = queryChildNodes(geometryNode, 'Track', namespaces.gx);

        var times;
        var lastStop;
        var lastStopPosition;
        var needDropLine = false;
        var dropShowProperty = new TimeIntervalCollectionProperty();
        var availability = new TimeIntervalCollection();
        var composite = new CompositePositionProperty();
        for (var i = 0, len = trackNodes.length; i < len; i++) {
            var trackNode = trackNodes[i];
            var timeNodes = queryChildNodes(trackNode, 'when', namespaces.kml);
            var coordNodes = queryChildNodes(trackNode, 'coord', namespaces.gx);
            var altitudeMode = queryStringValue(trackNode, 'altitudeMode', namespaces.kml);
            var gxAltitudeMode = queryStringValue(trackNode, 'altitudeMode', namespaces.gx);
            var canExtrude = isExtrudable(altitudeMode, gxAltitudeMode);
            var extrude = queryBooleanValue(trackNode, 'extrude', namespaces.kml);

            var length = Math.min(coordNodes.length, timeNodes.length);

            var positions = [];
            times = [];
            for (var x = 0; x < length; x++) {
                var position = readCoordinate(coordNodes[x].textContent);
                positions.push(position);
                times.push(JulianDate.fromIso8601(timeNodes[x].textContent));
            }

            if (interpolate) {
                //If we are interpolating, then we need to fill in the end of
                //the last track and the beginning of this one with a sampled
                //property.  From testing in Google Earth, this property
                //is never extruded and always absolute.
                if (defined(lastStop)) {
                    addToMultiTrack([lastStop, times[0]], [lastStopPosition, positions[0]], composite, availability, dropShowProperty, false, 'absolute', undefined, false);
                }
                lastStop = times[length - 1];
                lastStopPosition = positions[positions.length - 1];
            }

            addToMultiTrack(times, positions, composite, availability, dropShowProperty, canExtrude && extrude, altitudeMode, gxAltitudeMode, true);
            needDropLine = needDropLine || (canExtrude && extrude);
        }

        entity.availability = availability;
        entity.position = composite;
        processPositionGraphics(dataSource, entity, styleEntity);
        processPathGraphics(dataSource, entity, styleEntity);
        if (needDropLine) {
            createDropLine(entityCollection, entity, styleEntity);
            entity.polyline.show = dropShowProperty;
        }

        return true;
    }

    function processMultiGeometry(dataSource, entityCollection, geometryNode, entity, styleEntity, context) {
        var childNodes = geometryNode.childNodes;
        var hasGeometry = false;
        for (var i = 0, len = childNodes.length; i < len; i++) {
            var childNode = childNodes.item(i);
            var geometryProcessor = geometryTypes[childNode.localName];
            if (defined(geometryProcessor)) {
                var childEntity = createEntity(childNode, entityCollection, context);
                childEntity.parent = entity;
                childEntity.name = entity.name;
                childEntity.availability = entity.availability;
                childEntity.description = entity.description;
                childEntity.kml = entity.kml;
                if (geometryProcessor(dataSource, entityCollection, childNode, childEntity, styleEntity)) {
                    hasGeometry = true;
                }
            }
        }

        return hasGeometry;
    }
    function processUnsupportedGeometry(dataSource, entityCollection, geometryNode, entity, styleEntity) {
        console.log('KML - Unsupported geometry: ' + geometryNode.localName);
        return false;
    }

    function processExtendedData(node, entity) {
        var extendedDataNode = queryFirstNode(node, 'ExtendedData', namespaces.kml);

        if (!defined(extendedDataNode)) {
            return undefined;
        }

        if (defined(queryFirstNode(extendedDataNode, 'SchemaData', namespaces.kml))) {
            console.log('KML - SchemaData is unsupported');
        }
        if (defined(queryStringAttribute(extendedDataNode, 'xmlns:prefix'))) {
            console.log('KML - ExtendedData with xmlns:prefix is unsupported');
        }

        var result = {};
        var dataNodes = queryChildNodes(extendedDataNode, 'Data', namespaces.kml);
        if (defined(dataNodes)) {
            var length = dataNodes.length;
            for (var i = 0; i < length; i++) {
                var dataNode = dataNodes[i];
                var name = queryStringAttribute(dataNode, 'name');
                if (defined(name)) {
                    result[name] = {
                        displayName : queryStringValue(dataNode, 'displayName', namespaces.kml),
                        value : queryStringValue(dataNode, 'value', namespaces.kml)
                    };
                }
            }
        }
        entity.kml.extendedData = result;
    }

    var scratchDiv = document.createElement('div');

    function processDescription(node, entity, styleEntity, uriResolver, proxy, sourceUri) {
        var i;
        var key;
        var keys;

        var kmlData = entity.kml;
        var extendedData = kmlData.extendedData;
        var description = queryStringValue(node, 'description', namespaces.kml);

        var balloonStyle = defaultValue(entity.balloonStyle, styleEntity.balloonStyle);

        var background = Color.WHITE;
        var foreground = Color.BLACK;
        var text = description;

        if (defined(balloonStyle)) {
            background = defaultValue(balloonStyle.bgColor, Color.WHITE);
            foreground = defaultValue(balloonStyle.textColor, Color.BLACK);
            text = defaultValue(balloonStyle.text, description);
        }

        var value;
        if (defined(text)) {
            text = text.replace('$[name]', defaultValue(entity.name, ''));
            text = text.replace('$[description]', defaultValue(description, ''));
            text = text.replace('$[address]', defaultValue(kmlData.address, ''));
            text = text.replace('$[Snippet]', defaultValue(kmlData.snippet, ''));
            text = text.replace('$[id]', entity.id);

            //While not explicitly defined by the OGC spec, in Google Earth
            //The appearance of geDirections adds the directions to/from links
            //We simply replace this string with nothing.
            text = text.replace('$[geDirections]', '');

            if (defined(extendedData)) {
                var matches = text.match(/\$\[.+?\]/g);
                if (matches !== null) {
                    for (i = 0; i < matches.length; i++) {
                        var token = matches[i];
                        var propertyName = token.substr(2, token.length - 3);
                        var isDisplayName = /\/displayName$/.test(propertyName);
                        propertyName = propertyName.replace(/\/displayName$/, '');

                        value = extendedData[propertyName];
                        if (defined(value)) {
                            value = isDisplayName ? value.displayName : value.value;
                        }
                        if (defined(value)) {
                            text = text.replace(token, defaultValue(value, ''));
                        }
                    }
                }
            }
        } else if (defined(extendedData)) {
            //If no description exists, build a table out of the extended data
            keys = Object.keys(extendedData);
            if (keys.length > 0) {
                text = '<table class="cesium-infoBox-defaultTable cesium-infoBox-defaultTable-lighter"><tbody>';
                for (i = 0; i < keys.length; i++) {
                    key = keys[i];
                    value = extendedData[key];
                    text += '<tr><th>' + defaultValue(value.displayName, key) + '</th><td>' + defaultValue(value.value, '') + '</td></tr>';
                }
                text += '</tbody></table>';
            }
        }

        if (!defined(text)) {
            //No description
            return;
        }

        //Turns non-explicit links into clickable links.
        text = autolinker.link(text);

        //Use a temporary div to manipulate the links
        //so that they open in a new window.
        scratchDiv.innerHTML = text;
        var links = scratchDiv.querySelectorAll('a');
        for (i = 0; i < links.length; i++) {
            links[i].setAttribute('target', '_blank');
        }

        //Rewrite any KMZ embedded urls
        if (defined(uriResolver) && uriResolver.keys.length > 1) {
            embedDataUris(scratchDiv, 'a', 'href', uriResolver);
            embedDataUris(scratchDiv, 'img', 'src', uriResolver);
        }

        //Make relative urls absolute using the sourceUri
        applyBasePath(scratchDiv, 'a', 'href', proxy, sourceUri);
        applyBasePath(scratchDiv, 'img', 'src', proxy, sourceUri);

        var tmp = '<div class="cesium-infoBox-description-lighter" style="';
        tmp += 'overflow:auto;';
        tmp += 'word-wrap:break-word;';
        tmp += 'background-color:' + background.toCssColorString() + ';';
        tmp += 'color:' + foreground.toCssColorString() + ';';
        tmp += '">';
        tmp += scratchDiv.innerHTML + '</div>';
        scratchDiv.innerHTML = '';

        //Set the final HTML as the description.
        entity.description = tmp;
    }

    function processFeature(dataSource, parent, featureNode, entityCollection, styleCollection, sourceUri, uriResolver, promises, context, query) {
        var entity = createEntity(featureNode, entityCollection, context);
        var kmlData = entity.kml;
        var styleEntity = computeFinalStyle(entity, dataSource, featureNode, styleCollection, sourceUri, uriResolver, query);

        var name = queryStringValue(featureNode, 'name', namespaces.kml);
        entity.name = name;
        entity.parent = parent;

        var availability = processTimeSpan(featureNode);
        if (!defined(availability)) {
            availability = processTimeStamp(featureNode);
        }
        entity.availability = availability;

        mergeAvailabilityWithParent(entity);

        // Per KML spec "A Feature is visible only if it and all its ancestors are visible."
        function ancestryIsVisible(parentEntity) {
            if (!parentEntity) {
              return true;
            }
            return parentEntity.show && ancestryIsVisible(parentEntity.parent);
        }

        var visibility = queryBooleanValue(featureNode, 'visibility', namespaces.kml);
        entity.show = ancestryIsVisible(parent) && defaultValue(visibility, true);
        //var open = queryBooleanValue(featureNode, 'open', namespaces.kml);

        var authorNode = queryFirstNode(featureNode, 'author', namespaces.atom);
        var author = kmlData.author;
        author.name = queryStringValue(authorNode, 'name', namespaces.atom);
        author.uri = queryStringValue(authorNode, 'uri', namespaces.atom);
        author.email = queryStringValue(authorNode, 'email', namespaces.atom);

        var linkNode = queryFirstNode(featureNode, 'link', namespaces.atom);
        var link = kmlData.link;
        link.href = queryStringAttribute(linkNode, 'href');
        link.hreflang = queryStringAttribute(linkNode, 'hreflang');
        link.rel = queryStringAttribute(linkNode, 'rel');
        link.type = queryStringAttribute(linkNode, 'type');
        link.title = queryStringAttribute(linkNode, 'title');
        link.length = queryStringAttribute(linkNode, 'length');

        kmlData.address = queryStringValue(featureNode, 'address', namespaces.kml);
        kmlData.phoneNumber = queryStringValue(featureNode, 'phoneNumber', namespaces.kml);
        kmlData.snippet = queryStringValue(featureNode, 'Snippet', namespaces.kml);

        processExtendedData(featureNode, entity);
        processDescription(featureNode, entity, styleEntity, uriResolver, dataSource._proxy, sourceUri);

        if (defined(queryFirstNode(featureNode, 'Camera', namespaces.kml))) {
            console.log('KML - Unsupported view: Camera');
        }
        if (defined(queryFirstNode(featureNode, 'LookAt', namespaces.kml))) {
            console.log('KML - Unsupported view: LookAt');
        }
        if (defined(queryFirstNode(featureNode, 'Region', namespaces.kml))) {
            console.log('KML - Placemark Regions are unsupported');
        }

        return {
            entity : entity,
            styleEntity : styleEntity
        };
    }

    var geometryTypes = {
        Point : processPoint,
        LineString : processLineStringOrLinearRing,
        LinearRing : processLineStringOrLinearRing,
        Polygon : processPolygon,
        Track : processTrack,
        MultiTrack : processMultiTrack,
        MultiGeometry : processMultiGeometry,
        Model : processUnsupportedGeometry
    };

    function processDocument(dataSource, parent, node, entityCollection, styleCollection, sourceUri, uriResolver, promises, context, query) {
        var featureTypeNames = Object.keys(featureTypes);
        var featureTypeNamesLength = featureTypeNames.length;

        for (var i = 0; i < featureTypeNamesLength; i++) {
            var featureName = featureTypeNames[i];
            var processFeatureNode = featureTypes[featureName];

            var childNodes = node.childNodes;
            var length = childNodes.length;
            for (var q = 0; q < length; q++) {
                var child = childNodes[q];
                if (child.localName === featureName &&
                    ((namespaces.kml.indexOf(child.namespaceURI) !== -1) || (namespaces.gx.indexOf(child.namespaceURI) !== -1))) {
                    processFeatureNode(dataSource, parent, child, entityCollection, styleCollection, sourceUri, uriResolver, promises, context, query);
                }
            }
        }
    }

    function processFolder(dataSource, parent, node, entityCollection, styleCollection, sourceUri, uriResolver, promises, context, query) {
        var r = processFeature(dataSource, parent, node, entityCollection, styleCollection, sourceUri, uriResolver, promises, context, query);
        processDocument(dataSource, r.entity, node, entityCollection, styleCollection, sourceUri, uriResolver, promises, context, query);
    }

    function processPlacemark(dataSource, parent, placemark, entityCollection, styleCollection, sourceUri, uriResolver, promises, context, query) {
        var r = processFeature(dataSource, parent, placemark, entityCollection, styleCollection, sourceUri, uriResolver, promises, context, query);
        var entity = r.entity;
        var styleEntity = r.styleEntity;

        var hasGeometry = false;
        var childNodes = placemark.childNodes;
        for (var i = 0, len = childNodes.length; i < len && !hasGeometry; i++) {
            var childNode = childNodes.item(i);
            var geometryProcessor = geometryTypes[childNode.localName];
            if (defined(geometryProcessor)) {
                // pass the placemark entity id as a context for case of defining multiple child entities together to handle case
                // where some malformed kmls reuse the same id across placemarks, which works in GE, but is not technically to spec.
                geometryProcessor(dataSource, entityCollection, childNode, entity, styleEntity, entity.id);
                hasGeometry = true;
            }
        }

        if (!hasGeometry) {
            entity.merge(styleEntity);
            processPositionGraphics(dataSource, entity, styleEntity);
        }
    }

    function processGroundOverlay(dataSource, parent, groundOverlay, entityCollection, styleCollection, sourceUri, uriResolver, promises, context, query) {
        var r = processFeature(dataSource, parent, groundOverlay, entityCollection, styleCollection, sourceUri, uriResolver, promises, context, query);
        var entity = r.entity;

        var geometry;
        var isLatLonQuad = false;

        var positions = readCoordinates(queryFirstNode(groundOverlay, 'LatLonQuad', namespaces.gx));
        if (defined(positions)) {
            geometry = createDefaultPolygon();
            geometry.hierarchy = new PolygonHierarchy(positions);
            entity.polygon = geometry;
            isLatLonQuad = true;
        } else {
            geometry = new RectangleGraphics();
            entity.rectangle = geometry;

            var latLonBox = queryFirstNode(groundOverlay, 'LatLonBox', namespaces.kml);
            if (defined(latLonBox)) {
                var west = queryNumericValue(latLonBox, 'west', namespaces.kml);
                var south = queryNumericValue(latLonBox, 'south', namespaces.kml);
                var east = queryNumericValue(latLonBox, 'east', namespaces.kml);
                var north = queryNumericValue(latLonBox, 'north', namespaces.kml);

                if (defined(west)) {
                    west = CesiumMath.negativePiToPi(CesiumMath.toRadians(west));
                }
                if (defined(south)) {
                    south = CesiumMath.clampToLatitudeRange(CesiumMath.toRadians(south));
                }
                if (defined(east)) {
                    east = CesiumMath.negativePiToPi(CesiumMath.toRadians(east));
                }
                if (defined(north)) {
                    north = CesiumMath.clampToLatitudeRange(CesiumMath.toRadians(north));
                }
                geometry.coordinates = new Rectangle(west, south, east, north);

                var rotation = queryNumericValue(latLonBox, 'rotation', namespaces.kml);
                if (defined(rotation)) {
                    geometry.rotation = CesiumMath.toRadians(rotation);
                }
            }
        }

        var iconNode = queryFirstNode(groundOverlay, 'Icon', namespaces.kml);
        var href = getIconHref(iconNode, dataSource, sourceUri, uriResolver, true, query);
        if (defined(href)) {
            if (isLatLonQuad) {
                console.log('KML - gx:LatLonQuad Icon does not support texture projection.');
            }
            var x = queryNumericValue(iconNode, 'x', namespaces.gx);
            var y = queryNumericValue(iconNode, 'y', namespaces.gx);
            var w = queryNumericValue(iconNode, 'w', namespaces.gx);
            var h = queryNumericValue(iconNode, 'h', namespaces.gx);

            if (defined(x) || defined(y) || defined(w) || defined(h)) {
                console.log('KML - gx:x, gx:y, gx:w, gx:h aren\'t supported for GroundOverlays');
            }

            geometry.material = href;
            geometry.material.color = queryColorValue(groundOverlay, 'color', namespaces.kml);
            geometry.material.transparent = true;
        } else {
            geometry.material = queryColorValue(groundOverlay, 'color', namespaces.kml);
        }

        var altitudeMode = queryStringValue(groundOverlay, 'altitudeMode', namespaces.kml);

        if (defined(altitudeMode)) {
            if (altitudeMode === 'absolute') {
                //Use height above ellipsoid until we support MSL.
                geometry.height = queryNumericValue(groundOverlay, 'altitude', namespaces.kml);
            } else if (altitudeMode !== 'clampToGround'){
                console.log('KML - Unknown altitudeMode: ' + altitudeMode);
            }
            // else just use the default of 0 until we support 'clampToGround'
        } else {
            altitudeMode = queryStringValue(groundOverlay, 'altitudeMode', namespaces.gx);
            if (altitudeMode === 'relativeToSeaFloor') {
                console.log('KML - altitudeMode relativeToSeaFloor is currently not supported, treating as absolute.');
                geometry.height = queryNumericValue(groundOverlay, 'altitude', namespaces.kml);
            } else if (altitudeMode === 'clampToSeaFloor') {
                console.log('KML - altitudeMode clampToSeaFloor is currently not supported, treating as clampToGround.');
            } else if (defined(altitudeMode)) {
                console.log('KML - Unknown altitudeMode: ' + altitudeMode);
            }
        }
    }

    function processUnsupportedFeature(dataSource, parent, node, entityCollection, styleCollection, sourceUri, uriResolver, promises, context) {
        dataSource._unsupportedNode.raiseEvent(dataSource, parent, node, entityCollection, styleCollection, sourceUri, uriResolver);
        console.log('KML - Unsupported feature: ' + node.localName);
    }

    var RefreshMode = {
        INTERVAL : 0,
        EXPIRE : 1,
        STOP : 2
    };


    function cleanupString(s) {
        if (!defined(s) || s.length === 0) {
            return '';
        }

        var sFirst = s[0];
        if (sFirst === '&') {
            s.splice(0, 1);
        }

        if(sFirst !== '?') {
            s = '?' + s;
        }

        return s;
    }

    function makeQueryString(string1, string2) {
        var result = '';
        if ((defined(string1) && string1.length > 0) || (defined(string2) && string2.length > 0)) {
            result += joinUrls(cleanupString(string1), cleanupString(string2), false);
        }

        return result;
    }

    var zeroRectangle = new Rectangle();
    var scratchCartographic = new Cartographic();
    var scratchCartesian2 = new Cartesian2();
    var scratchCartesian3 = new Cartesian3();
    function processNetworkLinkQueryString(camera, canvas, queryString, viewBoundScale, bbox) {
        function fixLatitude(value) {
            if (value < -CesiumMath.PI_OVER_TWO) {
                return -CesiumMath.PI_OVER_TWO;
            } else if (value > CesiumMath.PI_OVER_TWO) {
                return CesiumMath.PI_OVER_TWO;
            }
            return value;
        }

        function fixLongitude(value) {
            if (value > CesiumMath.PI) {
                return value - CesiumMath.TWO_PI;
            } else if (value < -CesiumMath.PI) {
                return value + CesiumMath.TWO_PI;
            }

            return value;
        }

        if (defined(camera) && camera._mode !== SceneMode.MORPHING) {
            var wgs84 = Ellipsoid.WGS84;
            var centerCartesian;
            var centerCartographic;

            bbox = defaultValue(bbox, zeroRectangle);
            if (defined(canvas)) {
                scratchCartesian2.x = canvas.clientWidth * 0.5;
                scratchCartesian2.y = canvas.clientHeight * 0.5;
                centerCartesian = camera.pickEllipsoid(scratchCartesian2, wgs84, scratchCartesian3);
            }

            if (defined(centerCartesian)) {
                centerCartographic = wgs84.cartesianToCartographic(centerCartesian, scratchCartographic);
            } else {
                centerCartographic = Rectangle.center(bbox, scratchCartographic);
                centerCartesian = wgs84.cartographicToCartesian(centerCartographic);
            }


            if (defined(viewBoundScale) && !CesiumMath.equalsEpsilon(viewBoundScale, 1.0, CesiumMath.EPSILON9)) {
                var newHalfWidth = bbox.width * viewBoundScale * 0.5;
                var newHalfHeight = bbox.height * viewBoundScale * 0.5;
                bbox = new Rectangle(fixLongitude(centerCartographic.longitude - newHalfWidth),
                    fixLatitude(centerCartographic.latitude - newHalfHeight),
                    fixLongitude(centerCartographic.longitude + newHalfWidth),
                    fixLatitude(centerCartographic.latitude + newHalfHeight)
                );
            }

            queryString = queryString.replace('[bboxWest]', CesiumMath.toDegrees(bbox.west).toString());
            queryString = queryString.replace('[bboxSouth]', CesiumMath.toDegrees(bbox.south).toString());
            queryString = queryString.replace('[bboxEast]', CesiumMath.toDegrees(bbox.east).toString());
            queryString = queryString.replace('[bboxNorth]', CesiumMath.toDegrees(bbox.north).toString());

            var lon = CesiumMath.toDegrees(centerCartographic.longitude).toString();
            var lat = CesiumMath.toDegrees(centerCartographic.latitude).toString();
            queryString = queryString.replace('[lookatLon]', lon);
            queryString = queryString.replace('[lookatLat]', lat);
            queryString = queryString.replace('[lookatTilt]', CesiumMath.toDegrees(camera.pitch).toString());
            queryString = queryString.replace('[lookatHeading]', CesiumMath.toDegrees(camera.heading).toString());
            queryString = queryString.replace('[lookatRange]', Cartesian3.distance(camera.positionWC, centerCartesian));
            queryString = queryString.replace('[lookatTerrainLon]', lon);
            queryString = queryString.replace('[lookatTerrainLat]', lat);
            queryString = queryString.replace('[lookatTerrainAlt]', centerCartographic.height.toString());

            wgs84.cartesianToCartographic(camera.positionWC, scratchCartographic);
            queryString = queryString.replace('[cameraLon]', CesiumMath.toDegrees(scratchCartographic.longitude).toString());
            queryString = queryString.replace('[cameraLat]', CesiumMath.toDegrees(scratchCartographic.latitude).toString());
            queryString = queryString.replace('[cameraAlt]', CesiumMath.toDegrees(scratchCartographic.height).toString());

            var frustum = camera.frustum;
            var aspectRatio = frustum.aspectRatio;
            var horizFov = '';
            var vertFov = '';
            if (defined(aspectRatio)) {
                var fov = CesiumMath.toDegrees(frustum.fov);
                if (aspectRatio > 1.0) {
                    horizFov = fov;
                    vertFov = fov / aspectRatio;
                } else {
                    vertFov = fov;
                    horizFov = fov * aspectRatio;
                }
            }
            queryString = queryString.replace('[horizFov]', horizFov.toString());
            queryString = queryString.replace('[vertFov]', vertFov.toString());
        } else {
            queryString = queryString.replace('[bboxWest]', '-180');
            queryString = queryString.replace('[bboxSouth]', '-90');
            queryString = queryString.replace('[bboxEast]', '180');
            queryString = queryString.replace('[bboxNorth]', '90');

            queryString = queryString.replace('[lookatLon]', '');
            queryString = queryString.replace('[lookatLat]', '');
            queryString = queryString.replace('[lookatRange]', '');
            queryString = queryString.replace('[lookatTilt]', '');
            queryString = queryString.replace('[lookatHeading]', '');
            queryString = queryString.replace('[lookatTerrainLon]', '');
            queryString = queryString.replace('[lookatTerrainLat]', '');
            queryString = queryString.replace('[lookatTerrainAlt]', '');

            queryString = queryString.replace('[cameraLon]', '');
            queryString = queryString.replace('[cameraLat]', '');
            queryString = queryString.replace('[cameraAlt]', '');
            queryString = queryString.replace('[horizFov]', '');
            queryString = queryString.replace('[vertFov]', '');
        }

        if (defined(canvas)) {
            queryString = queryString.replace('[horizPixels]', canvas.clientWidth);
            queryString = queryString.replace('[vertPixels]', canvas.clientHeight);
        } else {
            queryString = queryString.replace('[horizPixels]', '');
            queryString = queryString.replace('[vertPixels]', '');
        }

        queryString = queryString.replace('[terrainEnabled]', '1');
        queryString = queryString.replace('[clientVersion]', '1');
        queryString = queryString.replace('[kmlVersion]', '2.2');
        queryString = queryString.replace('[clientName]', 'Cesium');
        queryString = queryString.replace('[language]', 'English');

        return queryString;
    }

    function processNetworkLink(dataSource, parent, node, entityCollection, styleCollection, sourceUri, uriResolver, promises, context, query) {
        var r = processFeature(dataSource, parent, node, entityCollection, styleCollection, sourceUri, uriResolver, promises, context, query);
        var networkEntity = r.entity;

        var link = queryFirstNode(node, 'Link', namespaces.kml);

        if(!defined(link)){
            link = queryFirstNode(node, 'Url', namespaces.kml);
        }
        if (defined(link)) {
            var href = queryStringValue(link, 'href', namespaces.kml);
            if (defined(href)) {
                var newSourceUri = href;
                href = resolveHref(href, undefined, sourceUri, uriResolver, query);
                var linkUrl;

                // We need to pass in the original path if resolveHref returns a data uri because the network link
                //  references a document in a KMZ archive
                if (/^data:/.test(href)) {
                    // No need to build a query string for a data uri, just use as is
                    linkUrl = href;

                    // So if sourceUri isn't the kmz file, then its another kml in the archive, so resolve it
                    if (!/\.kmz/i.test(sourceUri)) {
                        newSourceUri = getAbsoluteUri(newSourceUri, sourceUri);
                    }
                } else {
                    newSourceUri = href; // Not a data uri so use the fully qualified uri
                    var viewRefreshMode = queryStringValue(link, 'viewRefreshMode', namespaces.kml);
                    var viewBoundScale = defaultValue(queryStringValue(link, 'viewBoundScale', namespaces.kml), 1.0);
                    var defaultViewFormat = (viewRefreshMode === 'onStop') ? 'BBOX=[bboxWest],[bboxSouth],[bboxEast],[bboxNorth]' : '';
                    var viewFormat = defaultValue(queryStringValue(link, 'viewFormat', namespaces.kml), defaultViewFormat);
                    var httpQuery = queryStringValue(link, 'httpQuery', namespaces.kml);
                    var queryString = makeQueryString(viewFormat, httpQuery);

                    linkUrl = processNetworkLinkQueryString(dataSource._camera, dataSource._canvas, joinUrls(href, queryString, false),
                        viewBoundScale, dataSource._lastCameraView.bbox);
                }

                var options = {
                    sourceUri : newSourceUri,
                    uriResolver : uriResolver,
                    context : networkEntity.id
                };
                var networkLinkCollection = new EntityCollection();
                var promise = load(dataSource, networkLinkCollection, linkUrl, options).then(function(rootElement) {
                    var entities = dataSource._entityCollection;
                    var newEntities = networkLinkCollection.values;
                    entities.suspendEvents();
                    for (var i = 0; i < newEntities.length; i++) {
                        var newEntity = newEntities[i];
                        if (!defined(newEntity.parent)) {
                            newEntity.parent = networkEntity;
                            mergeAvailabilityWithParent(newEntity);
                        }

                        entities.add(newEntity);
                    }
                    entities.resumeEvents();

                    // Add network links to a list if we need they will need to be updated
                    var refreshMode = queryStringValue(link, 'refreshMode', namespaces.kml);
                    var refreshInterval = defaultValue(queryNumericValue(link, 'refreshInterval', namespaces.kml), 0);
                    if ((refreshMode === 'onInterval' && refreshInterval > 0 ) || (refreshMode === 'onExpire') || (viewRefreshMode === 'onStop')) {
                        var networkLinkControl = queryFirstNode(rootElement, 'NetworkLinkControl', namespaces.kml);
                        var hasNetworkLinkControl = defined(networkLinkControl);

                        var now = JulianDate.now();
                        var networkLinkInfo = {
                            id : createGuid(),
                            href : href,
                            cookie : '',
                            queryString : queryString,
                            lastUpdated : now,
                            updating : false,
                            entity : networkEntity,
                            viewBoundScale : viewBoundScale,
                            needsUpdate : false,
                            cameraUpdateTime : now
                        };

                        var minRefreshPeriod = 0;
                        if (hasNetworkLinkControl) {
                            networkLinkInfo.cookie = defaultValue(queryStringValue(networkLinkControl, 'cookie', namespaces.kml), '');
                            minRefreshPeriod = defaultValue(queryNumericValue(networkLinkControl, 'minRefreshPeriod', namespaces.kml), 0);
                        }

                        if (refreshMode === 'onInterval') {
                            if (hasNetworkLinkControl) {
                                refreshInterval = Math.max(minRefreshPeriod, refreshInterval);
                            }
                            networkLinkInfo.refreshMode = RefreshMode.INTERVAL;
                            networkLinkInfo.time = refreshInterval;
                        } else if (refreshMode === 'onExpire') {
                            var expires;
                            if (hasNetworkLinkControl) {
                                expires = queryStringValue(networkLinkControl, 'expires', namespaces.kml);
                            }
                            if (defined(expires)) {
                                try {
                                    var date = JulianDate.fromIso8601(expires);
                                    var diff = JulianDate.secondsDifference(date, now);
                                    if (diff > 0 && diff < minRefreshPeriod) {
                                        JulianDate.addSeconds(now, minRefreshPeriod, date);
                                    }
                                    networkLinkInfo.refreshMode = RefreshMode.EXPIRE;
                                    networkLinkInfo.time = date;
                                } catch (e) {
                                    console.log('KML - NetworkLinkControl expires is not a valid date');
                                }
                            } else {
                                console.log('KML - refreshMode of onExpire requires the NetworkLinkControl to have an expires element');
                            }
                        } else {
                            if (dataSource._camera) { // Only allow onStop refreshes if we have a camera
                                networkLinkInfo.refreshMode = RefreshMode.STOP;
                                networkLinkInfo.time = defaultValue(queryNumericValue(link, 'viewRefreshTime', namespaces.kml), 0);
                            } else {
                                console.log('A NetworkLink with viewRefreshMode=onStop requires a camera be passed in when creating the KmlDataSource');
                            }
                        }

                        if (defined(networkLinkInfo.refreshMode)) {
                            dataSource._networkLinks.set(networkLinkInfo.id, networkLinkInfo);
                        }
                    } else if (viewRefreshMode === 'onRegion'){
                        console.log('KML - Unsupported viewRefreshMode: onRegion');
                    }
                });

                promises.push(promise);
            }
        }
    }

    // Ensure Specs/Data/KML/unsupported.kml is kept up to date with these supported types
    var featureTypes = {
        Document : processDocument,
        Folder : processFolder,
        Placemark : processPlacemark,
        NetworkLink : processNetworkLink,
        GroundOverlay : processGroundOverlay,
        PhotoOverlay : processUnsupportedFeature,
        ScreenOverlay : processUnsupportedFeature,
        Tour : processUnsupportedFeature
    };

    function processFeatureNode(dataSource, node, parent, entityCollection, styleCollection, sourceUri, uriResolver, promises, context, query) {
        var featureProcessor = featureTypes[node.localName];
        if (defined(featureProcessor)) {
            featureProcessor(dataSource, parent, node, entityCollection, styleCollection, sourceUri, uriResolver, promises, context, query);
        } else {
            processUnsupportedFeature(dataSource, parent, node, entityCollection, styleCollection, sourceUri, uriResolver, promises, context);
        }
    }

    function loadKml(dataSource, entityCollection, kml, sourceUri, uriResolver, context, query) {
        entityCollection.removeAll();

        var promises = [];
        var documentElement = kml.documentElement;
        var document = documentElement.localName === 'Document' ? documentElement : queryFirstNode(documentElement, 'Document', namespaces.kml);
        var name = queryStringValue(document, 'name', namespaces.kml);
        if (!defined(name) && defined(sourceUri)) {
            name = getFilenameFromUri(sourceUri);
        }

        // Only set the name from the root document
        if (!defined(dataSource._name)) {
            dataSource._name = name;
        }

        var styleCollection = new EntityCollection(dataSource);
        return when.all(processStyles(dataSource, kml, styleCollection, sourceUri, false, uriResolver, query)).then(function() {
            var element = kml.documentElement;
            if (element.localName === 'kml') {
                var childNodes = element.childNodes;
                for (var i = 0; i < childNodes.length; i++) {
                    var tmp = childNodes[i];
                    if (defined(featureTypes[tmp.localName])) {
                        element = tmp;
                        break;
                    }
                }
            }
            entityCollection.suspendEvents();
            processFeatureNode(dataSource, element, undefined, entityCollection, styleCollection, sourceUri, uriResolver, promises, context, query);
            entityCollection.resumeEvents();

            return when.all(promises).then(function() {
                return kml.documentElement;
            });
        });
    }

    function loadKmz(dataSource, entityCollection, blob, sourceUri) {
        var deferred = when.defer();
        zip.createReader(new zip.BlobReader(blob), function(reader) {
            reader.getEntries(function(entries) {
                var promises = [];
                var uriResolver = {};
                var docEntry;
                var docDefer;
                for (var i = 0; i < entries.length; i++) {
                    var entry = entries[i];
                    if (!entry.directory) {
                        var innerDefer = when.defer();
                        promises.push(innerDefer.promise);
                        if (/\.kml$/i.test(entry.filename)) {
                            // We use the first KML document we come across
                            //  https://developers.google.com/kml/documentation/kmzarchives
                            // Unless we come across a .kml file at the root of the archive because GE does this
                            if (!defined(docEntry) || !/\//i.test(entry.filename)) {
                                if (defined(docEntry)) {
                                    // We found one at the root so load the initial kml as a data uri
                                    loadDataUriFromZip(reader, docEntry, uriResolver, docDefer);
                                }
                                docEntry = entry;
                                docDefer = innerDefer;
                            } else {
                                // Wasn't the first kml and wasn't at the root
                                loadDataUriFromZip(reader, entry, uriResolver, innerDefer);
                            }
                        } else {
                            loadDataUriFromZip(reader, entry, uriResolver, innerDefer);
                        }
                    }
                }

                // Now load the root KML document
                if (defined(docEntry)) {
                    loadXmlFromZip(reader, docEntry, uriResolver, docDefer);
                }
                when.all(promises).then(function() {
                    reader.close();
                    if (!defined(uriResolver.kml)) {
                        deferred.reject(new RuntimeError('KMZ file does not contain a KML document.'));
                        return;
                    }
                    uriResolver.keys = Object.keys(uriResolver);
                    return loadKml(dataSource, entityCollection, uriResolver.kml, sourceUri, uriResolver);
                }).then(deferred.resolve).otherwise(deferred.reject);
            });
        }, function(e) {
            deferred.reject(e);
        });

        return deferred.promise;
    }

    function load(dataSource, entityCollection, data, options) {
        options = defaultValue(options, defaultValue.EMPTY_OBJECT);
        var sourceUri = options.sourceUri;
        var uriResolver = options.uriResolver;
        var context = options.context;
        var query = defined(options.query) ? objectToQuery(options.query) : undefined;

        var promise = data;
        if (typeof data === 'string') {
<<<<<<< HEAD
            promise = RequestScheduler.request(proxyUrl(data, dataSource._proxy), loadBlob);
=======
            promise = loadBlob(proxyUrl(data, dataSource._proxy, query));
>>>>>>> 94ecd9dc
            sourceUri = defaultValue(sourceUri, data);
        }

        return when(promise)
            .then(function(dataToLoad) {
                if (dataToLoad instanceof Blob) {
                    return isZipFile(dataToLoad).then(function(isZip) {
                        if (isZip) {
                            return loadKmz(dataSource, entityCollection, dataToLoad, sourceUri);
                        }
                        return readBlobAsText(dataToLoad).then(function(text) {
                            //There's no official way to validate if a parse was successful.
                            //The following check detects the error on various browsers.

                            //IE raises an exception
                            var kml;
                            var error;
                            try {
                                kml = parser.parseFromString(text, 'application/xml');
                            } catch (e) {
                                error = e.toString();
                            }

                            //The parse succeeds on Chrome and Firefox, but the error
                            //handling is different in each.
                            if (defined(error) || kml.body || kml.documentElement.tagName === 'parsererror') {
                                //Firefox has error information as the firstChild nodeValue.
                                var msg = defined(error) ? error : kml.documentElement.firstChild.nodeValue;

                                //Chrome has it in the body text.
                                if (!msg) {
                                    msg = kml.body.innerText;
                                }

                                //Return the error
                                throw new RuntimeError(msg);
                            }
                            return loadKml(dataSource, entityCollection, kml, sourceUri, uriResolver, context, query);
                        });
                    });
                } else {
                    return loadKml(dataSource, entityCollection, dataToLoad, sourceUri, uriResolver, context, query);
                }
            })
            .otherwise(function(error) {
                dataSource._error.raiseEvent(dataSource, error);
                console.log(error);
                return when.reject(error);
            });
    }

    /**
     * A {@link DataSource} which processes Keyhole Markup Language 2.2 (KML).
     * <p>
     * KML support in Cesium is incomplete, but a large amount of the standard,
     * as well as Google's <code>gx</code> extension namespace, is supported. See Github issue
     * {@link https://github.com/AnalyticalGraphicsInc/cesium/issues/873|#873} for a
     * detailed list of what is and isn't support. Cesium will also write information to the
     * console when it encounters most unsupported features.
     * </p>
     * <p>
     * Non visual feature data, such as <code>atom:author</code> and <code>ExtendedData</code>
     * is exposed via an instance of {@link KmlFeatureData}, which is added to each {@link Entity}
     * under the <code>kml</code> property.
     * </p>
     *
     * @alias KmlDataSource
     * @constructor
     *
     * @param {Camera} options.camera The camera that is used for viewRefreshModes and sending camera properties to network links.
     * @param {Canvas} options.canvas The canvas that is used for sending viewer properties to network links.
     * @param {DefaultProxy} [options.proxy] A proxy to be used for loading external data.
     *
     * @see {@link http://www.opengeospatial.org/standards/kml/|Open Geospatial Consortium KML Standard}
     * @see {@link https://developers.google.com/kml/|Google KML Documentation}
     *
     * @demo {@link http://cesiumjs.org/Cesium/Apps/Sandcastle/index.html?src=KML.html|Cesium Sandcastle KML Demo}
     *
     * @example
     * var viewer = new Cesium.Viewer('cesiumContainer');
     * viewer.dataSources.add(Cesium.KmlDataSource.load('../../SampleData/facilities.kmz',
     *      {
     *           camera: viewer.scene.camera,
     *           canvas: viewer.scene.canvas
     *      })
     * );
     */
    function KmlDataSource(options) {
        options = defaultValue(options, {});
        var camera = options.camera;
        var canvas = options.canvas;

        //>>includeStart('debug', pragmas.debug);
        if (!defined(camera)) {
            throw new DeveloperError('options.camera is required.');
        }
        if (!defined(canvas)) {
            throw new DeveloperError('options.canvas is required.');
        }
        //>>includeEnd('debug');

        this._changed = new Event();
        this._error = new Event();
        this._loading = new Event();
        this._refresh = new Event();
        this._unsupportedNode = new Event();

        this._clock = undefined;
        this._entityCollection = new EntityCollection(this);
        this._name = undefined;
        this._isLoading = false;
        this._proxy = options.proxy;
        this._pinBuilder = new PinBuilder();
        this._networkLinks = new AssociativeArray();
        this._entityCluster = new EntityCluster();

        this._canvas = canvas;
        this._camera = camera;
        this._lastCameraView = {
            position : defined(camera) ? Cartesian3.clone(camera.positionWC) : undefined,
            direction : defined(camera) ? Cartesian3.clone(camera.directionWC) : undefined,
            up : defined(camera) ? Cartesian3.clone(camera.upWC) : undefined,
            bbox : defined(camera) ? camera.computeViewRectangle() : Rectangle.clone(Rectangle.MAX_VALUE)
        };
    }

    /**
     * Creates a Promise to a new instance loaded with the provided KML data.
     *
     * @param {String|Document|Blob} data A url, parsed KML document, or Blob containing binary KMZ data or a parsed KML document.
     * @param {Object} [options] An object with the following properties:
     * @param {Camera} options.camera The camera that is used for viewRefreshModes and sending camera properties to network links.
     * @param {Canvas} options.canvas The canvas that is used for sending viewer properties to network links.
     * @param {DefaultProxy} [options.proxy] A proxy to be used for loading external data.
     * @param {String} [options.sourceUri] Overrides the url to use for resolving relative links and other KML network features.
     * @param {Boolean} [options.clampToGround=false] true if we want the geometry features (Polygons, LineStrings and LinearRings) clamped to the ground. If true, lines will use corridors so use Entity.corridor instead of Entity.polyline.
     * @param {Object} [options.query] Key-value pairs which are appended to all URIs in the CZML.
     *
     * @returns {Promise.<KmlDataSource>} A promise that will resolve to a new KmlDataSource instance once the KML is loaded.
     */
    KmlDataSource.load = function(data, options) {
        options = defaultValue(options, defaultValue.EMPTY_OBJECT);
        var dataSource = new KmlDataSource(options);
        return dataSource.load(data, options);
    };

    defineProperties(KmlDataSource.prototype, {
        /**
         * Gets a human-readable name for this instance.
         * This will be automatically be set to the KML document name on load.
         * @memberof KmlDataSource.prototype
         * @type {String}
         */
        name : {
            get : function() {
                return this._name;
            }
        },
        /**
         * Gets the clock settings defined by the loaded KML. This represents the total
         * availability interval for all time-dynamic data. If the KML does not contain
         * time-dynamic data, this value is undefined.
         * @memberof KmlDataSource.prototype
         * @type {DataSourceClock}
         */
        clock : {
            get : function() {
                return this._clock;
            }
        },
        /**
         * Gets the collection of {@link Entity} instances.
         * @memberof KmlDataSource.prototype
         * @type {EntityCollection}
         */
        entities : {
            get : function() {
                return this._entityCollection;
            }
        },
        /**
         * Gets a value indicating if the data source is currently loading data.
         * @memberof KmlDataSource.prototype
         * @type {Boolean}
         */
        isLoading : {
            get : function() {
                return this._isLoading;
            }
        },
        /**
         * Gets an event that will be raised when the underlying data changes.
         * @memberof KmlDataSource.prototype
         * @type {Event}
         */
        changedEvent : {
            get : function() {
                return this._changed;
            }
        },
        /**
         * Gets an event that will be raised if an error is encountered during processing.
         * @memberof KmlDataSource.prototype
         * @type {Event}
         */
        errorEvent : {
            get : function() {
                return this._error;
            }
        },
        /**
         * Gets an event that will be raised when the data source either starts or stops loading.
         * @memberof KmlDataSource.prototype
         * @type {Event}
         */
        loadingEvent : {
            get : function() {
                return this._loading;
            }
        },
        /**
         * Gets an event that will be raised when the data source refreshes a network link.
         * @memberof KmlDataSource.prototype
         * @type {Event}
         */
        refreshEvent : {
            get : function() {
                return this._refresh;
            }
        },
        /**
         * Gets an event that will be raised when the data source finds an unsupported node type.
         * @memberof KmlDataSource.prototype
         * @type {Event}
         */
        unsupportedNodeEvent : {
            get : function() {
                return this._unsupportedNode;
            }
        },
        /**
         * Gets whether or not this data source should be displayed.
         * @memberof KmlDataSource.prototype
         * @type {Boolean}
         */
        show : {
            get : function() {
                return this._entityCollection.show;
            },
            set : function(value) {
                this._entityCollection.show = value;
            }
        },

        /**
         * Gets or sets the clustering options for this data source. This object can be shared between multiple data sources.
         *
         * @memberof KmlDataSource.prototype
         * @type {EntityCluster}
         */
        clustering : {
            get : function() {
                return this._entityCluster;
            },
            set : function(value) {
                //>>includeStart('debug', pragmas.debug);
                if (!defined(value)) {
                    throw new DeveloperError('value must be defined.');
                }
                //>>includeEnd('debug');
                this._entityCluster = value;
            }
        }
    });

    /**
     * Asynchronously loads the provided KML data, replacing any existing data.
     *
     * @param {String|Document|Blob} data A url, parsed KML document, or Blob containing binary KMZ data or a parsed KML document.
     * @param {Object} [options] An object with the following properties:
     * @param {Number} [options.sourceUri] Overrides the url to use for resolving relative links and other KML network features.
     * @returns {Promise.<KmlDataSource>} A promise that will resolve to this instances once the KML is loaded.
     * @param {Boolean} [options.clampToGround=false] true if we want the geometry features (Polygons, LineStrings and LinearRings) clamped to the ground. If true, lines will use corridors so use Entity.corridor instead of Entity.polyline.
     * @param {Object} [options.query] Key-value pairs which are appended to all URIs in the CZML.
     */
    KmlDataSource.prototype.load = function(data, options) {
        //>>includeStart('debug', pragmas.debug);
        if (!defined(data)) {
            throw new DeveloperError('data is required.');
        }
        //>>includeEnd('debug');

        options = defaultValue(options, {});
        DataSource.setLoading(this, true);

        var oldName = this._name;
        this._name = undefined;
        this._clampToGround = defaultValue(options.clampToGround, false);

        var that = this;
        return load(this, this._entityCollection, data, options).then(function() {
            var clock;

            var availability = that._entityCollection.computeAvailability();

            var start = availability.start;
            var stop = availability.stop;
            var isMinStart = JulianDate.equals(start, Iso8601.MINIMUM_VALUE);
            var isMaxStop = JulianDate.equals(stop, Iso8601.MAXIMUM_VALUE);
            if (!isMinStart || !isMaxStop) {
                var date;

                //If start is min time just start at midnight this morning, local time
                if (isMinStart) {
                    date = new Date();
                    date.setHours(0, 0, 0, 0);
                    start = JulianDate.fromDate(date);
                }

                //If stop is max value just stop at midnight tonight, local time
                if (isMaxStop) {
                    date = new Date();
                    date.setHours(24, 0, 0, 0);
                    stop = JulianDate.fromDate(date);
                }

                clock = new DataSourceClock();
                clock.startTime = start;
                clock.stopTime = stop;
                clock.currentTime = JulianDate.clone(start);
                clock.clockRange = ClockRange.LOOP_STOP;
                clock.clockStep = ClockStep.SYSTEM_CLOCK_MULTIPLIER;
                clock.multiplier = Math.round(Math.min(Math.max(JulianDate.secondsDifference(stop, start) / 60, 1), 3.15569e7));
            }

            var changed = false;
            if (clock !== that._clock) {
                that._clock = clock;
                changed = true;
            }

            if (oldName !== that._name) {
                changed = true;
            }

            if (changed) {
                that._changed.raiseEvent(that);
            }

            DataSource.setLoading(that, false);

            return that;
        }).otherwise(function(error) {
            DataSource.setLoading(that, false);
            that._error.raiseEvent(that, error);
            console.log(error);
            return when.reject(error);
        });
    };

    function mergeAvailabilityWithParent(child) {
        var parent = child.parent;
        if (defined(parent)) {
            var parentAvailability = parent.availability;
            if (defined(parentAvailability)) {
                var childAvailability = child.availability;
                if (defined(childAvailability)) {
                    childAvailability.intersect(parentAvailability);
                } else {
                    child.availability = parentAvailability;
                }
            }
        }
    }

    function getNetworkLinkUpdateCallback(dataSource, networkLink, newEntityCollection, networkLinks, processedHref) {
        return function(rootElement) {
            if (!networkLinks.contains(networkLink.id)) {
                // Got into the odd case where a parent network link was updated while a child
                //  network link update was in flight, so just throw it away.
                return;
            }
            var remove = false;
            var networkLinkControl = queryFirstNode(rootElement, 'NetworkLinkControl', namespaces.kml);
            var hasNetworkLinkControl = defined(networkLinkControl);

            var minRefreshPeriod = 0;
            if (hasNetworkLinkControl) {
                if (defined(queryFirstNode(networkLinkControl, 'Update', namespaces.kml))) {
                    console.log('KML - NetworkLinkControl updates aren\'t supported.');
                    networkLink.updating = false;
                    networkLinks.remove(networkLink.id);
                    return;
                }
                networkLink.cookie = defaultValue(queryStringValue(networkLinkControl, 'cookie', namespaces.kml), '');
                minRefreshPeriod = defaultValue(queryNumericValue(networkLinkControl, 'minRefreshPeriod', namespaces.kml), 0);
            }

            var now = JulianDate.now();
            var refreshMode = networkLink.refreshMode;
            if (refreshMode === RefreshMode.INTERVAL) {
                if (defined(networkLinkControl)) {
                    networkLink.time = Math.max(minRefreshPeriod, networkLink.time);
                }
            } else if (refreshMode === RefreshMode.EXPIRE) {
                var expires;
                if (defined(networkLinkControl)) {
                    expires = queryStringValue(networkLinkControl, 'expires', namespaces.kml);
                }
                if (defined(expires)) {
                    try {
                        var date = JulianDate.fromIso8601(expires);
                        var diff = JulianDate.secondsDifference(date, now);
                        if (diff > 0 && diff < minRefreshPeriod) {
                            JulianDate.addSeconds(now, minRefreshPeriod, date);
                        }
                        networkLink.time = date;
                    } catch (e) {
                        console.log('KML - NetworkLinkControl expires is not a valid date');
                        remove = true;
                    }
                } else {
                    console.log('KML - refreshMode of onExpire requires the NetworkLinkControl to have an expires element');
                    remove = true;
                }
            }

            var networkLinkEntity = networkLink.entity;
            var entityCollection = dataSource._entityCollection;
            var newEntities = newEntityCollection.values;

            function removeChildren(entity) {
                entityCollection.remove(entity);
                var children = entity._children;
                var count = children.length;
                for(var i=0;i<count;++i) {
                    removeChildren(children[i]);
                }
            }

            // Remove old entities
            entityCollection.suspendEvents();
            var entitiesCopy = entityCollection.values.slice();
            for (var i=0;i<entitiesCopy.length;++i) {
                var entityToRemove = entitiesCopy[i];
                if (entityToRemove.parent === networkLinkEntity) {
                    entityToRemove.parent = undefined;
                    removeChildren(entityToRemove);
                }
            }
            entityCollection.resumeEvents();

            // Add new entities
            entityCollection.suspendEvents();
            for (i = 0; i < newEntities.length; i++) {
                var newEntity = newEntities[i];
                if (!defined(newEntity.parent)) {
                    newEntity.parent = networkLinkEntity;
                    mergeAvailabilityWithParent(newEntity);
                }
                entityCollection.add(newEntity);
            }
            entityCollection.resumeEvents();

            // No refresh information remove it, otherwise update lastUpdate time
            if (remove) {
                networkLinks.remove(networkLink.id);
            } else {
                networkLink.lastUpdated = now;
            }

            var availability = entityCollection.computeAvailability();

            var start = availability.start;
            var stop = availability.stop;
            var isMinStart = JulianDate.equals(start, Iso8601.MINIMUM_VALUE);
            var isMaxStop = JulianDate.equals(stop, Iso8601.MAXIMUM_VALUE);
            if (!isMinStart || !isMaxStop) {
                var clock = dataSource._clock;

                if (clock.startTime !== start ||  clock.stopTime !== stop) {
                    clock.startTime = start;
                    clock.stopTime = stop;
                    dataSource._changed.raiseEvent(dataSource);
                }
            }

            networkLink.updating = false;
            networkLink.needsUpdate = false;
            dataSource._refresh.raiseEvent(dataSource, processedHref);
        };
    }

    var entitiesToIgnore = new AssociativeArray();

    /**
     * Updates any NetworkLink that require updating
     * @function
     *
     * @param {JulianDate} time The simulation time.
     * @returns {Boolean} True if this data source is ready to be displayed at the provided time, false otherwise.
     */
    KmlDataSource.prototype.update = function(time) {
        var networkLinks = this._networkLinks;
        if (networkLinks.length === 0) {
            return true;
        }

        var now = JulianDate.now();
        var that = this;

        entitiesToIgnore.removeAll();
        function recurseIgnoreEntities(entity) {
            var children = entity._children;
            var count = children.length;
            for (var i=0;i<count;++i) {
                var child = children[i];
                entitiesToIgnore.set(child.id, child);
                recurseIgnoreEntities(child);
            }
        }

        var cameraViewUpdate = false;
        var lastCameraView = this._lastCameraView;
        var camera = this._camera;
        if (defined(camera) &&
            !(camera.positionWC.equalsEpsilon(lastCameraView.position, CesiumMath.EPSILON7) &&
              camera.directionWC.equalsEpsilon(lastCameraView.direction, CesiumMath.EPSILON7) &&
              camera.upWC.equalsEpsilon(lastCameraView.up, CesiumMath.EPSILON7))) {

            // Camera has changed so update the last view
            lastCameraView.position = Cartesian3.clone(camera.positionWC);
            lastCameraView.direction = Cartesian3.clone(camera.directionWC);
            lastCameraView.up = Cartesian3.clone(camera.upWC);
            lastCameraView.bbox = camera.computeViewRectangle();
            cameraViewUpdate = true;
        }

        var newNetworkLinks = new AssociativeArray();
        var changed = false;
        networkLinks.values.forEach(function(networkLink) {
            var entity = networkLink.entity;
            if (entitiesToIgnore.contains(entity.id)) {
                return;
            }

            if (!networkLink.updating) {
                var doUpdate = false;
                if (networkLink.refreshMode === RefreshMode.INTERVAL) {
                    if (JulianDate.secondsDifference(now, networkLink.lastUpdated) > networkLink.time) {
                        doUpdate = true;
                    }
                }
                else if (networkLink.refreshMode === RefreshMode.EXPIRE) {
                    if (JulianDate.greaterThan(now, networkLink.time)) {
                        doUpdate = true;
                    }

                } else if (networkLink.refreshMode === RefreshMode.STOP) {
                    if (cameraViewUpdate) {
                        networkLink.needsUpdate = true;
                        networkLink.cameraUpdateTime = now;
                    }

                    if (networkLink.needsUpdate && JulianDate.secondsDifference(now, networkLink.cameraUpdateTime) >= networkLink.time) {
                        doUpdate = true;
                    }
                }

                if (doUpdate) {
                    recurseIgnoreEntities(entity);
                    networkLink.updating = true;
                    var newEntityCollection = new EntityCollection();
                    var href = joinUrls(networkLink.href, makeQueryString(networkLink.cookie, networkLink.queryString), false);
                    href = processNetworkLinkQueryString(that._camera, that._canvas, href, networkLink.viewBoundScale, lastCameraView.bbox);
                    load(that, newEntityCollection, href, {context: entity.id})
                        .then(getNetworkLinkUpdateCallback(that, networkLink, newEntityCollection, newNetworkLinks, href))
                        .otherwise(function(error) {
                            var msg = 'NetworkLink ' + networkLink.href + ' refresh failed: ' + error;
                            console.log(msg);
                            that._error.raiseEvent(that, msg);
                        });
                    changed = true;
                }
            }
            newNetworkLinks.set(networkLink.id, networkLink);
        });

        if (changed) {
            this._networkLinks = newNetworkLinks;
            this._changed.raiseEvent(this);
        }

        return true;
    };

    /**
     * Contains KML Feature data loaded into the <code>Entity.kml</code> property by {@link KmlDataSource}.
     * @alias KmlFeatureData
     * @constructor
     */
    function KmlFeatureData() {
        /**
         * Gets the atom syndication format author field.
         * @type Object
         */
        this.author = {
            /**
             * Gets the name.
             * @type String
             * @alias author.name
             * @memberof! KmlFeatureData#
             * @property author.name
             */
            name : undefined,
            /**
             * Gets the URI.
             * @type String
             * @alias author.uri
             * @memberof! KmlFeatureData#
             * @property author.uri
             */
            uri : undefined,
            /**
             * Gets the email.
             * @type String
             * @alias author.email
             * @memberof! KmlFeatureData#
             * @property author.email
             */
            email : undefined
        };

        /**
         * Gets the link.
         * @type Object
         */
        this.link = {
            /**
             * Gets the href.
             * @type String
             * @alias link.href
             * @memberof! KmlFeatureData#
             * @property link.href
             */
            href : undefined,
            /**
             * Gets the language of the linked resource.
             * @type String
             * @alias link.hreflang
             * @memberof! KmlFeatureData#
             * @property link.hreflang
             */
            hreflang : undefined,
            /**
             * Gets the link relation.
             * @type String
             * @alias link.rel
             * @memberof! KmlFeatureData#
             * @property link.rel
             */
            rel : undefined,
            /**
             * Gets the link type.
             * @type String
             * @alias link.type
             * @memberof! KmlFeatureData#
             * @property link.type
             */
            type : undefined,
            /**
             * Gets the link title.
             * @type String
             * @alias link.title
             * @memberof! KmlFeatureData#
             * @property link.title
             */
            title : undefined,
            /**
             * Gets the link length.
             * @type String
             * @alias link.length
             * @memberof! KmlFeatureData#
             * @property link.length
             */
            length : undefined
        };

        /**
         * Gets the unstructured address field.
         * @type String
         */
        this.address = undefined;
        /**
         * Gets the phone number.
         * @type String
         */
        this.phoneNumber = undefined;
        /**
         * Gets the snippet.
         * @type String
         */
        this.snippet = undefined;
        /**
         * Gets the extended data, parsed into a JSON object.
         * Currently only the <code>Data</code> property is supported.
         * <code>SchemaData</code> and custom data are ignored.
         * @type String
         */
        this.extendedData = undefined;
    }

    return KmlDataSource;
});<|MERGE_RESOLUTION|>--- conflicted
+++ resolved
@@ -894,13 +894,8 @@
     }
 
     //Asynchronously processes an external style file.
-<<<<<<< HEAD
-    function processExternalStyles(dataSource, uri, styleCollection) {
-        return when(RequestScheduler.request(proxyUrl(uri, dataSource._proxy), loadXML), function(styleKml) {
-=======
     function processExternalStyles(dataSource, uri, styleCollection, query) {
-        return loadXML(proxyUrl(uri, dataSource._proxy, query)).then(function(styleKml) {
->>>>>>> 94ecd9dc
+        return when(RequestScheduler.request(proxyUrl(uri, dataSource._proxy, query), loadXML), function(styleKml) {
             return processStyles(dataSource, styleKml, styleCollection, uri, true);
         });
     }
@@ -2205,11 +2200,7 @@
 
         var promise = data;
         if (typeof data === 'string') {
-<<<<<<< HEAD
-            promise = RequestScheduler.request(proxyUrl(data, dataSource._proxy), loadBlob);
-=======
-            promise = loadBlob(proxyUrl(data, dataSource._proxy, query));
->>>>>>> 94ecd9dc
+            promise = RequestScheduler.request(proxyUrl(data, dataSource._proxy, query), loadBlob);
             sourceUri = defaultValue(sourceUri, data);
         }
 
