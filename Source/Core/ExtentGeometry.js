--- conflicted
+++ resolved
@@ -114,6 +114,211 @@
         }
     }
 
+
+    function createAttributes(vertexFormat, attributes) {
+        var geo = new Geometry ({
+            attributes: {},
+            primitiveType: PrimitiveType.TRIANGLES
+        });
+        if (vertexFormat.position) {
+            geo.attributes.position = new GeometryAttribute({
+                componentDatatype: ComponentDatatype.DOUBLE,
+                componentsPerAttribute: 3,
+                values: attributes.positions
+            });
+        }
+        if (vertexFormat.normal) {
+            geo.attributes.normal = new GeometryAttribute({
+                componentDatatype: ComponentDatatype.FLOAT,
+                componentsPerAttribute: 3,
+                values: attributes.normals
+            });
+        }
+        if (vertexFormat.tangent) {
+            geo.attributes.tangent = new GeometryAttribute({
+                    componentDatatype : ComponentDatatype.FLOAT,
+                    componentsPerAttribute : 3,
+                    values : attributes.tangents
+                });
+            }
+        if (vertexFormat.binormal) {
+            geo.attributes.binormal = new GeometryAttribute({
+                componentDatatype : ComponentDatatype.FLOAT,
+                componentsPerAttribute : 3,
+                values : attributes.binormals
+            });
+        }
+        return geo;
+    }
+
+    function calculateAttributesTopBottom(positions, vertexFormat, ellipsoid, top, bottom) {
+        var length = positions.length;
+
+        var normals = (vertexFormat.normal) ? new Float32Array(length) : undefined;
+        var tangents = (vertexFormat.tangent) ? new Float32Array(length) : undefined;
+        var binormals = (vertexFormat.binormal) ? new Float32Array(length) : undefined;
+
+        var attrIndex = 0;
+        var bottomOffset = (top) ? length / 2 : 0;
+        length = (top && bottom) ? length/2 : length;
+        for (var i = 0; i < length; i+=3) {
+            var p = Cartesian3.fromArray(positions, i, position);
+            var attrIndex1 = attrIndex + 1;
+            var attrIndex2 = attrIndex + 2;
+
+            if (vertexFormat.normal || vertexFormat.tangent || vertexFormat.binormal) {
+                normal = ellipsoid.geodeticSurfaceNormal(p, normal);
+                if (vertexFormat.tangent || vertexFormat.binormal) {
+                    Cartesian3.cross(Cartesian3.UNIT_Z, normal, tangent).normalize(tangent);
+                    if (vertexFormat.binormal) {
+                        Cartesian3.cross(normal, tangent, binormal).normalize(binormal);
+                    }
+                }
+
+                if (top) {
+                    if (vertexFormat.normal) {
+                        normals[attrIndex] = normal.x;
+                        normals[attrIndex1] = normal.y;
+                        normals[attrIndex2] = normal.z;
+                    }
+                    if (vertexFormat.tangent) {
+                        tangents[attrIndex] = tangent.x;
+                        tangents[attrIndex1] = tangent.y;
+                        tangents[attrIndex2] = tangent.z;
+                    }
+                    if (vertexFormat.binormal) {
+                        binormals[attrIndex] = binormal.x;
+                        binormals[attrIndex1] = binormal.y;
+                        binormals[attrIndex2] = binormal.z;
+                    }
+                }
+
+                if (bottom) {
+                    if (vertexFormat.normal) {
+                        normals[attrIndex + bottomOffset] = -normal.x;
+                        normals[attrIndex1 + bottomOffset] = -normal.y;
+                        normals[attrIndex2 + bottomOffset] = -normal.z;
+                    }
+                    if (vertexFormat.tangent) {
+                        tangents[attrIndex + bottomOffset] = tangent.x;
+                        tangents[attrIndex1 + bottomOffset] = tangent.y;
+                        tangents[attrIndex2 + bottomOffset] = tangent.z;
+                    }
+                    if (vertexFormat.binormal) {
+                        binormals[attrIndex + bottomOffset] = binormal.x;
+                        binormals[attrIndex1 + bottomOffset] = binormal.y;
+                        binormals[attrIndex2 + bottomOffset] = binormal.z;
+                    }
+                }
+            }
+            attrIndex += 3;
+        }
+        return createAttributes(vertexFormat,
+                {
+            positions: positions,
+            normals: normals,
+            tangents: tangents,
+            binormals: binormals
+                });
+    }
+
+    function calculateAttributesWall(positions, vertexFormat, ellipsoid) {
+        var length = positions.length;
+
+        var normals = (vertexFormat.normal) ? new Float32Array(length) : undefined;
+        var tangents = (vertexFormat.tangent) ? new Float32Array(length) : undefined;
+        var binormals = (vertexFormat.binormal) ? new Float32Array(length) : undefined;
+
+        var attrIndex = 0;
+        var recomputeNormal = true;
+        var bottomOffset = length / 2;
+        for (var i = 0; i < bottomOffset; i+=3) {
+            var p = Cartesian3.fromArray(positions, i, position);
+            var attrIndex1 = attrIndex + 1;
+            var attrIndex2 = attrIndex + 2;
+
+            if (vertexFormat.normal || vertexFormat.tangent || vertexFormat.binormal) {
+                var p1 = Cartesian3.fromArray(positions, i + 3, v1Scratch);
+                if (recomputeNormal) {
+                    var p2 = Cartesian3.fromArray(positions, i + bottomOffset, v2Scratch);
+                    p1 = p1.subtract(p, p1);
+                    p2 = p2.subtract(p, p2);
+                    normal = p2.cross(p1, normal).normalize(normal);
+                    recomputeNormal = false;
+                }
+
+                if (p1.equalsEpsilon(p, CesiumMath.EPSILON10)) { // if we've reached a corner
+                    recomputeNormal = true;
+                }
+
+                if (vertexFormat.tangent || vertexFormat.binormal) {
+                    binormal = ellipsoid.geodeticSurfaceNormal(p, binormal);
+                    if (vertexFormat.tangent) {
+                        tangent = Cartesian3.cross(binormal, normal, tangent).normalize(tangent);
+                    }
+                }
+
+                if (vertexFormat.normal) {
+                    normals[attrIndex] = normal.x;
+                    normals[attrIndex1] = normal.y;
+                    normals[attrIndex2] = normal.z;
+                    normals[attrIndex + bottomOffset] = normal.x;
+                    normals[attrIndex1 + bottomOffset] = normal.y;
+                    normals[attrIndex2 + bottomOffset] = normal.z;
+                }
+
+                if (vertexFormat.tangent) {
+                    tangents[attrIndex] = tangent.x;
+                    tangents[attrIndex1] = tangent.y;
+                    tangents[attrIndex2] = tangent.z;
+                    tangents[attrIndex + bottomOffset] = tangent.x;
+                    tangents[attrIndex1 + bottomOffset] = tangent.y;
+                    tangents[attrIndex2 + bottomOffset] = tangent.z;
+                }
+
+                if (vertexFormat.binormal) {
+                    binormals[attrIndex] = binormal.x;
+                    binormals[attrIndex1] = binormal.y;
+                    binormals[attrIndex2] = binormal.z;
+                    binormals[attrIndex + bottomOffset] = binormal.x;
+                    binormals[attrIndex1 + bottomOffset] = binormal.y;
+                    binormals[attrIndex2 + bottomOffset] = binormal.z;
+                }
+            }
+            attrIndex += 3;
+        }
+        return createAttributes(vertexFormat,
+                {
+            positions: positions,
+            normals: normals,
+            tangents: tangents,
+            binormals: binormals
+                });
+    }
+
+    function calculateST(vertexFormat, stIndex, wallTextureCoordinates, params, offset) {
+        var extent = params.extent;
+        var stLon = (stLongitude - extent.west) * params.lonScalar;
+        var stLat = (stLatitude - extent.south) * params.latScalar;
+        if (typeof offset !== 'undefined') {
+            wallTextureCoordinates[stIndex +  offset] = stLon;
+            wallTextureCoordinates[stIndex + 1 +  offset] = stLat;
+        }
+        wallTextureCoordinates[stIndex++] = stLon;
+        wallTextureCoordinates[stIndex++] = stLat;
+        return stIndex;
+    }
+
+    function addWallPositions(wallPositions, posIndex, bottomOffset) {
+        wallPositions[posIndex + bottomOffset] = extrudedPosition.x;
+        wallPositions[posIndex++] = position.x;
+        wallPositions[posIndex + bottomOffset] = extrudedPosition.y;
+        wallPositions[posIndex++] = position.y;
+        wallPositions[posIndex + bottomOffset] = extrudedPosition.z;
+        wallPositions[posIndex++] = position.z;
+        return wallPositions;
+    }
+
     function constructExtent(options, vertexFormat, params){
         var extent = params.extent;
         var ellipsoid = params.ellipsoid;
@@ -181,209 +386,6 @@
         };
     }
 
-    function createAttributes(vertexFormat, attributes) {
-        var geo = new Geometry ({
-            attributes: {},
-            primitiveType: PrimitiveType.TRIANGLES
-        });
-        if (vertexFormat.position) {
-            geo.attributes.position = new GeometryAttribute({
-                componentDatatype: ComponentDatatype.DOUBLE,
-                componentsPerAttribute: 3,
-                values: attributes.positions
-            });
-        }
-        if (vertexFormat.normal) {
-            geo.attributes.normal = new GeometryAttribute({
-                componentDatatype: ComponentDatatype.FLOAT,
-                componentsPerAttribute: 3,
-                values: attributes.normals
-            });
-        }
-        if (vertexFormat.tangent) {
-            geo.attributes.tangent = new GeometryAttribute({
-                    componentDatatype : ComponentDatatype.FLOAT,
-                    componentsPerAttribute : 3,
-                    values : attributes.tangents
-                });
-            }
-        if (vertexFormat.binormal) {
-            geo.attributes.binormal = new GeometryAttribute({
-                componentDatatype : ComponentDatatype.FLOAT,
-                componentsPerAttribute : 3,
-                values : attributes.binormals
-            });
-        }
-        return geo;
-    }
-
-    function calculateAttributesTopBottom(positions, vertexFormat, ellipsoid, top, bottom) {
-        var length = positions.length;
-
-        var normals = (vertexFormat.normal) ? new Float32Array(length) : undefined;
-        var tangents = (vertexFormat.tangent) ? new Float32Array(length) : undefined;
-        var binormals = (vertexFormat.binormal) ? new Float32Array(length) : undefined;
-
-        var attrIndex = 0;
-        var bottomOffset = (top) ? length / 2 : 0;
-        length = (top && bottom) ? length/2 : length;
-        for (var i = 0; i < length; i+=3) {
-            var p = Cartesian3.fromArray(positions, i, position);
-            var attrIndex1 = attrIndex + 1;
-            var attrIndex2 = attrIndex + 2;
-
-            if (vertexFormat.normal || vertexFormat.tangent || vertexFormat.binormal) {
-                normal = ellipsoid.geodeticSurfaceNormal(p, normal);
-                if (vertexFormat.tangent || vertexFormat.binormal) {
-                    Cartesian3.cross(Cartesian3.UNIT_Z, normal, tangent).normalize(tangent);
-                    if (vertexFormat.binormal) {
-                        Cartesian3.cross(normal, tangent, binormal).normalize(binormal);
-                    }
-                }
-
-                if (top) {
-                    if (vertexFormat.normal) {
-                        normals[attrIndex] = normal.x;
-                        normals[attrIndex1] = normal.y;
-                        normals[attrIndex2] = normal.z;
-                    }
-                    if (vertexFormat.tangent) {
-                        tangents[attrIndex] = tangent.x;
-                        tangents[attrIndex1] = tangent.y;
-                        tangents[attrIndex2] = tangent.z;
-                    }
-                    if (vertexFormat.binormal) {
-                        binormals[attrIndex] = binormal.x;
-                        binormals[attrIndex1] = binormal.y;
-                        binormals[attrIndex2] = binormal.z;
-                    }
-                }
-
-                if (bottom) {
-                    if (vertexFormat.normal) {
-                        normals[attrIndex + bottomOffset] = -normal.x;
-                        normals[attrIndex1 + bottomOffset] = -normal.y;
-                        normals[attrIndex2 + bottomOffset] = -normal.z;
-                    }
-                    if (vertexFormat.tangent) {
-                        tangents[attrIndex + bottomOffset] = tangent.x;
-                        tangents[attrIndex1 + bottomOffset] = tangent.y;
-                        tangents[attrIndex2 + bottomOffset] = tangent.z;
-                    }
-                    if (vertexFormat.binormal) {
-                        binormals[attrIndex + bottomOffset] = binormal.x;
-                        binormals[attrIndex1 + bottomOffset] = binormal.y;
-                        binormals[attrIndex2 + bottomOffset] = binormal.z;
-                    }
-                }
-            }
-            attrIndex += 3;
-        }
-        return createAttributes(vertexFormat,
-                {
-            positions: positions,
-            normals: normals,
-            tangents: tangents,
-            binormals: binormals
-                });
-    }
-
-    function calculateAttributesWall(positions, vertexFormat, ellipsoid) {
-        var length = positions.length;
-
-        var normals = (vertexFormat.normal) ? new Float32Array(length) : undefined;
-        var tangents = (vertexFormat.tangent) ? new Float32Array(length) : undefined;
-        var binormals = (vertexFormat.binormal) ? new Float32Array(length) : undefined;
-
-        var attrIndex = 0;
-        var recomputeNormal = true;
-        var bottomOffset = length / 2;
-        for (var i = 0; i < bottomOffset; i+=3) {
-            var p = Cartesian3.fromArray(positions, i, position);
-            var attrIndex1 = attrIndex + 1;
-            var attrIndex2 = attrIndex + 2;
-
-            if (vertexFormat.normal || vertexFormat.tangent || vertexFormat.binormal) {
-                var p1 = Cartesian3.fromArray(positions, i + 3, v1Scratch);
-                if (recomputeNormal) {
-                    var p2 = Cartesian3.fromArray(positions, i + bottomOffset, v2Scratch);
-                    p1 = p1.subtract(p, p1);
-                    p2 = p2.subtract(p, p2);
-                    normal = p2.cross(p1, normal).normalize(normal);
-                    recomputeNormal = false;
-                }
-
-                if (p1.equalsEpsilon(p, CesiumMath.EPSILON10)) { // if we've reached a corner
-                    recomputeNormal = true;
-                }
-
-                if (vertexFormat.tangent || vertexFormat.binormal) {
-                    binormal = ellipsoid.geodeticSurfaceNormal(p, binormal);
-                    if (vertexFormat.tangent) {
-                        tangent = Cartesian3.cross(binormal, normal, tangent).normalize(tangent);
-                    }
-                }
-
-                if (vertexFormat.normal) {
-                    normals[attrIndex] = normal.x;
-                    normals[attrIndex1] = normal.y;
-                    normals[attrIndex2] = normal.z;
-                    normals[attrIndex + bottomOffset] = normal.x;
-                    normals[attrIndex1 + bottomOffset] = normal.y;
-                    normals[attrIndex2 + bottomOffset] = normal.z;
-                }
-
-                if (vertexFormat.tangent) {
-                    tangents[attrIndex] = tangent.x;
-                    tangents[attrIndex1] = tangent.y;
-                    tangents[attrIndex2] = tangent.z;
-                    tangents[attrIndex + bottomOffset] = tangent.x;
-                    tangents[attrIndex1 + bottomOffset] = tangent.y;
-                    tangents[attrIndex2 + bottomOffset] = tangent.z;
-                }
-
-                if (vertexFormat.binormal) {
-                    binormals[attrIndex] = binormal.x;
-                    binormals[attrIndex1] = binormal.y;
-                    binormals[attrIndex2] = binormal.z;
-                    binormals[attrIndex + bottomOffset] = binormal.x;
-                    binormals[attrIndex1 + bottomOffset] = binormal.y;
-                    binormals[attrIndex2 + bottomOffset] = binormal.z;
-                }
-            }
-            attrIndex += 3;
-        }
-        return createAttributes(vertexFormat,
-                {
-            positions: positions,
-            normals: normals,
-            tangents: tangents,
-            binormals: binormals
-                });
-    }
-
-    function calculateST(vertexFormat, stIndex, wallTextureCoordinates, params, offset) {
-        var extent = params.extent;
-        var stLon = (stLongitude - extent.west) * params.lonScalar;
-        var stLat = (stLatitude - extent.south) * params.latScalar;
-        if (typeof offset !== 'undefined') {
-            wallTextureCoordinates[stIndex +  offset] = stLon;
-            wallTextureCoordinates[stIndex + 1 +  offset] = stLat;
-        }
-        wallTextureCoordinates[stIndex++] = stLon;
-        wallTextureCoordinates[stIndex++] = stLat;
-        return stIndex;
-    }
-
-    function addWallPositions(wallPositions, posIndex, bottomOffset) {
-        wallPositions[posIndex + bottomOffset] = extrudedPosition.x;
-        wallPositions[posIndex++] = position.x;
-        wallPositions[posIndex + bottomOffset] = extrudedPosition.y;
-        wallPositions[posIndex++] = position.y;
-        wallPositions[posIndex + bottomOffset] = extrudedPosition.z;
-        wallPositions[posIndex++] = position.z;
-        return wallPositions;
-    }
 
     function constructExtrudedExtent(options, vertexFormat, params) {
         var surfaceHeight = params.surfaceHeight;
@@ -676,17 +678,6 @@
         }
 
         var vertexFormat = defaultValue(options.vertexFormat, VertexFormat.DEFAULT);
-<<<<<<< HEAD
-=======
-        var attributes = new GeometryAttributes();
-
-        var positionIndex = 0;
-        var stIndex = 0;
-        var normalIndex = 0;
-        var tangentIndex = 0;
-        var binormalIndex = 0;
->>>>>>> 4235b4ab
-
         var size = width * height;
 
         var params = {
@@ -724,7 +715,7 @@
          *
          * @see Geometry#attributes
          */
-        this.attributes = geometry.attributes;
+        this.attributes = new GeometryAttributes(geometry.attributes);
 
         /**
          * Index data that, along with {@link Geometry#primitiveType}, determines the primitives in the geometry.
