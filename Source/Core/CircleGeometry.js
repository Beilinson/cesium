--- conflicted
+++ resolved
@@ -159,14 +159,10 @@
         return EllipseGeometry.createGeometry(circleGeometry._ellipseGeometry);
     };
 
-<<<<<<< HEAD
-    CircleGeometry._createShadowVolume = function(circleGeometry, minHeightFunc, maxHeightFunc) {
-=======
     /**
      * @private
      */
     CircleGeometry.createShadowVolume = function(circleGeometry, minHeightFunc, maxHeightFunc) {
->>>>>>> 7b7ae945
         var granularity = circleGeometry._ellipseGeometry._granularity;
         var ellipsoid = circleGeometry._ellipseGeometry._ellipsoid;
 
