--- conflicted
+++ resolved
@@ -1,19 +1,17 @@
 # Change Log
 
-<<<<<<< HEAD
 ### 3d-tiles-next
 
 ##### Additions :tada:
 
 - Added `FeatureDetection.supportsBigInt64Array`, `FeatureDetection.supportsBigUint64Array` and `FeatureDetection.supportsBigInt`.
-=======
+
 ### 1.81 - 2021-05-01
 
 ##### Deprecated :hourglass_flowing_sand:
 
 - `loadCRN` has been deprecated and will be removed in CesiumJS 1.82. It will be replaced with support for KTX2. [#9478](https://github.com/CesiumGS/cesium/pull/9478)
 - `loadKTX` has been deprecated and will be removed in CesiumJS 1.82. It will be replaced with support for KTX2. [#9478](https://github.com/CesiumGS/cesium/pull/9478)
->>>>>>> 7cb225dc
 
 ### 1.80 - 2021-04-01
 
